--- conflicted
+++ resolved
@@ -34,7 +34,6 @@
       id-token: write
       contents: read
 
-<<<<<<< HEAD
   linux-focal-cuda12_4-py3_10-gcc9-sm86-build:
     name: linux-focal-cuda12.4-py3.10-gcc9-sm86
     uses: ./.github/workflows/_linux-build-label.yml
@@ -62,32 +61,6 @@
       docker-image: ${{ needs.linux-focal-cuda12_4-py3_10-gcc9-sm86-build.outputs.docker-image }}
       test-matrix: ${{ needs.linux-focal-cuda12_4-py3_10-gcc9-sm86-build.outputs.test-matrix }}
 
-  linux-focal-cuda12_1-py3_10-gcc9-build:
-    name: linux-focal-cuda12.1-py3.10-gcc9
-    uses: ./.github/workflows/_linux-build.yml
-    with:
-      build-environment: linux-focal-cuda12.1-py3.10-gcc9
-      docker-image-name: pytorch-linux-focal-cuda12.1-cudnn8-py3-gcc9
-      test-matrix: |
-        { include: [
-          { config: "nogpu_AVX512", shard: 1, num_shards: 1, runner: "linux.2xlarge" },
-          { config: "nogpu_NO_AVX2", shard: 1, num_shards: 1, runner: "linux.2xlarge" },
-          { config: "jit_legacy", shard: 1, num_shards: 1, runner: "linux.4xlarge.nvidia.gpu" },
-        ]}
-
-  linux-focal-cuda12_1-py3_10-gcc9-test:
-    name: linux-focal-cuda12.1-py3.10-gcc9
-    uses: ./.github/workflows/_linux-test.yml
-    needs:
-      - linux-focal-cuda12_1-py3_10-gcc9-build
-      - target-determination
-    with:
-      build-environment: linux-focal-cuda12.1-py3.10-gcc9
-      docker-image: ${{ needs.linux-focal-cuda12_1-py3_10-gcc9-build.outputs.docker-image }}
-      test-matrix: ${{ needs.linux-focal-cuda12_1-py3_10-gcc9-build.outputs.test-matrix }}
-
-=======
->>>>>>> 6e545392
   libtorch-linux-focal-cuda12_1-py3_7-gcc9-debug-build:
     name: libtorch-linux-focal-cuda12.1-py3.7-gcc9-debug
     uses: ./.github/workflows/_linux-build.yml
