--- conflicted
+++ resolved
@@ -5,22 +5,16 @@
 #include <c10/util/irange.h>
 
 #ifndef AT_PER_OPERATOR_HEADERS
-<<<<<<< HEAD
+#include <ATen/ATen.h>
 #include <ATen/NativeFunctions.h>
 #else
+#include <ATen/ops/_to_copy.h>
 #include <ATen/ops/to_native.h>
 #include <ATen/ops/resize.h>
 #include <ATen/ops/as_strided.h>
 #include <ATen/ops/as_strided_copy.h>
 #include <ATen/ops/empty_strided_native.h>
 #endif
-=======
-#include <ATen/ATen.h>
-#else
-#include <ATen/ops/_to_copy.h>
-#endif
-// needed for the meta tensor calls to get stride info in functionalization
->>>>>>> 5e0d87c1c8 ([prototype] integrate functionalization <> LTC torchscript backend)
 
 namespace {
   void functionalizeFallback(const c10::OperatorHandle& op, c10::DispatchKeySet dispatchKeySet, torch::jit::Stack* stack) {
@@ -37,7 +31,7 @@
       if (ivalue.isTensor()) {
         any_tensor_inputs = true;
         auto t = ivalue.toTensor();
-        if (at::functionalization::impl::isFunctionalTensor(t)) {
+        if (t.defined() && at::functionalization::impl::isFunctionalTensor(t)) {
           any_functional_inputs = true;
           at::functionalization::impl::sync(t);
           auto t_new = c10::IValue(at::functionalization::impl::from_functional_tensor(t));
@@ -78,6 +72,7 @@
       const auto& ivalue = returns[idx];
       if (ivalue.isTensor() && should_wrap_outputs) {
         auto t = ivalue.toTensor();
+        if (!t.defined()) continue;
         auto t_new = c10::IValue(at::functionalization::impl::to_functional_tensor(t));
         (*stack)[returns_begin + idx] = t_new;
       } else if (ivalue.isTensorList() && should_wrap_outputs) {
@@ -180,6 +175,35 @@
     return d.has_value() && (d->type() == c10::DeviceType::XLA || d->type() == c10::DeviceType::Lazy);
 }
 
+at::Tensor to_device_functionalize(const at::Tensor & self, at::Device device, at::ScalarType dtype, bool non_blocking, bool copy, c10::optional<at::MemoryFormat> memory_format) {
+  at::Tensor self_;
+  if (at::functionalization::impl::isFunctionalTensor(self)) {
+    // sync any pending updates
+    at::functionalization::impl::sync(self);
+    // pass the unwrapped tensor to the backend
+    self_ = at::functionalization::impl::from_functional_tensor(self);
+  } else {
+    self_ = self;
+  }
+
+  at::AutoDispatchSkipFunctionalize guard;
+  auto out = self.to(device, dtype, non_blocking, copy, memory_format);
+
+  // Special case: if the Functionalize key is not in TLS, we assume that we're running
+  // on a lazy backend (LTC).
+  // In that case, if we're copying to a non-functionalize-enabled device,
+  // then the functionalization pass should "end". We need to sync any updates on the input
+  // tensor, but we shouldn't wrap the output.
+  if (!c10::impl::tls_local_dispatch_key_set().included_.has(c10::DispatchKey::Functionalize)) {
+    if (!device_opted_into_functionalization(device)) {
+      return out;
+    }
+  }
+  return at::functionalization::impl::to_functional_tensor(out);
+}
+
+// note I only need this because the to.dtype_layout overload calls this, so we skip the op above.
+// We should probably get rid of this though.
 at::Tensor _to_copy_functionalize(
         const at::Tensor & self,
         c10::optional<at::ScalarType> dtype,
@@ -217,20 +241,10 @@
 TORCH_LIBRARY_IMPL(_, Functionalize, m) {
   m.fallback(torch::CppFunction::makeFromBoxedFunction<&functionalizeFallback>());
 }
+
 TORCH_LIBRARY_IMPL(aten, Functionalize, m) {
-<<<<<<< HEAD
-  m.impl("to.device", TORCH_FN(to_device_functionalize));
-  // Note [Lazy Tensor Functionalization]
-  // LazyTensor uses the functionalization pass from core.
-  // The first time that we create a lazy tensor
-  // (either from a factory function, or from another device using at::to),
-  // we need to manually turn the tensor into a "functional tensor" by wrapping it.
-  // When we stop performing computation on the lazy device
-  // (e.g. when we copy a LazyTensor back onto cpu),
-  // we need to "end" the functionalization, syncing any pending updates and unwrapping it.
-  m.impl("_to_copy", TORCH_FN(_to_copy_functionalize));
-=======
   m.impl("resize_", TORCH_FN(resize__functionalization));
   m.impl("lift", TORCH_FN(lift_functionalize));
->>>>>>> 78a2a31a
+  m.impl("to.device", TORCH_FN(to_device_functionalize));
+  m.impl("_to_copy", TORCH_FN(_to_copy_functionalize));
 }