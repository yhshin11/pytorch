--- conflicted
+++ resolved
@@ -1484,7 +1484,7 @@
             "caffe2": [
                 "python/serialized_test/data/operator_test/*.zip",
             ],
-        }
+        },
 
     setup(
         name=package_name,
@@ -1501,19 +1501,8 @@
         entry_points=entry_points,
         install_requires=install_requires,
         extras_require=extras_require,
-<<<<<<< HEAD
+        package_data=package_data,
         package_dir=package_dir,
-        package_data=package_data,
-        include_package_data=True,
-=======
-        package_data={
-            "torch": torch_package_data,
-            "torchgen": torchgen_package_data,
-            "caffe2": [
-                "python/serialized_test/data/operator_test/*.zip",
-            ],
-        },
->>>>>>> dde9e690
         url="https://pytorch.org/",
         download_url="https://github.com/pytorch/pytorch/tags",
         author="PyTorch Team",
