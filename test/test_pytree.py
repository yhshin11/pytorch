--- conflicted
+++ resolved
@@ -2,15 +2,10 @@
 
 import inspect
 import re
-<<<<<<< HEAD
 import time
 import unittest
 from collections import defaultdict, deque, namedtuple, OrderedDict, UserDict
 from typing import NamedTuple
-=======
-import unittest
-from collections import defaultdict, deque, namedtuple, OrderedDict, UserDict
->>>>>>> 25b83521
 
 import torch
 import torch.utils._cxx_pytree as cxx_pytree
@@ -45,7 +40,6 @@
             py_api = getattr(py_pytree, name)
 
             self.assertEqual(inspect.isclass(cxx_api), inspect.isclass(py_api))
-<<<<<<< HEAD
             if name not in {
                 "is_namedtuple",
                 "is_namedtuple_class",
@@ -58,25 +52,14 @@
                     inspect.isfunction(cxx_api),
                     inspect.isfunction(py_api),
                 )
-=======
-            self.assertEqual(inspect.isfunction(cxx_api), inspect.isfunction(py_api))
->>>>>>> 25b83521
             if inspect.isfunction(cxx_api):
                 cxx_signature = inspect.signature(cxx_api)
                 py_signature = inspect.signature(py_api)
 
-                # The C++ pytree APIs provide more features than the Python APIs.
-                # The Python APIs are a subset of the C++ APIs.
-                # Check the signature of the Python API is a subset of the C++ API.
+                # Check the parameter names are the same.
                 cxx_param_names = list(cxx_signature.parameters)
                 py_param_names = list(py_signature.parameters)
-                self.assertTrue(
-                    set(cxx_param_names).issuperset(py_param_names),
-                    msg=(
-                        f"C++ parameter(s) ({cxx_param_names}) "
-                        f"not in Python parameter(s) ({py_param_names})"
-                    ),
-                )
+                self.assertEqual(cxx_param_names, py_param_names)
 
                 # Check the positional parameters are the same.
                 cxx_positional_param_names = [
