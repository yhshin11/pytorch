--- conflicted
+++ resolved
@@ -4914,30 +4914,6 @@
         opt_ladder = torch.compile(ladder, fullgraph=True, backend="eager")
         self.assertEqual(opt_ladder(data), ladder(data))
 
-<<<<<<< HEAD
-    def test_const_dict_keyerror(self):
-        d = {}
-
-        def fn(x):
-            try:
-                y = d[0]
-            except KeyError:
-                y = 1
-            return x + y
-
-        opt_fn = torch.compile(fn, backend="eager")
-        inp = torch.randn(3, 3)
-        self.assertEqual(fn(inp), opt_fn(inp))
-
-    def test_nonconst_issubclass(self):
-        def fn(x):
-            if issubclass(x.__class__, np.ndarray):
-                return 1
-            return 0
-
-        opt_fn = torch.compile(fn, backend="eager")
-        opt_fn(np.ones([3, 3]))
-=======
     @unittest.expectedFailure
     def test_trace_functional_tensor_with_error(self):
         from torch._subclasses.fake_tensor import FakeTensorMode
@@ -4971,7 +4947,29 @@
 
         # grad state may not be properly reset after the error
         self.assertTrue(torch.is_grad_enabled())
->>>>>>> 19666125
+
+    def test_const_dict_keyerror(self):
+        d = {}
+
+        def fn(x):
+            try:
+                y = d[0]
+            except KeyError:
+                y = 1
+            return x + y
+
+        opt_fn = torch.compile(fn, backend="eager")
+        inp = torch.randn(3, 3)
+        self.assertEqual(fn(inp), opt_fn(inp))
+
+    def test_nonconst_issubclass(self):
+        def fn(x):
+            if issubclass(x.__class__, np.ndarray):
+                return 1
+            return 0
+
+        opt_fn = torch.compile(fn, backend="eager")
+        opt_fn(np.ones([3, 3]))
 
 
 instantiate_parametrized_tests(ReproTests)
