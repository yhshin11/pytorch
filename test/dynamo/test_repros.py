"""
PYTEST_DONT_REWRITE (prevents pytest from rewriting assertions, which interferes
with test_rewrite_assert_with_msg and test_rewrite_assert_without_msg)
"""
# Owner(s): ["module: dynamo"]
import collections
import contextlib
import copy
import functools
import inspect
import itertools
import random
import unittest
import warnings
import weakref
from abc import ABC
from collections import namedtuple
from copy import deepcopy
from enum import Enum
from functools import wraps
from typing import Any, Dict, Iterator, List, Tuple
from unittest import mock

import numpy as np
import torch

import torch._dynamo.test_case
import torch._dynamo.testing
import torch._dynamo.utils

import torch._functorch.config
import torch.library
from torch import nn
from torch._dynamo.debug_utils import same_two_models
from torch._dynamo.testing import CompileCounter, rand_strided, same
from torch._inductor.utils import fresh_inductor_cache
from torch.nn import functional as F

from torch.testing._internal.common_cuda import PLATFORM_SUPPORTS_FLASH_ATTENTION
from torch.testing._internal.common_utils import (
    disable_translation_validation_if_dynamic_shapes,
    instantiate_parametrized_tests,
    parametrize,
    TEST_WITH_ROCM,
)
from torch.testing._internal.two_tensor import TwoTensor


_orig_module_call = torch.nn.Module.__call__

# Custom operator that only supports CPU and Meta
lib = torch.library.Library("test_sample", "DEF")  # noqa: TOR901
lib.define("foo(Tensor self) -> Tensor")
lib.impl("foo", torch.sin, "CPU")


requires_cuda = unittest.skipUnless(torch.cuda.is_available(), "requires cuda")


_GLOBAL_CPU_TENSOR = torch.randn(3)


def exists(val):
    return val is not None


def maybe(fn):
    @wraps(fn)
    def inner(x, *args, **kwargs):
        if not exists(x):
            return x
        return fn(x, *args, **kwargs)

    return inner


def is_fx_tracing_test() -> bool:
    """
    Copied from the hpc trainer codebase
    """
    return torch.nn.Module.__call__ is not _orig_module_call


def has_detectron2():
    try:
        from detectron2.layers.mask_ops import _paste_masks_tensor_shape

        return _paste_masks_tensor_shape is not None
    except ImportError:
        return False


def _do_paste_mask(masks, boxes, img_h: int, img_w: int, skip_empty: bool = True):
    # from detectron2 mask_ops.py

    device = masks.device

    if skip_empty and not torch.jit.is_scripting():
        x0_int, y0_int = torch.clamp(boxes.min(dim=0).values.floor()[:2] - 1, min=0).to(
            dtype=torch.int32
        )
        x1_int = torch.clamp(boxes[:, 2].max().ceil() + 1, max=img_w).to(
            dtype=torch.int32
        )
        y1_int = torch.clamp(boxes[:, 3].max().ceil() + 1, max=img_h).to(
            dtype=torch.int32
        )
    else:
        x0_int, y0_int = 0, 0
        x1_int, y1_int = img_w, img_h
    x0, y0, x1, y1 = torch.split(boxes, 1, dim=1)  # each is Nx1

    N = masks.shape[0]

    img_y = torch.arange(y0_int, y1_int, device=device, dtype=torch.float32) + 0.5
    img_x = torch.arange(x0_int, x1_int, device=device, dtype=torch.float32) + 0.5
    img_y = (img_y - y0) / (y1 - y0) * 2 - 1
    img_x = (img_x - x0) / (x1 - x0) * 2 - 1
    # img_x, img_y have shapes (N, w), (N, h)

    gx = img_x[:, None, :].expand(N, img_y.size(1), img_x.size(1))
    gy = img_y[:, :, None].expand(N, img_y.size(1), img_x.size(1))
    grid = torch.stack([gx, gy], dim=3)

    if not torch.jit.is_scripting():
        if not masks.dtype.is_floating_point:
            masks = masks.float()
    img_masks = F.grid_sample(masks, grid.to(masks.dtype), align_corners=False)

    if skip_empty and not torch.jit.is_scripting():
        return img_masks[:, 0], (slice(y0_int, y1_int), slice(x0_int, x1_int))
    else:
        return img_masks[:, 0], ()


def global_fn(x):
    return torch.sin(x)


def cat(tensors, dim=0):
    # from detectron2 wrappers.py
    assert isinstance(tensors, (list, tuple))
    if len(tensors) == 1:
        return tensors[0]
    return torch.cat(tensors, dim)


def shapes_to_tensor(x, device=None):
    # from detectron2 wrappers.py
    if torch.jit.is_scripting():
        return torch.as_tensor(x, device=device)
    if torch.jit.is_tracing():
        assert all(
            isinstance(t, torch.Tensor) for t in x
        ), "Shape should be tensor during tracing!"
        # as_tensor should not be used in tracing because it records a constant
        ret = torch.stack(x)
        if ret.device != device:  # avoid recording a hard-coded device if not necessary
            ret = ret.to(device=device)
        return ret
    return torch.as_tensor(x, device=device)


fw_graph = [None]
bw_graph = [None]


def aot_graph_capture_backend(gm, args):
    from functorch.compile import min_cut_rematerialization_partition
    from torch._functorch.aot_autograd import aot_module_simplified

    def fw_compiler(gm, _):
        fw_graph[0] = gm
        return gm

    def bw_compiler(gm, _):
        bw_graph[0] = gm
        return gm

    return aot_module_simplified(
        gm,
        args,
        fw_compiler,
        bw_compiler,
        partition_fn=min_cut_rematerialization_partition,
        keep_inference_input_mutations=True,
    )


class Boxes:
    # from detectron2 poolers.py
    def __init__(self, tensor: torch.Tensor):
        """
        Args:
            tensor (Tensor[float]): a Nx4 matrix.  Each row is (x1, y1, x2, y2).
        """
        device = (
            tensor.device if isinstance(tensor, torch.Tensor) else torch.device("cpu")
        )
        tensor = torch.as_tensor(tensor, dtype=torch.float32, device=device)
        if tensor.numel() == 0:
            # Use reshape, so we don't end up creating a new tensor that does not depend on
            # the inputs (and consequently confuses jit)
            tensor = tensor.reshape((-1, 4)).to(dtype=torch.float32, device=device)
        assert tensor.dim() == 2 and tensor.size(-1) == 4, tensor.size()
        self.tensor = tensor

    def __len__(self) -> int:
        return self.tensor.shape[0]

    @property
    def device(self):
        return self.tensor.device


def convert_boxes_to_pooler_format(box_lists):
    # from detectron2 structures.py
    boxes = torch.cat([x.tensor for x in box_lists], dim=0)
    # __len__ returns Tensor in tracing.
    sizes = shapes_to_tensor([x.__len__() for x in box_lists], device=boxes.device)
    indices = torch.repeat_interleave(
        torch.arange(len(box_lists), dtype=boxes.dtype, device=boxes.device), sizes
    )
    return cat([indices[:, None], boxes], dim=1)


ReformerBackwardOutput = namedtuple(
    "ReformerBackwardOutput",
    ["attn_output", "hidden_states", "grad_attn_output", "grad_hidden_states"],
)
ReformerEncoderOutput = namedtuple(
    "ReformerEncoderOutput",
    ["hidden_states", "all_hidden_states", "all_attentions", "past_buckets_states"],
)


class _ReversibleFunction(torch.autograd.Function):
    # taken from modeling_reformer.py in huggingface
    @staticmethod
    def forward(
        ctx,
        hidden_states,
        layers,
        attention_mask,
        head_mask,
        num_hashes,
        all_hidden_states,
        all_attentions,
        past_buckets_states,
        use_cache,
        orig_sequence_length,
        output_hidden_states,
        output_attentions,
    ):
        all_buckets = ()

        # split duplicated tensor
        hidden_states, attn_output = torch.chunk(hidden_states, 2, dim=-1)

        for layer_id, (layer, layer_head_mask) in enumerate(zip(layers, head_mask)):
            if output_hidden_states is True:
                all_hidden_states.append(hidden_states)

            attn_output = layer(attn_output)
            all_buckets = all_buckets + (attn_output,)

        # Add last layer
        if output_hidden_states is True:
            all_hidden_states.append(hidden_states)

        # attach params to ctx for backward
        ctx.save_for_backward(attn_output.detach(), hidden_states.detach())
        ctx.layers = layers
        ctx.all_buckets = all_buckets
        ctx.head_mask = head_mask
        ctx.attention_mask = attention_mask

        # Concatenate 2 RevNet outputs
        return torch.cat([attn_output, hidden_states], dim=-1)

    @staticmethod
    def backward(ctx, grad_hidden_states):
        grad_attn_output, grad_hidden_states = torch.chunk(
            grad_hidden_states, 2, dim=-1
        )

        # free memory
        del grad_attn_output

        # num of return vars has to match num of forward() args
        # return gradient for hidden_states arg and None for other args
        return (
            grad_hidden_states,
            None,
            None,
            None,
            None,
            None,
            None,
            None,
            None,
            None,
            None,
            None,
        )


class ReformerEncoder(torch.nn.Module):
    def __init__(self):
        super().__init__()
        self.dropout = 0.5
        self.layer_norm = torch.nn.LayerNorm(512, eps=1.0e-12)
        self.layers = [torch.nn.Linear(256, 256)]

    def forward(
        self,
        hidden_states,
        attention_mask=None,
        head_mask=[None] * 6,
        num_hashes=None,
        use_cache=False,
        orig_sequence_length=64,
        output_hidden_states=False,
        output_attentions=False,
    ):
        # hidden_states and attention lists to be filled if wished
        all_hidden_states = []
        all_attentions = []
        past_buckets_states = [((None), (None)) for i in range(len(self.layers))]

        # concat same tensor for reversible ResNet
        hidden_states = torch.cat([hidden_states, hidden_states], dim=-1)
        hidden_states = _ReversibleFunction.apply(
            hidden_states,
            self.layers,
            attention_mask,
            head_mask,
            num_hashes,
            all_hidden_states,
            all_attentions,
            past_buckets_states,
            use_cache,
            orig_sequence_length,
            output_hidden_states,
            output_attentions,
        )

        # Apply layer norm to concatenated hidden states
        hidden_states = self.layer_norm(hidden_states)

        # Apply dropout
        hidden_states = torch.nn.functional.dropout(
            hidden_states, p=self.dropout, training=self.training
        )

        return ReformerEncoderOutput(
            hidden_states=hidden_states,
            all_hidden_states=all_hidden_states,
            all_attentions=all_attentions,
            past_buckets_states=past_buckets_states,
        )


class ListConfig:
    class ValueNode:
        def __init__(self, value):
            self.value = value

        def _dereference_node(self):
            return self

        def _is_missing(self):
            return False

        def _value(self):
            return self.value

    # Based on an example from omegaconfig.listconfig
    class ListIterator(Iterator[Any]):
        def __init__(self, lst: Any, resolve: bool) -> None:
            self.resolve = resolve
            self.iterator = iter(lst.__dict__["_content"])
            self.index = 0

        def __next__(self) -> Any:
            x = next(self.iterator)
            if self.resolve:
                x = x._dereference_node()
                if x._is_missing():
                    raise AssertionError

            self.index = self.index + 1
            if isinstance(x, ListConfig.ValueNode):
                return x._value()
            raise AssertionError

    def __iter__(self):
        return self._iter_ex(True)

    def _iter_ex(self, resolve: bool) -> Iterator[Any]:
        try:
            return ListConfig.ListIterator(self, resolve)
        except Exception:
            raise AssertionError from None

    def __init__(self):
        self._content = [
            ListConfig.ValueNode(1),
            ListConfig.ValueNode(3),
            ListConfig.ValueNode(torch.tensor([7.0])),
        ]


def longformer_chunk(hidden_states, window_overlap=256):
    """convert into overlapping chunks. Chunk size = 2w, overlap size = w"""

    # non-overlapping chunks of size = 2w
    hidden_states = hidden_states.view(
        hidden_states.size(0),
        hidden_states.size(1) // (window_overlap * 2),
        window_overlap * 2,
        hidden_states.size(2),
    )

    # use `as_strided` to make the chunks overlap with an overlap size = window_overlap
    chunk_size = list(hidden_states.size())
    chunk_size[1] = chunk_size[1] * 2 - 1

    chunk_stride = list(hidden_states.stride())
    chunk_stride[1] = chunk_stride[1] // 2
    return hidden_states.as_strided(size=chunk_size, stride=chunk_stride)


class PartialT5(torch.nn.Module):
    # Highly simplified T5Attention prefix
    def __init__(self):
        super().__init__()
        self.q = torch.nn.Linear(512, 512)
        self.k = torch.nn.Linear(512, 512)
        self.v = torch.nn.Linear(512, 512)

    def forward(
        self,
        hidden_states,
        key_value_states=None,
        past_key_value=None,
        query_length=None,
    ):
        batch_size, seq_length = hidden_states.shape[:2]

        real_seq_length = seq_length

        if past_key_value is not None:
            assert (
                len(past_key_value) == 2
            ), f"past_key_value should have 2 past states: keys and values. Got { len(past_key_value)} past states"
            real_seq_length += (
                past_key_value[0].shape[2] if query_length is None else query_length
            )

        def shape(states):
            """projection"""
            return states.view(batch_size, -1, 8, 64).transpose(1, 2)

        def project(hidden_states, proj_layer, key_value_states, past_key_value):
            """projects hidden states correctly to key/query states"""
            if key_value_states is None:
                # self-attn
                # (batch_size, n_heads, seq_length, dim_per_head)
                hidden_states = shape(proj_layer(hidden_states))
            elif past_key_value is None:
                # cross-attn
                # (batch_size, n_heads, seq_length, dim_per_head)
                hidden_states = shape(proj_layer(key_value_states))

            if past_key_value is not None:
                if key_value_states is None:
                    # self-attn
                    # (batch_size, n_heads, key_length, dim_per_head)
                    hidden_states = torch.cat([past_key_value, hidden_states], dim=2)
                else:
                    # cross-attn
                    hidden_states = past_key_value
            return hidden_states

        # get query states
        query_states = shape(
            self.q(hidden_states)
        )  # (batch_size, n_heads, seq_length, dim_per_head)

        # get key/value states
        key_states = project(
            hidden_states,
            self.k,
            key_value_states,
            past_key_value[0] if past_key_value is not None else None,
        )
        value_states = project(
            hidden_states,
            self.v,
            key_value_states,
            past_key_value[1] if past_key_value is not None else None,
        )

        # compute scores
        scores = torch.matmul(query_states, key_states.transpose(3, 2))

        # (truncated here )
        return scores, value_states


class ChunkReformerFeedForward(torch.nn.Module):
    # simplified from HF modeling_reformer.py
    def __init__(self):
        super().__init__()
        self.layer_norm = torch.nn.LayerNorm(256, eps=1e-12)
        self.dense = torch.nn.Linear(256, 256)
        self.output = torch.nn.Linear(256, 256)

    def forward(self, attention_output):
        return apply_chunking_to_forward(
            self.forward_chunk,
            attention_output + 1,
        )

    def forward_chunk(self, hidden_states):
        hidden_states = self.layer_norm(hidden_states)
        hidden_states = self.dense(hidden_states)
        return self.output(hidden_states)


def apply_chunking_to_forward(forward_fn, *input_tensors):
    # simplified from HF model_utils.py
    assert len(input_tensors) > 0
    tensor_shape = input_tensors[0].shape[1]
    assert all(input_tensor.shape[1] == tensor_shape for input_tensor in input_tensors)
    num_args_in_forward_chunk_fn = len(inspect.signature(forward_fn).parameters)
    if num_args_in_forward_chunk_fn != len(input_tensors):
        raise ValueError

    return forward_fn(*input_tensors)


def _validate_model_kwargs(fn, model_kwargs):
    # simplified from transformers.generation.utils._validate_model_kwargs
    unused_model_args = []
    model_args = set(inspect.signature(fn).parameters)
    for key, value in model_kwargs.items():
        if value is not None and key not in model_args:
            unused_model_args.append(key)
    if unused_model_args:
        raise ValueError(
            f"The following `model_kwargs` are not used by the model: {unused_model_args} (note: typos in the"
            " generate arguments will also show up in this list)"
        )


class FakeMamlInner(torch.nn.Module):
    def __init__(self):
        super().__init__()
        self.linear = torch.nn.Linear(784, 5)

    def forward(self, x, ignored=None, bn_training=False):
        return self.linear(x.view(x.shape[0], -1))


class PartialMaml(torch.nn.Module):
    # Highly simplified version of maml.meta.Meta.finetuning
    def __init__(self):
        super().__init__()
        self.net = FakeMamlInner()
        self.update_step_test = 10
        self.update_lr = 0.4

    def forward(self, x_spt, y_spt, x_qry, y_qry):
        querysz = x_qry.size(0)

        corrects = [0 for _ in range(self.update_step_test + 1)]

        # in order to not ruin the state of running_mean/variance and bn_weight/bias
        # we finetuning on the copied model instead of self.net
        net = deepcopy(self.net)

        # 1. run the i-th task and compute loss for k=0
        logits = net(x_spt)
        loss = F.cross_entropy(logits, y_spt)
        grad = torch.autograd.grad(loss, net.parameters())
        fast_weights = [
            p[1] - self.update_lr * p[0] for p in zip(grad, net.parameters())
        ]

        # this is the loss and accuracy before first update
        with torch.no_grad():
            # [setsz, nway]
            logits_q = net(x_qry, net.parameters(), bn_training=True)
            # [setsz]
            pred_q = F.softmax(logits_q, dim=1).argmax(dim=1)
            # scalar
            correct = torch.eq(pred_q, y_qry).sum().item()
            corrects[0] = corrects[0] + correct

        # this is the loss and accuracy after the first update
        with torch.no_grad():
            # [setsz, nway]
            logits_q = net(x_qry, fast_weights, bn_training=True)
            # [setsz]
            pred_q = F.softmax(logits_q, dim=1).argmax(dim=1)
            # scalar
            correct = torch.eq(pred_q, y_qry).sum().item()
            corrects[1] = corrects[1] + correct

        del net

        accs = torch.tensor(corrects) / querysz

        return accs


def softmax_backward_data(parent, grad_output, output, dim, self):
    from torch import _softmax_backward_data

    return _softmax_backward_data(grad_output, output, parent.dim, self.dtype)


class XSoftmax(torch.autograd.Function):
    # transformers.models.deberta.modeling_deberta.XSoftmax
    @staticmethod
    def forward(self, input, mask, dim):
        self.dim = dim
        rmask = ~(mask.to(torch.bool))
        output = input.masked_fill(rmask, torch.tensor(torch.finfo(input.dtype).min))
        output = torch.softmax(output, self.dim)
        output.masked_fill_(rmask, 0)
        self.save_for_backward(output, rmask)
        return output

    @staticmethod
    def backward(self, grad_output):
        (output, rmask) = self.saved_tensors
        inputGrad = softmax_backward_data(self, grad_output, output, self.dim, output)
        return inputGrad, None, None


class ModelOutput(collections.OrderedDict):
    """based on file_utils.py in HuggingFace"""

    def __getitem__(self, k):
        if isinstance(k, str):
            inner_dict = dict(self.items())
            return inner_dict[k]
        else:
            return self.to_tuple()[k]

    def __setattr__(self, name, value):
        if name in self.keys() and value is not None:
            # Don't call self.__setitem__ to avoid recursion errors
            super().__setitem__(name, value)
        super().__setattr__(name, value)

    def __setitem__(self, key, value):
        # Will raise a KeyException if needed
        super().__setitem__(key, value)
        # Don't call self.__setattr__ to avoid recursion errors
        super().__setattr__(key, value)

    def to_tuple(self):
        return tuple(self[k] for k in self.keys())


def create_rand_mask_from_inputs(
    from_blocked_mask,
    to_blocked_mask,
    rand_attn,
    num_attention_heads,
    num_rand_blocks,
    batch_size,
    from_seq_length,
    from_block_size,
):
    """taken from HF modeling_big_bird.py"""
    num_windows = from_seq_length // from_block_size - 2
    rand_mask = torch.stack(
        [p1[i1.flatten()] for p1, i1 in zip(to_blocked_mask, rand_attn)]
    )
    rand_mask = rand_mask.view(
        batch_size, num_attention_heads, num_windows, num_rand_blocks * from_block_size
    )
    rand_mask = torch.einsum("blq,bhlk->bhlqk", from_blocked_mask[:, 1:-1], rand_mask)
    return rand_mask


class SequentialAppendList(torch.nn.Sequential):
    """from timm/models/vovnet.py"""

    def forward(self, x: torch.Tensor, concat_list: List[torch.Tensor]) -> torch.Tensor:
        for i, module in enumerate(self):
            if i == 0:
                concat_list.append(module(x))
            else:
                concat_list.append(module(concat_list[-1]))
        x = torch.cat(concat_list, dim=1)
        return x, concat_list


class BatchNormAct2d(torch.nn.BatchNorm2d):
    """Taken from timm"""

    def __init__(
        self,
        num_features,
        eps=1e-5,
        momentum=0.1,
        affine=True,
        track_running_stats=True,
        act_layer=torch.nn.ReLU,
        inplace=True,
    ):
        super().__init__(
            num_features,
            eps=eps,
            momentum=momentum,
            affine=affine,
            track_running_stats=track_running_stats,
        )
        self.act = act_layer(inplace=inplace)

    @torch.jit.ignore
    def _forward_python(self, x):
        return super().forward(x)

    def forward(self, x):
        if torch.jit.is_scripting():
            x = self._forward_jit(x)
        else:
            x = self._forward_python(x)
        x = self.act(x)
        return x


def get_parameter_dtype(parameter):
    """from huggingface model_utils.py"""
    try:
        return next(parameter.parameters()).dtype
    except StopIteration:
        # For nn.DataParallel compatibility in PyTorch 1.5

        def find_tensor_attributes(module):
            tuples = [(k, v) for k, v in module.__dict__.items() if torch.is_tensor(v)]
            return tuples

        gen = parameter._named_members(get_members_fn=find_tensor_attributes)
        first_tuple = next(gen)
        return first_tuple[1].dtype


class DummyConfig:
    attn_layers = ["local", "lsh", "local", "lsh", "local", "lsh"]
    lsh_attn_chunk_length = 64
    local_attn_chunk_length = 64


def _get_min_chunk_len(config):
    """from hf_Reformer"""
    attn_types = config.attn_layers
    attn_types_set = set(attn_types)
    if len(attn_types_set) == 1 and attn_types[0] == "lsh":
        return config.lsh_attn_chunk_length
    elif len(attn_types_set) == 1 and attn_types[0] == "local":
        return config.local_attn_chunk_length
    elif len(attn_types_set) == 2 and attn_types_set == set(  # noqa: C405
        ["lsh", "local"]
    ):
        return min(config.lsh_attn_chunk_length, config.local_attn_chunk_length)
    else:
        raise NotImplementedError(
            f"Only attn layer types 'lsh' and 'local' exist, but `config.attn_layers`: {config.attn_layers}. Select "
            "attn layer types from ['lsh', 'local'] only."
        )


def _stable_argsort(vector, dim):
    """from hf_Reformer"""
    # this function scales the vector so that torch.argsort is stable.
    # torch.argsort is not stable on its own
    scale_offset = torch.arange(vector.shape[dim], device=vector.device).view(1, 1, -1)
    scale_offset = scale_offset.expand(vector.shape)
    scaled_vector = vector.shape[dim] * vector + (scale_offset % vector.shape[dim])
    return torch.argsort(scaled_vector, dim=dim)


def _get_sorted_bucket_idx_and_undo_sorted_bucket_idx(buckets):
    """from hf_Reformer"""
    # no gradients are needed
    with torch.no_grad():
        # hash-based sort
        sorted_bucket_idx = _stable_argsort(buckets, dim=-1)

        # create simple indices to scatter to, to have undo sort
        indices = (
            torch.arange(sorted_bucket_idx.shape[-1], device=buckets.device)
            .view(1, 1, -1)
            .expand(sorted_bucket_idx.shape)
        )

        # get undo sort
        undo_sorted_bucket_idx = sorted_bucket_idx.new(*sorted_bucket_idx.size())
        undo_sorted_bucket_idx.scatter_(-1, sorted_bucket_idx, indices)

    return sorted_bucket_idx, undo_sorted_bucket_idx


class CustomList1(list):
    def __call__(self, x):
        for processor in self:
            x = processor(x)
        return x

    def clear(self):
        pass  # this prevents RestrictedListSubclassVariable from kicking in


class CustomList2(list):
    def __call__(self, x):
        for processor in self:
            x = processor(x)
        return x

    def length_times_10(self):
        return len(self) * 10

    def append_twice(self, x):
        self.extend([x, x])


def _merge_criteria_processor_list(default_list, custom_list):
    # simplified transformers/generation/utils.py
    if len(custom_list) == 0:
        return default_list
    for default in default_list:
        for custom in custom_list:
            if type(custom) is type(default):
                raise ValueError
    default_list.extend(custom_list)
    return default_list


class FeedForwardLayer(nn.Module):
    def __init__(self, d_model, dim_feedforward, activation, dropout) -> None:
        super().__init__()
        self.linear1 = nn.Linear(d_model, dim_feedforward)
        self.activation = activation
        self.dropout1 = nn.Dropout(dropout)
        self.linear2 = nn.Linear(dim_feedforward, d_model)
        self.dropout2 = nn.Dropout(dropout)

    def forward(self, x):
        return self.dropout2(
            self.linear2(self.dropout1(self.activation(self.linear1(x))))
        )


class TransformerEncoderLayer(nn.Module):
    def __init__(
        self,
        d_model,
        nhead,
        dim_feedforward=2048,
        dropout=0.1,
        activation=nn.ReLU(),
        layer_norm_eps=1e-5,
    ):
        super().__init__()
        self.self_attn = nn.MultiheadAttention(d_model, nhead, dropout=dropout)
        self.norm1 = nn.LayerNorm(d_model, eps=layer_norm_eps)
        self.norm2 = nn.LayerNorm(d_model, eps=layer_norm_eps)
        self.dropout = nn.Dropout(dropout)
        self.ff_block = FeedForwardLayer(d_model, dim_feedforward, activation, dropout)

    def forward(self, src, src_mask=None, src_key_padding_mask=None):
        x = src
        x = self.norm1(x + self._sa_block(x, src_mask, src_key_padding_mask))
        x = self.norm2(x + self._ff_block(x))
        return x

    # self-attention block
    def _sa_block(self, x, attn_mask, key_padding_mask):
        x = self.self_attn(
            x,
            x,
            x,
            attn_mask=attn_mask,
            key_padding_mask=key_padding_mask,
            need_weights=False,
        )[0]
        return self.dropout(x)

    # feed forward block
    def _ff_block(self, x):
        return self.ff_block(x)


class MockModule(torch.nn.Module):
    def inner_fn(self, left, right):
        return tuple(left) == tuple(right)

    def fn(self, tensor):
        if type(tensor) is int:
            return False

        torch.add(tensor, tensor)
        return self.inner_fn(tensor.shape, (1, 2, 3))


class IncByOne:
    def __init__(self, x):
        self.x = x + 1


class IncByTwo:
    def __init__(self, x):
        self.x = x + 2


class ReproTests(torch._dynamo.test_case.TestCase):
    def test_do_paste_mask(self):
        torch._dynamo.utils.counters.clear()
        cnt = torch._dynamo.testing.CompileCounter()
        opt__do_paste_mask = torch.compile(_do_paste_mask, backend=cnt)
        opt__do_paste_mask(
            torch.randn(1, 1, 28, 28),
            torch.tensor([[0.0, 1, 2, 4]]) * 1,
            427,
            640,
            True,
        )
        opt__do_paste_mask(
            torch.randn(1, 1, 28, 28),
            torch.tensor([[0.0, 1, 2, 4]]) * 2,
            427,
            640,
            True,
        )
        opt__do_paste_mask(
            torch.randn(1, 1, 28, 28),
            torch.tensor([[0.0, 1, 2, 4]]) * 3,
            612,
            612,
            True,
        )
        opt__do_paste_mask(
            torch.randn(1, 1, 28, 28),
            torch.tensor([[0.0, 1, 2, 4]]) * 4,
            612,
            612,
            True,
        )
        opt__do_paste_mask(
            torch.randn(1, 1, 28, 28),
            torch.tensor([[0.0, 1, 2, 4]]) * 2,
            427,
            640,
            False,
        )
        # (dynamic shapes, static shapes)
        self.assertIn(cnt.frame_count, (5, 7))
        self.assertIn(cnt.op_count, (104, 106, 127))

    def test_convert_boxes_to_pooler_format(self):
        boxes1 = [
            Boxes(torch.arange(0, 8).reshape((2, 4))),
            Boxes(torch.arange(8, 16).reshape((2, 4))),
        ]
        boxes2 = [
            Boxes(torch.arange(16, 20).reshape((1, 4))),
            Boxes(torch.arange(20, 24).reshape((1, 4))),
        ]
        correct1 = convert_boxes_to_pooler_format(boxes1)
        correct2 = convert_boxes_to_pooler_format(boxes2)
        fn = convert_boxes_to_pooler_format
        cnt = torch._dynamo.testing.CompileCounter()
        opt_fn = torch._dynamo.optimize(cnt)(fn)
        self.assertTrue(same(opt_fn(boxes1), correct1))
        self.assertTrue(same(opt_fn(boxes2), correct2))

        # repeat_interleave is a dynamic shape operator we do not execute/
        # In the future, we could reduce the frame_count down to 1
        # by guarding on the exact values of `Tensor repeats` arg
        if torch._dynamo.config.assume_static_by_default:
            self.assertExpectedInline(cnt.frame_count, """4""")
            self.assertExpectedInline(cnt.op_count, """10""")
        else:
            self.assertExpectedInline(cnt.frame_count, """4""")
            self.assertExpectedInline(cnt.op_count, """14""")

    def test_boxes_len(self):
        def fn(boxes):
            return len(boxes) + boxes.__len__() + boxes.tensor

        boxes1 = Boxes(torch.arange(0, 8).reshape((2, 4)))
        cnt = torch._dynamo.testing.CompileCounter()
        opt_fn = torch._dynamo.optimize_assert(cnt)(fn)
        self.assertTrue(same(opt_fn(boxes1), boxes1.tensor + 4.0))

        if torch._dynamo.config.assume_static_by_default:
            self.assertExpectedInline(cnt.frame_count, """1""")
            self.assertExpectedInline(cnt.op_count, """1""")
        else:
            self.assertExpectedInline(cnt.frame_count, """1""")
            self.assertExpectedInline(cnt.op_count, """6""")

    def _reformer(self, nopython):
        input = torch.randn([1, 64, 256])
        model = ReformerEncoder()
        torch.manual_seed(1337)
        correct = copy.deepcopy(model)(input)
        cnt = torch._dynamo.testing.CompileCounter()
        torch.manual_seed(1337)
        opt_model = torch._dynamo.optimize(cnt, nopython=nopython)(model)
        self.assertTrue(same(opt_model(input), correct))
        return cnt

    @requires_cuda
    def test_sub_alpha_scalar_repro(self):
        @torch.compile(backend="aot_eager")
        def f(x):
            return x.sub(1, alpha=2)

        f(torch.ones(2, device="cuda", dtype=torch.float64))

    # https://github.com/pytorch/pytorch/issues/113010
    def test_out_overload_non_contiguous(self):
        def f(x, y):
            return torch.abs(x, out=y.T)

        f_compiled = torch.compile(f, backend="aot_eager")

        x_ref = torch.arange(4, dtype=torch.float32).reshape(2, 2)
        y_ref = torch.arange(4, dtype=torch.float32).reshape(2, 2)
        x_test = torch.arange(4, dtype=torch.float32).reshape(2, 2)
        y_test = torch.arange(4, dtype=torch.float32).reshape(2, 2)

        out_ref = f(x_ref, y_ref)
        out_test = f_compiled(x_test, y_test)
        self.assertEqual(out_ref, out_test)
        self.assertEqual(y_ref, y_test)

    # https://github.com/pytorch/pytorch/issues/109053
    def test_view_dtype_overload(self):
        def f(x):
            return x.view(torch.int32)

        f_compiled = torch.compile(f, backend="aot_eager")

        x1 = torch.ones(4, requires_grad=True)
        out_ref = f(x1)
        out_test = f_compiled(x1)
        self.assertEqual(out_ref, out_test)

        x2 = torch.ones(4, requires_grad=False)
        out_ref = f(x2)
        out_test = f_compiled(x2)
        self.assertEqual(out_ref, out_test)

    # https://github.com/pytorch/pytorch/issues/90552
    def test_intermediate_leaf_requires_grad(self):
        def f(x):
            leaf = torch.ones(2, requires_grad=True)
            return leaf, leaf * 2

        f_compiled = torch.compile(f, backend="aot_eager")
        x = torch.arange(4, dtype=torch.float32).reshape(2, 2)

        leaf, out = f(x)
        leaf_test, out_test = f_compiled(x)
        out.sum().backward()
        out_test.sum().backward()
        self.assertEqual(leaf.grad, leaf_test.grad)

    # See https://github.com/pytorch/pytorch/issues/97745
    def test_gan_repro_trying_to_backward_through_the_graph_a_second_time(self):
        def f(a, b):
            c = torch.ones(2, 2)
            d = torch.ones(2, 2)
            e = torch.matmul(a, c)
            g_loss = torch.abs(e - d).mean()
            g_loss.backward()
            fake_d_pred = torch.matmul(b, e.detach())
            d_loss = fake_d_pred.mean()
            d_loss.backward()

        a_ref = torch.randn(2, 2, requires_grad=True)
        b_ref = torch.randn(2, 2, requires_grad=True)
        out_ref = f(a_ref, b_ref)

        a_test = a_ref.clone().detach().requires_grad_(True)
        b_test = b_ref.clone().detach().requires_grad_(True)
        out_test = torch.compile(f, backend="aot_eager")(a_test, b_test)

        self.assertEqual(out_ref, out_test)
        self.assertEqual(a_ref.grad, a_test.grad)
        self.assertEqual(b_ref.grad, b_test.grad)

    # https://github.com/pytorch/pytorch/issues/111603
    def test_tuple_enum_as_key_dict(self):
        class MyEnum(Enum):
            A = "a"

        class SomeModel(torch.nn.Module):
            def __init__(self) -> None:
                super().__init__()
                self.linear = torch.nn.Linear(1, 1)

            def forward(self, x) -> torch.Tensor:
                return self.linear(x[MyEnum.A])

        x = {MyEnum.A: torch.rand(8, 1)}
        model_pytorch = SomeModel()
        model = torch.compile(model_pytorch)
        # Executing twice works
        model(x)
        y = model(x)
        self.assertEqual(y, model_pytorch(x))

    def test_embedding_backward_broadcasting_decomp(self):
        def f(grad_output, indices):
            num_weights = 10
            padding_idx = 1
            scale_grad_by_freq = True
            return torch.ops.aten.embedding_dense_backward(
                grad_output, indices, num_weights, padding_idx, scale_grad_by_freq
            )

        f_compiled = torch.compile(f, backend="aot_eager")

        grad_output = torch.ones(2, 4, 3, dtype=torch.float16)
        indices = torch.ones(2, 4, dtype=torch.int64)

        out_ref = f(grad_output, indices)
        out_test = f_compiled(grad_output, indices)

        self.assertEqual(out_ref, out_test)

    def test_reformer_eval(self):
        with torch.no_grad():
            cnt = self._reformer(nopython=True)
        self.assertEqual(cnt.frame_count, 1)
        self.assertEqual(cnt.op_count, 11)

    def test_reformer_train(self):
        with torch.enable_grad():
            cnt = self._reformer(nopython=False)
        # cant inline torch.autograd.Function means graph break
        if torch._dynamo.config.assume_static_by_default:
            self.assertExpectedInline(cnt.frame_count, """1""")
            self.assertExpectedInline(cnt.op_count, """5""")
        else:
            self.assertExpectedInline(cnt.frame_count, """1""")
            self.assertExpectedInline(cnt.op_count, """5""")

    @disable_translation_validation_if_dynamic_shapes
    def test_longformer_chunk(self):
        input1 = torch.randn([1, 4096, 1])
        input2 = torch.randn([12, 4096, 64])
        correct1 = longformer_chunk(input1)
        correct2 = longformer_chunk(input2)
        fn = longformer_chunk
        cnt = torch._dynamo.testing.CompileCounter()
        opt_fn = torch._dynamo.optimize_assert(cnt)(fn)
        self.assertTrue(same(opt_fn(input1), correct1))
        self.assertTrue(same(opt_fn(input2), correct2))
        self.assertTrue(same(opt_fn(input1), correct1))
        self.assertTrue(same(opt_fn(input2), correct2))

        if torch._dynamo.config.assume_static_by_default:
            if torch._dynamo.config.automatic_dynamic_shapes:
                self.assertExpectedInline(cnt.frame_count, """2""")
                self.assertExpectedInline(cnt.op_count, """14""")
            else:
                self.assertExpectedInline(cnt.frame_count, """2""")
                self.assertExpectedInline(cnt.op_count, """4""")
        else:
            self.assertExpectedInline(cnt.frame_count, """2""")
            self.assertExpectedInline(cnt.op_count, """35""")

    def test_hf_t5_forward(self):
        input = torch.randn([1, 2048, 512])
        model = PartialT5()
        correct = model(input)
        cnt = torch._dynamo.testing.CompileCounter()
        opt_model = torch._dynamo.optimize_assert(cnt)(model)
        self.assertTrue(same(opt_model(input), correct))

        if torch._dynamo.config.assume_static_by_default:
            self.assertExpectedInline(cnt.frame_count, """1""")
            self.assertExpectedInline(cnt.op_count, """11""")
        else:
            self.assertExpectedInline(cnt.frame_count, """1""")
            self.assertExpectedInline(cnt.op_count, """11""")

    def test_module_in_skipfiles(self):
        model = nn.Linear(10, 10)
        cnt = torch._dynamo.testing.CompileCounter()
        torch.compile(model, backend=cnt, fullgraph=True)(torch.randn([5, 10]))
        self.assertEqual(cnt.frame_count, 1)
        self.assertEqual(cnt.op_count, 1)

    def test_function_in_skipfiles(self):
        cnt = torch._dynamo.testing.CompileCounter()
        torch.compile(torch.sin, backend=cnt, fullgraph=True)(torch.randn([5, 10]))
        self.assertEqual(cnt.frame_count, 1)
        self.assertEqual(cnt.op_count, 1)

    def test_slicing_dynamic_shape(self):
        def fn(y):
            x = torch.ones(8)
            idx = y[0]
            out = x[idx:]
            return (out + 3) * 5

        counter = torch._dynamo.testing.CompileCounter()
        opt_fn = torch._dynamo.optimize(counter)(fn)
        out = opt_fn(torch.ones(10, dtype=torch.long))
        # idx should be 1 -> slicing off [1:] of 8 elem tensor
        self.assertEqual(list(out.shape), [7])

        self.assertEqual(counter.op_count, 2)
        self.assertEqual(counter.frame_count, 1)

        self.assertEqual(list(opt_fn(torch.tensor([4])).shape), [4])

    def test_slicing_dynamic_shape_setitem(self):
        def fn(input_lengths: torch.Tensor, new_ones_1):
            getitem_13 = input_lengths[3]
            new_ones_1[(3, slice(getitem_13, None, None))] = 0
            setitem_13 = new_ones_1
            return (setitem_13,)

        x = torch.randn(10).to(dtype=torch.int64)
        y = torch.randn(10, 204)
        ref = fn(x, y)
        opt_fn = torch._dynamo.optimize("aot_eager")(fn)
        res = opt_fn(x, y)
        self.assertTrue(same(ref, res))

    def test_chunk_reformer_ff(self):
        input = torch.randn([1, 4096, 256])
        model = ChunkReformerFeedForward()
        correct = model(input)
        cnt = torch._dynamo.testing.CompileCounter()
        opt_model = torch._dynamo.optimize_assert(cnt)(model)
        self.assertTrue(same(opt_model(input), correct))

        self.assertEqual(cnt.frame_count, 1)
        self.assertLessEqual(cnt.op_count, 10)

    # see: https://github.com/pytorch/pytorch/issues/80067
    # NB: When you remove the expectedFailure, don't forget to
    # uncomment/adjust the assertEqual below
    @unittest.expectedFailure
    @torch._dynamo.config.patch(
        fake_tensor_propagation=True, capture_scalar_outputs=True
    )
    def test_maml_item_capture(self):
        a = torch.randn(5, 1, 28, 28)
        b = torch.zeros(5, dtype=torch.int64)
        c = torch.randn(75, 1, 28, 28)
        d = torch.zeros(75, dtype=torch.int64)
        model = PartialMaml()
        correct = model(a, b, c, d)
        cnt = torch._dynamo.testing.CompileCounter()
        opt_model = torch._dynamo.optimize(cnt)(model)
        for _ in range(10):
            self.assertTrue(same(opt_model(a, b, c, d), correct))

        # if torch._dynamo.config.assume_static_by_default:
        #     self.assertExpectedInline(cnt.frame_count, """2""")
        # else:
        #     self.assertExpectedInline(cnt.frame_count, """3""")
        # TODO(jansel): figure out why op count depends on imports
        self.assertIn(cnt.op_count, (36, 35, 34, 29, 28, 27))

    # see: https://github.com/pytorch/pytorch/issues/80067
    @torch._dynamo.config.patch(capture_scalar_outputs=False)
    def test_maml_no_item_capture(self):
        a = torch.randn(5, 1, 28, 28)
        b = torch.zeros(5, dtype=torch.int64)
        c = torch.randn(75, 1, 28, 28)
        d = torch.zeros(75, dtype=torch.int64)
        model = PartialMaml()
        correct = model(a, b, c, d)
        cnt = torch._dynamo.testing.CompileCounter()
        opt_model = torch._dynamo.optimize(cnt)(model)
        for _ in range(10):
            self.assertTrue(same(opt_model(a, b, c, d), correct))

        if torch._dynamo.config.assume_static_by_default:
            self.assertExpectedInline(cnt.frame_count, """4""")
        else:
            self.assertExpectedInline(cnt.frame_count, """5""")

    def test_hf_model_output(self):
        ex = ModelOutput(a=torch.randn(10), b=torch.randn(10), c=torch.randn(10))

        def fn1(x):
            return x["a"] + 1

        def fn2(x):
            return x.a + 1

        def fn3(x):
            return x.to_tuple()[0] + 1

        def fn4(x):
            return x[0] + 1

        cnt = torch._dynamo.testing.CompileCounter()
        for fn in (fn1, fn2, fn3, fn4):
            cnt.clear()
            opt_fn = torch._dynamo.optimize_assert(cnt)(fn)
            self.assertTrue(same(opt_fn(ex), ex.a + 1))
            self.assertEqual(cnt.frame_count, 1)
            self.assertEqual(cnt.op_count, 1)

    @disable_translation_validation_if_dynamic_shapes
    def test_create_rand_mask_from_inputs(self):
        args = [
            torch.randn([1, 64, 64]),
            torch.randn([1, 64, 64]),
            torch.zeros([1, 12, 62, 3], dtype=torch.int64),
            12,
            3,
            1,
            4096,
            64,
        ]
        correct = create_rand_mask_from_inputs(*args)
        fn = create_rand_mask_from_inputs

        cnt = torch._dynamo.testing.CompileCounter()
        opt_fn = torch._dynamo.optimize_assert(cnt)(fn)
        self.assertTrue(same(opt_fn(*args), correct))
        if torch._dynamo.config.assume_static_by_default:
            self.assertExpectedInline(cnt.frame_count, """1""")
            self.assertExpectedInline(cnt.op_count, """8""")
        else:
            self.assertExpectedInline(cnt.frame_count, """1""")
            self.assertExpectedInline(cnt.op_count, """11""")

    def test_rng_state(self):
        def fn():
            state = torch.get_rng_state()
            before = torch.rand(1000)
            torch.set_rng_state(state)
            after = torch.rand(1000)
            return before, after

        cnt = torch._dynamo.testing.CompileCounter()
        opt_fn = torch._dynamo.optimize(cnt)(fn)

        before, after = opt_fn()
        self.assertTrue(same(before, after))
        self.assertEqual(cnt.frame_count, 2)
        self.assertEqual(cnt.op_count, 2)  # rand, rand
        try:
            graph, _ = torch._dynamo.export(fn)()
            # See https://github.com/pytorch/pytorch/pull/87490
            self.fail("unexpected export success")
        except torch._dynamo.exc.Unsupported:
            pass

    def test_threading_local(self):
        import threading

        foo = threading.local()
        foo.x = torch.rand(1)

        def f(x):
            return torch.cat([x, foo.x])

        cnt = torch._dynamo.testing.CompileCounter()
        opt_f = torch._dynamo.optimize(cnt, nopython=True)(f)

        inp = torch.ones(1)
        out = f(inp)
        opt_out = opt_f(inp)
        self.assertEqual(opt_out, out)
        self.assertEqual(cnt.frame_count, 1)

    def test_seq_append_list(self):
        x = torch.randn(4, 10)
        model = SequentialAppendList(
            torch.nn.Linear(10, 10),
            torch.nn.ReLU(),
            torch.nn.Linear(10, 10),
            torch.nn.ReLU(),
        )
        # this one is tricky because it mutates the list provided as an input
        l1 = [x]
        l2 = [x]
        correct, _ = model(x, l1)
        cnt = torch._dynamo.testing.CompileCounter()
        opt_model = torch._dynamo.optimize_assert(cnt)(model)
        result, l3 = opt_model(x, l2)
        self.assertTrue(same(result, correct))
        self.assertTrue(same(l1, l2))
        self.assertIs(l2, l3)
        self.assertEqual(cnt.frame_count, 1)
        self.assertEqual(cnt.op_count, 5)

    def test_batch_norm_act(self):
        a = torch.randn(5, 1, 28, 28)
        model = BatchNormAct2d(1).eval()
        correct = model(a)
        cnt = torch._dynamo.testing.CompileCounter()
        if not torch._dynamo.config.specialize_int:
            # _local_scalar_dense causes graph break w 0-dim tensor
            opt_model = torch._dynamo.optimize(cnt)(model)
            self.assertTrue(same(opt_model(a), correct))
            return

        opt_model = torch._dynamo.optimize_assert(cnt)(model)
        self.assertTrue(same(opt_model(a), correct))
        self.assertEqual(cnt.frame_count, 1)
        self.assertEqual(cnt.op_count, 2)

    def test_get_parameter_dtype(self):
        model = SequentialAppendList(
            torch.nn.Linear(10, 10),
            torch.nn.ReLU(),
        )

        def fn(model, x):
            return x + torch.randn(10, dtype=get_parameter_dtype(model))

        cnt = torch._dynamo.testing.CompileCounter()
        opt_fn = torch._dynamo.optimize_assert(cnt)(fn)
        self.assertEqual(opt_fn(model, torch.randn(10)).dtype, torch.float32)
        self.assertEqual(cnt.frame_count, 1)
        self.assertEqual(cnt.op_count, 2)

    def test_nn_parameter(self):
        def test_fn():
            a = torch.nn.Parameter(torch.randn(5, 5))
            # Checks that TensorVariable stores the type information correctly
            self.assertTrue(isinstance(a, torch.nn.Parameter))
            return a

        cnt = torch._dynamo.testing.CompileCounter()
        opt_test_fn = torch._dynamo.optimize(cnt)(test_fn)
        out = opt_test_fn()
        self.assertTrue(isinstance(out, torch.nn.Parameter))

    def test_Size(self):
        def test_fn():
            a = torch.randn(4)
            x = torch.Size([1, 2, 3])
            # Checks that SizeVariable return torch.Size object
            assert isinstance(x, torch.Size)
            # Causes graph breaks and checks reconstruction of SizeVariable
            # object
            self.assertIsInstance(x, torch.Size)
            return a

        cnt = torch._dynamo.testing.CompileCounter()
        opt_test_fn = torch._dynamo.optimize(cnt)(test_fn)
        opt_test_fn()

    # See https://github.com/pytorch/pytorch/issues/100067
    def test_copy_weird_strides(self):
        # This test requires inductor's copy() decomp to preserve strides properly.
        def test_fn(a):
            b = torch.zeros(48, 4, 256, 513)
            b[:, 0, 1:256, 1:256] = a
            c = b.view(4, 12, 1024, 513)
            d = c.transpose(2, 1)
            d.add_(1)
            return d

        sh, st, dt, dev, rg = (
            (48, 255, 255),
            (787968, 513, 1),
            torch.float16,
            "cpu",
            True,
        )
        a = rand_strided(sh, st, dt, dev).requires_grad_(rg)
        compiled_f = torch.compile(test_fn, backend="aot_eager_decomp_partition")
        out1 = test_fn(a)
        out2 = compiled_f(a)
        self.assertEqual(out1, out2)

    def test_indexing_with_list(self):
        def test_fn():
            def run_test(tensor, *idx):
                npt = tensor.numpy()
                assert npt[idx].shape == tensor[idx].shape

            x = torch.arange(0, 10)
            cases = [
                [None, None],
                [1, None],
            ]

            for case in cases:
                run_test(x, *case)

            return torch.randn(4)

        cnt = torch._dynamo.testing.CompileCounter()
        opt_test_fn = torch._dynamo.optimize(cnt)(test_fn)
        opt_test_fn()

    def test_reformer_min_chunk_len(self):
        def fn(cfg):
            t = torch.empty(10)
            t.fill_(_get_min_chunk_len(cfg))
            return t[0]

        cfg = DummyConfig()
        cnt = torch._dynamo.testing.CompileCounter()
        opt_fn = torch._dynamo.optimize_assert(cnt)(fn)
        self.assertEqual(opt_fn(cfg), 64)
        # With unspec int, maximum computation is preserved
        if torch._dynamo.config.assume_static_by_default:
            self.assertExpectedInline(cnt.frame_count, """1""")
            self.assertExpectedInline(cnt.op_count, """3""")
        else:
            self.assertExpectedInline(cnt.frame_count, """1""")
            self.assertExpectedInline(cnt.op_count, """4""")

    def test_reformer_sorting(self):
        x = torch.zeros([1, 12, 4096], dtype=torch.int64)
        correct = _get_sorted_bucket_idx_and_undo_sorted_bucket_idx(x)
        fn = _get_sorted_bucket_idx_and_undo_sorted_bucket_idx

        cnt = torch._dynamo.testing.CompileCounter()
        opt_fn = torch._dynamo.optimize_assert(cnt)(fn)
        self.assertTrue(same(opt_fn(x), correct))
        if torch._dynamo.config.assume_static_by_default:
            self.assertExpectedInline(cnt.frame_count, """1""")
            self.assertExpectedInline(cnt.op_count, """14""")
        else:
            self.assertExpectedInline(cnt.frame_count, """1""")
            self.assertExpectedInline(cnt.op_count, """27""")

    def test_recursive_map(self):
        # https://github.com/pytorch/torchdynamo/issues/132
        def _recursive_map(struct, batch_dim=0):
            for k, v in struct.items():
                if v is not None:
                    if isinstance(v, dict):
                        _recursive_map(v)
                    else:
                        struct[k] = v

        def toy_example(a, b, v):
            x = a / (torch.abs(a) + 1)
            if v is not None:
                _recursive_map(v)
            return x * b

        cnt = torch._dynamo.testing.CompileCounter()
        opt_toy_example = torch._dynamo.optimize(cnt)(toy_example)
        opt_toy_example(
            torch.randn(10),
            torch.randn(10),
            {"layer0": {"memory_keys": torch.randn(10)}},
        )
        self.assertEqual(cnt.frame_count, 1)
        self.assertEqual(cnt.op_count, 4)

    def test_issue114171(self):
        device = torch.device("cpu")

        def fcnn(in_dim, out_dim, hidden_dim, activation=torch.nn.GELU):
            layers = [
                torch.nn.Linear(in_dim, hidden_dim, device=device),
                activation(),
                torch.nn.Linear(hidden_dim, out_dim, device=device),
            ]
            return torch.nn.Sequential(*layers)

        class testmodel(torch.nn.Module):
            def __init__(self):
                super().__init__()
                self.interaction_networks = torch.nn.ModuleList(
                    [fcnn(262, 1174, 400) for _ in range(4)]
                )

            def interact(self, x, cycle):
                return self.interaction_networks[cycle](x)

        model = testmodel()
        forward_aot = torch.compile(
            model.interact, fullgraph=True, dynamic=True, backend="eager"
        )

        x = torch.rand([111, 262], device=device)
        y2 = forward_aot(x, 2)  # previously failed

    def test_issue175(self):
        n_heads = 2
        d_model = 64
        model = TransformerEncoderLayer(d_model, n_heads)
        inp = torch.randn(1, d_model)
        cnt = torch._dynamo.testing.CompileCounter()
        opt_model = torch._dynamo.optimize(cnt, nopython=True)(model)
        opt_model(inp)
        opt_model(inp)
        self.assertEqual(cnt.frame_count, 1)
        self.assertEqual(cnt.op_count, 12)

    def test_exec_import(self):
        def fn1():
            exec("import math")

        def fn2():
            try:
                math.sqrt(4)
                return False
            except NameError:
                return True

        def fn3():
            fn1()
            return fn2()

        self.assertTrue(fn3())
        opt_fn3 = torch._dynamo.optimize("eager")(fn3)
        self.assertTrue(opt_fn3())

    def test_exec_wildcard_import(self):
        # Test that globals are not carried over from frame to frame
        def fn1():
            exec("from torch import *")

        def fn2():
            x = torch.zeros(4)
            for i in range(5):
                x = x + i
            return x

        def fn3():
            fn1()
            return fn2()

        ref = fn3()
        opt_fn3 = torch._dynamo.optimize("eager")(fn3)
        res = opt_fn3()
        self.assertTrue(same(ref, res))

    def test_with_on_graph_break_inst(self):
        def reversible(x):
            print("Hello world")  # Cause graph break so inline fails
            return torch.sin(torch.cos(x))

        def fn(x):
            with torch.enable_grad():
                a = torch.sin(x)
                b = reversible(a)
                c = torch.sigmoid(b)
                c.sum().backward()
                return x.grad

        x = torch.randn(3, requires_grad=True)
        x.grad = None
        with torch.no_grad():
            ref = fn(x)

        x.grad = None
        opt_fn = torch._dynamo.optimize("eager")(fn)
        with torch.no_grad():
            res = opt_fn(x)
        self.assertTrue(same(ref, res))

    def test_with_on_graph_break_nested(self):
        def reversible(x):
            torch._dynamo.graph_break()  # Cause graph break so inline fails
            return torch.sin(torch.cos(x))

        def fn(x):
            # nested context manager failed previously
            with torch.no_grad():
                with torch.enable_grad():
                    a = torch.sin(x)
                    b = reversible(a)
                    c = torch.sigmoid(b)
                    c.sum().backward()
                    return x.grad

        x = torch.randn(3, requires_grad=True)
        x.grad = None
        with torch.no_grad():
            ref = fn(x)

        x.grad = None
        opt_fn = torch._dynamo.optimize("eager")(fn)
        with torch.no_grad():
            res = opt_fn(x)
        self.assertTrue(same(ref, res))

    # https://github.com/pytorch/torchdynamo/issues/1446
    def test_grad_mode_carrying_correct_state_after_graph_break(self):
        def fn(x):
            with torch.no_grad():
                y = x * 3
                print("Break")
                z = x + 2
            return y, z

        x = torch.randn(3, requires_grad=True)
        opt_fn = torch._dynamo.optimize("eager")(fn)
        y, z = opt_fn(x)
        self.assertFalse(y.requires_grad)
        self.assertFalse(z.requires_grad)

    def test_abc_setattr(self):
        # tests that we correctly bail out of __setattr__ calls

        # TODO: does not ensure ABC classes are correctly inferred as ClassVariables
        # (doesn't test the fix for 'super()')

        class BaseModule(torch.nn.Module, ABC):
            def blah(self, x):
                return x + 1

        class Derived(BaseModule):
            def __setattr__(self, name, value) -> None:
                super().__setattr__(name, value)

            def forward(self, x):
                # expect a graph break on __setattr__
                self.foo = 0
                return self.blah(x)

            def blah(self, x):
                return super().blah(x)

        x = torch.randn(3, requires_grad=True)
        mod = Derived()
        opt_mod = torch._dynamo.optimize("eager")(mod)
        opt_mod(x)

        # Not sure what this test is testing. It was earlier graph breaking on
        # __dict__, so the counter >= 2. With __dict__ support, there is no
        # graph break.
        self.assertGreaterEqual(torch._dynamo.utils.counters["frames"]["ok"], 1)
        self.assertGreaterEqual(torch._dynamo.utils.counters["frames"]["total"], 1)

    @torch._dynamo.config.patch("suppress_errors", True)
    def test_guard_fail_tensor_bool(self):
        @torch._dynamo.disable(recursive=False)
        def fn():
            condition_shape = (5, 5)
            dtypes = (torch.bool,)
            shapes = (
                (),
                (5,),
                (1, 5),
            )

            tensors = [
                torch.empty(shape, dtype=dtype).fill_(17)
                for shape, dtype in itertools.product(shapes, dtypes)
            ]

            x_vals = (5.0, *tensors)
            y_vals = (6.0, *tensors)

            @torch._dynamo.disable
            def get_expected(condition, x, y):
                x_np = x.cpu().numpy() if isinstance(x, torch.Tensor) else x
                y_np = y.cpu().numpy() if isinstance(y, torch.Tensor) else y
                return torch.from_numpy(
                    np.where(condition.cpu().numpy(), x_np, y_np)
                ).to(common_dtype)

            for x, y in zip(x_vals, y_vals):
                condition = torch.empty(*condition_shape, dtype=torch.bool).bernoulli_()
                common_dtype = torch.result_type(x, y)

                def check_equal(condition, x, y):
                    # NumPy aggressively promotes to double, hence cast to output to correct dtype
                    expected = get_expected(condition, x, y)
                    result = torch.where(condition, x, y)
                    assert torch.allclose(expected, result)

                check_equal(condition, x, y)
                check_equal(condition, y, x)

        fn()
        opt_fn = torch._dynamo.optimize("eager")(fn)
        opt_fn()

    def test_guard_fail_nested_tuple(self):
        def fn(args):
            return torch.ones(()), args[0] * 2

        # This adds a tensor check on args[1][0] and args[1][1]
        args1 = (torch.ones(1), (torch.ones(1), torch.ones(1)))
        args2 = (torch.ones(1), torch.ones(1))
        opt_fn = torch._dynamo.optimize("eager")(fn)
        ref = opt_fn(args1)
        res = opt_fn(args2)

        self.assertTrue(same(ref, res))

    def test_nullcontext1(self):
        @torch.compile(fullgraph=True, backend="eager")
        def fn(x, ctx):
            x = x.sin()
            with ctx:
                x = x.cos()
            x = x.sin()
            return x

        y = torch.randn(10)
        self.assertTrue(same(fn(y, contextlib.nullcontext()), y.sin().cos().sin()))

    def test_nullcontext2(self):
        @torch.compile(fullgraph=True, backend="eager")
        def fn(x, ctx):
            x = x.sin()
            with ctx():
                x = x.cos()
            x = x.sin()
            return x

        y = torch.randn(10)
        self.assertTrue(same(fn(y, contextlib.nullcontext), y.sin().cos().sin()))

    def test_no_grad_inline(self):
        @torch.no_grad()
        def a(x):
            return x.sin()

        @torch.compile(backend="eager", fullgraph=True)
        def b(x):
            return a(x).cos()

        y = torch.randn(10)
        self.assertTrue(same(b(y), y.sin().cos()))

    def test_longtensor_list(self):
        for partition in [0, 5, 10]:

            @torch._dynamo.disable
            def rand_gen():
                rand_vals = [random.randint(5, 10) for _ in range(10)]
                # List of tensors mixed with np.arrays
                return list(np.array(rand_vals[:partition])) + [
                    torch.tensor(val) for val in rand_vals[partition:]
                ]

            def fn(x):
                random_list = rand_gen()
                z = torch.LongTensor(random_list)
                return x * z

            x = torch.ones(10) * 2

            random.seed(0)
            ref0 = fn(x)
            ref1 = fn(x)

            random.seed(0)
            opt_fn = torch._dynamo.optimize("eager")(fn)
            res0 = opt_fn(x)
            res1 = opt_fn(x)

            self.assertTrue(same(ref0, res0))
            self.assertTrue(same(ref1, res1))

    def test_primtorch(self):
        @torch._dynamo.optimize("eager")
        def fn(x):
            torch._refs.abs(x)

        fn(torch.randn(3))

    @unittest.expectedFailure
    # inline_call [('inline in skipfiles: bind ...python3.10/inspect.py', 1)]
    def test_primtorch_no_graph_break(self):
        @torch._dynamo.optimize("eager", nopython=True)
        def fn(x):
            torch._refs.abs(x)

        fn(torch.randn(3))

    def test_torch_tensor_ops_no_graph_break(self):
        @torch._dynamo.optimize("eager", nopython=True)
        def fn(x):
            torch.Tensor.abs_(x)

        fn(torch.randn(3))

    @unittest.skipIf(
        not isinstance(torch.ops.aten.abs, torch._ops.OpOverloadPacket),
        "old pt doesn't work",
    )
    def test_torch_ops_aten(self):
        # Picked an op that doesn't show up in the default list
        @torch._dynamo.optimize("eager", nopython=True)
        def fn(x):
            return torch.ops.aten.absolute(x)

        fn(torch.randn(3))

    def test_hf_gelu_inline(self):
        class GELUActivation(nn.Module):
            def __init__(self):
                super().__init__()
                self.act = nn.functional.gelu

            def forward(self, input):
                return self.act(input)

        @torch._dynamo.optimize("eager", nopython=True)
        def fn(x):
            return GELUActivation()(x)

        y = torch.randn(10)
        self.assertTrue(same(fn(y), nn.functional.gelu(y)))

        @torch._dynamo.optimize("eager", nopython=True)
        def fn_returns(x):
            return GELUActivation(), x + 1

        act, _ = fn_returns(y)
        self.assertIsInstance(act, GELUActivation)
        self.assertIs(act.act, nn.functional.gelu)
        self.assertTrue(hasattr(act, "_buffers"))  # check that __init__ got called

    def test_dropout_inline(self):
        @torch._dynamo.optimize("eager")
        def fn(x):
            return torch.nn.Dropout(0.1)(x)

        y = torch.randn(10)
        torch.manual_seed(1337)
        ref = nn.functional.dropout(y, 0.1)
        torch.manual_seed(1337)
        res = fn(y)
        self.assertTrue(same(ref, res))

    def test_setitem_boolean_mask_diff(self):
        def fn(x, b, y):
            x = x.clone()
            x[b] = y
            return x

        opt_fn = torch._dynamo.optimize("aot_eager")(fn)
        x = torch.randn(4, requires_grad=True)
        b = torch.tensor([True, False, True, False])
        y = torch.randn(2, requires_grad=True)
        opt_fn(x, b, y)

    def test_setitem_tuple_boolean_mask_diff(self):
        def fn(x, b, y):
            x = x.clone()
            x[:, b] = y
            return x

        opt_fn = torch._dynamo.optimize("aot_eager")(fn)
        x = torch.randn(8, 4, requires_grad=True)
        b = torch.tensor([True, False, True, False])
        y = torch.randn(2, requires_grad=True)
        opt_fn(x, b, y)

    def test_torch_tensor_ops(self):
        def fn(x):
            return torch.Tensor.abs_(x)

        x = torch.randn(3)
        opt_fn = torch._dynamo.optimize("eager", nopython=True)(fn)
        y = fn(x)
        y_ = opt_fn(x)
        self.assertTrue(same(y, y_))

    def test_guard_ordering_shape_fail(self):
        # If a function which takes a tensor has an inner function which
        # is compiled and generates a guard on its shape,
        # they are evaluated in the wrong order. So if on a subsequent call
        # an int is passed instead of a tensor, guard evaluation will crash
        # with a "no attribute: shape" error
        m = MockModule()
        opt_m = torch._dynamo.optimize("eager")(m)
        opt_m.fn(torch.ones((5, 5)))
        opt_m.fn(-3)

    def test_tensor_isinstance_tuple(self):
        @torch._dynamo.optimize("eager")
        def fn():
            t = torch.ones(5, 5)
            if not isinstance(t, (int, torch.Tensor)):
                msg = str.format(
                    "{0} is not an instance of {1}",
                    type(t),
                    (int, torch.Tensor),
                )
                raise ValueError(msg)
            return True

        fn()

    def test_isinstance_dtype(self):
        @torch._dynamo.optimize("eager", nopython=True)
        def fn(x):
            isinstance(torch.bfloat16, torch.dtype)
            return x

        fn(torch.randn(3))

    def test_isinstance_storage(self):
        @torch._dynamo.optimize("eager")
        def fn(x):
            f = bytearray([0x00, 0x01, 0x02, 0x03, 0x04, 0x05, 0x10, 0x40])
            bools = torch.BoolStorage.from_buffer(f, "big")
            assert isinstance(bools, torch.BoolStorage)
            return x

        fn(torch.randn(3))

    def test_issue111522(self):
        @torch.compile(backend="eager", fullgraph=True)
        def f(x, y):
            return x + y.a

        class A:
            a = 2

        self.assertEqual(f(torch.zeros(2), A()), torch.full([2], 2.0))

        del A.a

        # graph break on missing attr
        with self.assertRaises(torch._dynamo.exc.Unsupported):
            f(torch.zeros(2), A())

    def test_dict_list_values(self):
        def inner_fn(args):
            return [x[1].shape for x in args]

        @torch._dynamo.optimize("eager")
        def fn(tensors):
            return inner_fn(zip(itertools.count(), tensors["args"]))

        fn({"args": [torch.ones(5, 5), torch.ones(5, 6), torch.ones(5, 7)]})
        fn({"args": [torch.ones(5, 5)]})

    def test_dict_iter(self):
        class MyMod(torch.nn.Module):
            def forward(self, x):
                z = {"my": 1, "const": 2, "dict": 3, "variable": 4}
                tot = 0
                for key in z:
                    tot += z[key]

                return tot

        x = torch.tensor([0])
        model = MyMod()
        opt_model = torch._dynamo.optimize("eager", nopython=True)(model)
        y = opt_model(x)

        self.assertEqual(y, 10)

    def test_sort_out(self):
        dtype = torch.float32
        device = "cpu"

        def fn():
            tensor = torch.randn((3, 5), dtype=dtype, device=device)[:, 0]
            values1 = torch.tensor(0, dtype=dtype, device=device)
            indices1 = torch.tensor(0, dtype=torch.long, device=device)
            torch.sort(tensor, out=(values1, indices1))
            self.assertEqual(values1.stride(), (1,))
            self.assertEqual(indices1.stride(), (1,))

        fn()
        opt_fn = torch._dynamo.optimize("eager")(fn)
        opt_fn()

    def test_sort_out2(self):
        class MyModule(torch.nn.Module):
            def __init__(self):
                super().__init__()
                self.register_buffer("sorted", torch.ones(4, 4))
                self.register_buffer("indices", torch.ones(4, 4, dtype=torch.long))

            def forward(self, x):
                torch.sort(x, out=(self.sorted, self.indices))
                return (x + 1, self.sorted, self.indices)

        x = torch.randn(4, 4)
        m = MyModule()
        ref = m(x)
        opt_m = torch._dynamo.optimize("eager")(m)
        res = opt_m(x)
        self.assertTrue(same(ref, res))

    def test_sigmoid_out(self):
        dtype = torch.float32
        device = "cpu"

        def fn():
            inp = torch.randn((3, 5), dtype=dtype, device=device)
            out1 = torch.tensor(0, dtype=dtype, device=device)
            torch.sigmoid(inp, out=out1)
            self.assertEqual(out1.numel(), 15)

        fn()
        opt_fn = torch._dynamo.optimize("eager")(fn)
        opt_fn()

    def test_sigmoid_out2(self):
        class MyModule(torch.nn.Module):
            def __init__(self):
                super().__init__()
                self.register_buffer("base", torch.ones(4, 4))

            def forward(self, x):
                torch.sigmoid(x, out=self.base)
                return x + self.base

        x = torch.randn(4, 4)
        m = MyModule()
        ref = m(x)
        opt_m = torch._dynamo.optimize("eager")(m)
        res = opt_m(x)
        self.assertTrue(same(ref, res))

    def test_slice_into_list_mutable(self):
        class Mod(torch.nn.Module):
            def forward(self, listy):
                x = listy[3:5]
                for i in range(10):
                    z = torch.abs(torch.randn(10)) + 1
                    x[0] = z
                return x

        m = Mod()
        listy = [torch.randn(10)] * 10

        cnt = torch._dynamo.testing.CompileCounter()
        opt_m = torch._dynamo.optimize(cnt, nopython=True)(m)
        opt_m.forward(listy)

        self.assertEqual(cnt.frame_count, 1)

    @torch._dynamo.config.patch(capture_scalar_outputs=True)
    def test_issue111918(self):
        cnt = CompileCounter()

        @torch.compile(backend=cnt, dynamic=True)
        def fn(x):
            x = x + 1
            y = x.item()
            if y > 2:
                return x * 2
            else:
                return x * 3

        x = torch.tensor([3.0])
        fn(x)
        self.assertEqual(cnt.frame_count, 2)
        self.assertEqual(cnt.op_count, 4)

        torch._dynamo.reset()
        fn = torch.compile(fn, fullgraph=True, backend="eager")
        with self.assertRaises(torch._dynamo.exc.UserError):
            fn(x)

    def test_vdd_duplicate_error(self):
        def fn(a, dt):
            keys = list(dt._jt_dict.keys())
            p = torch.cos(dt._jt_dict[keys[0]]._value)
            q = torch.sin(a)
            r = torch.sigmoid(dt._jt_dict[keys[0]]._value)
            return p + q + r

        class Value:
            def __init__(self):
                self._value = torch.randn(4)

        class Sample:
            def __init__(self):
                self._jt_dict = {}
                self._jt_dict["POSITION_ID"] = Value()

        a = torch.randn(4)
        sample = Sample()

        ref = fn(a, sample)

        optimized_fn = torch._dynamo.optimize("eager", nopython=True)(fn)
        res = optimized_fn(a, sample)

        self.assertTrue(same(ref, res))

    def test_specialized_stride(self):
        def f():
            e = torch.empty(4)
            x = e[::2]
            return x.stride()

        self.assertEqual(f(), torch._dynamo.optimize("eager")(f)())

    def test_out_none(self):
        # https://github.com/pytorch/pytorch/issues/92814
        def fn(input):
            return torch.nn.functional.normalize(input, dim=0, out=None)

        x = torch.rand([1])
        self.assertEqual(fn(x), torch._dynamo.optimize("eager")(fn)(x))

    def test_multi_import(self):
        if not has_detectron2():
            raise unittest.SkipTest("requires detectron2")

        @torch._dynamo.optimize("eager", nopython=True)
        def to_bitmasks(boxes):
            from detectron2.layers.mask_ops import (
                _paste_masks_tensor_shape,
                paste_masks_in_image,
            )

            if (
                paste_masks_in_image is not None
                and _paste_masks_tensor_shape is not None
            ):
                return boxes + 1

        self.assertTrue((to_bitmasks(torch.zeros(10)) == torch.ones(10)).all())

    def test_multi_dot_import(self):
        def fn1(x):
            return torch.sin(x)

        def fn(x):
            import torch.fx

            _ = torch.fx.symbolic_trace(fn1)
            return x * 2

        x = torch.randn(10)
        fn(x)
        cnt = torch._dynamo.testing.CompileCounter()
        opt_fn = torch._dynamo.optimize(cnt)(fn)
        opt_fn(x)
        self.assertEqual(cnt.frame_count, 1)

    def test_relative_import(self):
        try:
            from . import utils as _  # noqa: F401

            def fn(x):
                from .utils import tensor_for_import_testing

                return x * 2 * tensor_for_import_testing

        except ImportError:

            def fn(x):
                from utils import tensor_for_import_testing

                return x * 2 * tensor_for_import_testing

        x = torch.randn(10)
        fn(x)
        cnt = torch._dynamo.testing.CompileCounter()
        opt_fn = torch._dynamo.optimize(cnt, nopython=True)(fn)
        opt_fn(x)
        self.assertEqual(cnt.frame_count, 1)

    def test_relative_import_no_modulename(self):
        try:
            from . import utils as _  # noqa: F401

            def fn(x):
                from . import utils

                return x * 2 * utils.tensor_for_import_testing

        except ImportError:

            def fn(x):
                import utils

                return x * 2 * utils.tensor_for_import_testing

        x = torch.randn(10)
        fn(x)
        cnt = torch._dynamo.testing.CompileCounter()
        opt_fn = torch._dynamo.optimize(cnt, nopython=True)(fn)
        opt_fn(x)
        self.assertEqual(cnt.frame_count, 1)

    def test_bigbird_unsqueeze_inplace(self):
        def fn(reshape_2):
            view_2 = reshape_2.clone()
            view_2.unsqueeze_(2)
            cat_11 = torch.cat([view_2], dim=2)
            view_13 = cat_11.view((2, 12, 64, -1))
            return (view_13,)

        x = torch.randn(2, 12, 64, 64, requires_grad=True)
        ref = fn(x)
        opt_fn = torch._dynamo.optimize("aot_eager")(fn)
        res = opt_fn(x)
        self.assertTrue(same(ref, res))

    def test_issue1466_size_aot_autograd(self):
        def fn(x):
            # do a tensor op and a size compute
            y = x * 2
            x_size = x.size()
            # trigger a graph break
            print("arf")
            # use the tensor op and size compute
            z = y.view(x_size) + 1
            return z

        x = torch.randn(2, 3, requires_grad=True)
        ref = fn(x)
        opt_fn = torch._dynamo.optimize("aot_eager")(fn)
        res = opt_fn(x)
        self.assertTrue(same(ref, res))

    def test_ellipsis(self):
        class Repro(torch.nn.Module):
            def __init__(self):
                super().__init__()
                self.lnorm = torch.nn.LayerNorm(
                    (256,), eps=1e-06, elementwise_affine=True
                )
                self.linear = torch.nn.Linear(
                    in_features=256, out_features=256, bias=True
                )

            def forward(self, cat_10):
                lnorm = self.lnorm(cat_10)
                getitem_64 = lnorm[
                    (slice(None, None, None), slice(0, 1, None), Ellipsis)
                ]
                linear = self.linear(getitem_64)
                return (linear,)

        args = [torch.randn(2, 197, 256)]

        mod = Repro()
        opt_mod = torch._dynamo.optimize("eager", nopython=True)(mod)

        self.assertTrue(same(mod(*args), opt_mod(*args)))

    def test_reinplacing(self):
        class MockModule(torch.nn.Module):
            def __init__(self):
                super().__init__()
                self.self_layoutlm_embeddings_x_position_embeddings = (
                    torch.nn.Embedding(1024, 768)
                )
                self.self_layoutlm_embeddings_y_position_embeddings = (
                    torch.nn.Embedding(1024, 768)
                )

            def forward(self, getitem_1, getitem_2, add):
                self_layoutlm_embeddings_x_position_embeddings = (
                    self.self_layoutlm_embeddings_x_position_embeddings(getitem_1)
                )
                self_layoutlm_embeddings_y_position_embeddings = (
                    self.self_layoutlm_embeddings_y_position_embeddings(getitem_2)
                )
                add_1 = add + self_layoutlm_embeddings_x_position_embeddings
                add_2 = add_1 + self_layoutlm_embeddings_y_position_embeddings
                return (add_2,)

        mod = MockModule()
        opt_mod = torch._dynamo.optimize("aot_eager_decomp_partition")(mod)

        args = [
            ((2, 512), (2048, 4), torch.int64, "cpu", False),
            ((2, 512), (2048, 4), torch.int64, "cpu", False),
            ((2, 512, 768), (393216, 768, 1), torch.float32, "cpu", True),
        ]
        args = [
            rand_strided(sh, st, dt, dev).requires_grad_(rg)
            for (sh, st, dt, dev, rg) in args
        ]
        self.assertTrue(same_two_models(mod, opt_mod, args))

    def test_optimized_deepcopy(self):
        # See https://github.com/pytorch/pytorch/pull/88629
        class Foo(torch.nn.Module):
            def __init__(self):
                super().__init__()
                self.fc = torch.nn.Linear(in_features=2, out_features=3, bias=True)

            def forward(self, x):
                return self.fc(x)

        mod = Foo()
        opt_mod = torch._dynamo.optimize("eager")(mod)
        args = [torch.randn(1, 2)]
        self.assertTrue(same_two_models(mod, opt_mod, args))

    def test_class_member(self):
        class Foo(torch.nn.Module):
            a = 4
            b = torch.ones(3, 4)

            def __init__(self):
                super().__init__()
                self.c = 4

            def forward(self, x):
                return x.cos() + self.a + self.b + self.c

        mod = Foo()
        opt_mod = torch._dynamo.optimize("eager", nopython=True)(mod)
        args = (torch.randn(3, 4),)
        self.assertTrue(same(mod(*args), opt_mod(*args)))

    def test_named_buffers(self):
        class Foo(torch.nn.Module):
            def __init__(self):
                super().__init__()
                self.register_buffer("x", torch.ones(3))
                self.register_buffer("y", torch.ones(3))

            def forward(self, inp):
                res = 0
                for name, buffer in self.named_buffers():
                    res += buffer.sum()

                return inp.cos() + res

        mod = Foo()
        opt_mod = torch._dynamo.optimize("eager", nopython=True)(mod)
        args = (torch.randn(3, 4),)
        self.assertTrue(same(mod(*args), opt_mod(*args)))

    def test_requires_grad_guards_with_grad_mode1(self):
        def f(x):
            if x.requires_grad:
                return x + 1
            else:
                return x + 2

        x = torch.ones(2, requires_grad=True)

        f_compiled = torch.compile(f)
        with torch.no_grad():
            # compile an inference graph
            f_compiled(x)

        # Test: we should fail guards and recompile (even though it's still an inference graph)
        out_ref = f(x.detach())
        out = f_compiled(x.detach())

        self.assertEqual(out_ref, out)
        self.assertEqual(out_ref.requires_grad, out.requires_grad)

    def test_requires_grad_guards_with_grad_mode2(self):
        x = torch.ones(2, requires_grad=True)
        x_ref = x.clone().detach().requires_grad_(True)

        m = torch.nn.Linear(2, 2)
        m_compiled = torch.compile(m)

        with torch.no_grad():
            # compile an inference graph
            m_compiled(x)

        # Test: we should fail guards and recompile a training graph
        out_ref = m(x_ref)
        out = m_compiled(x)
        self.assertEqual(out_ref, out)
        self.assertEqual(out_ref.requires_grad, out.requires_grad)

    def test_is_symbolic_tracing(self):
        # Ensure no graph break here
        def fn(x):
            if is_fx_tracing_test():
                return x * 2
            return x * 4

        a = torch.randn(4)
        ref = fn(a)
        opt_fn = torch._dynamo.optimize("eager", nopython=True)(fn)
        res = opt_fn(a)
        self.assertTrue(same(ref, res))

    def test_tokenization(self):
        from collections import UserDict

        class BatchEncoding(UserDict):
            """
            Copied from tokenization
            """

            def __init__(
                self,
                data,
            ):
                super().__init__(data)

            def __getattr__(self, item: str):
                try:
                    return self.data[item]
                except KeyError as e:
                    raise AttributeError from e

        def tokenization(x):
            encoding = BatchEncoding({"key": x})
            return encoding["key"]

        opt_fn = torch._dynamo.optimize("eager")(tokenization)
        x = torch.rand((1, 4))
        ref = tokenization(x)
        res = opt_fn(x)
        self.assertTrue(same(ref, res))

    def test_modules(self):
        class Foo(torch.nn.Module):
            def __init__(self):
                super().__init__()
                self.fc = torch.nn.Linear(4, 3)

            def forward(self, inp):
                res = torch.zeros(3, 3)
                for mod in self.modules():
                    res += self.fc(inp)
                return res

        mod = Foo()
        args = (torch.ones(3, 4),)
        cnt = torch._dynamo.testing.CompileCounter()
        opt_mod = torch._dynamo.optimize(cnt, nopython=True)(mod)
        self.assertTrue(same(mod(*args), opt_mod(*args)))
        self.assertEqual(cnt.op_count, 5)
        self.assertEqual(cnt.frame_count, 1)

    def test_omegaconf_listconfig_iter(self):
        obj = ListConfig()
        x = torch.zeros(2)

        def fn():
            y = x
            for i in obj:
                y += i
            return y

        expected = fn()
        actual = torch.compile(fn, fullgraph=True, backend="eager")()
        self.assertEqual(actual, expected)

    def test_user_defined_iter(self):
        class MyIter:
            def __init__(self):
                self.i = 0

            def __iter__(self):
                return self

            def __next__(self):
                if self.i < 3:
                    self.i += 1
                    return self.i
                raise StopIteration

        @torch.compile(backend="eager", fullgraph=True)
        def fn(x):
            for i in MyIter():
                x += i
            return x

        self.assertEqual(fn(torch.zeros(1)), torch.full([1], 6.0))

    def test_stop_iteration_reconstruct(self):
        @torch.compile(backend="eager", fullgraph=True)
        def fn(x):
            return x.sin(), StopIteration(1, 2, 3)

        _, res = fn(torch.ones(1))
        self.assertEqual(str(res), str(StopIteration(1, 2, 3)))

    def test_tensor_data_kwarg(self):
        # https://github.com/pytorch/pytorch/issues/96278
        def f():
            return torch.tensor(data=[[1.0, -1.0]])

        cnt = torch._dynamo.testing.CompileCounter()
        opt_fn = torch._dynamo.optimize(cnt, nopython=True)(f)
        self.assertTrue(same(f(), opt_fn()))
        self.assertEqual(cnt.frame_count, 1)

    @requires_cuda
    def test_norm_dtype(self):
        def foo(_stack0):
            getitem = _stack0[(slice(None, None, None), -1)]
            _stack0 = None
            normalize = torch.nn.functional.normalize(getitem, p=2, dim=1)
            getitem = None
            return (normalize,)

        args = [((2, 50, 256), (1, 256, 1), torch.float16, "cuda", False)]
        args = [
            rand_strided(sh, st, dt, dev).requires_grad_(rg)
            for (sh, st, dt, dev, rg) in args
        ]

        opt_foo = torch._dynamo.optimize("aot_eager_decomp_partition")(foo)
        with torch.cuda.amp.autocast(enabled=True):
            ref = foo(*args)[0]
            res = foo(*args)[0]
            self.assertEqual(ref.dtype, res.dtype)

            self.assertTrue(same(res, ref))

    def test_for_loop_graph_break(self):
        def inner(x):
            return torch.sin(x)

        def fn(x):
            for _ in range(100):
                inner(x)
                torch._dynamo.graph_break()
            return x

        cnt = torch._dynamo.testing.CompileCounter()
        opt_fn = torch._dynamo.optimize(cnt)(fn)
        x = torch.randn(4)
        opt_fn(x)
        self.assertEqual(cnt.frame_count, 1)
        self.assertEqual(cnt.op_count, 1)

    def test_for_loop_graph_break_before(self):
        # Checks that the backedge is calculated correctly
        def inner(x):
            return torch.sin(x)

        def fn(x):
            torch._dynamo.graph_break()
            for _ in range(100):
                inner(x)
            return x

        cnt = torch._dynamo.testing.CompileCounter()
        opt_fn = torch._dynamo.optimize(cnt)(fn)
        x = torch.randn(4)
        opt_fn(x)
        self.assertEqual(cnt.frame_count, 1)
        self.assertEqual(cnt.op_count, 100)

    def test_avoid_dupe_specialization(self):
        def f(x, y):
            return (x + y) * 1

        opt_f = torch._dynamo.optimize("aot_eager")(f)

        for b in [True, False]:
            x = torch.randn(4, requires_grad=b)
            y = torch.randn(4, requires_grad=b)
            self.assertEqual(f(x, x), opt_f(x, x))
            self.assertEqual(f(x, y), opt_f(x, y))

    def test_validate_model_kwargs(self):
        cnt = CompileCounter()

        def f1(a, b):
            return torch.sin(a) + torch.cos(b)

        @torch.compile(backend=cnt, fullgraph=True)
        def f2(**kwargs):
            _validate_model_kwargs(f1, kwargs)
            return f1(**kwargs)

        x = torch.randn(10)
        y = torch.randn(10)

        self.assertEqual(f2(a=x, b=y), f1(x, y))
        self.assertEqual(cnt.frame_count, 1)
        self.assertEqual(cnt.op_count, 3)

    def test_swin_base_tensor_attr(self):
        class Foo(torch.nn.Module):
            def __init__(self):
                super().__init__()
                # NB: not a parameter or buffer
                self.t = torch.randn(3)

            def forward(self, x):
                return x + torch.cat((self.t, self.t))

        mod = Foo()
        opt_mod = torch._dynamo.optimize("eager")(mod)
        args = [torch.randn(6)]
        self.assertTrue(same_two_models(mod, opt_mod, args))
        opt_mod(*args)

    def test_pointless_graph_removal(self):
        cnt = torch._dynamo.testing.CompileCounter()

        @torch.compile(backend=cnt)
        def fn(x):
            with torch.no_grad():
                torch._dynamo.graph_break()
                return x + 1

        fn(torch.randn(4))
        self.assertEqual(cnt.frame_count, 1)
        self.assertEqual(cnt.op_count, 3)

    def test_output_aliases_intermediate(self):
        def f(x):
            intermediate = x.mul(2)
            return intermediate.view(-1), intermediate

        opt_f = torch._dynamo.optimize("aot_eager")(f)

        for b in [True, False]:
            x = torch.randn(4, requires_grad=b)
            out = f(x)
            out_test = opt_f(x)
            self.assertEqual(out[0], out_test[0])
            self.assertEqual(out[1], out_test[1])
            self.assertEqual(out[0].requires_grad, out_test[0].requires_grad)
            self.assertEqual(out[1].requires_grad, out_test[1].requires_grad)
            # test that the aliasing relationship of outputs is preserved
            out[0].mul_(2)
            out_test[0].mul_(2)
            self.assertEqual(out[0], out_test[0])
            self.assertEqual(out[1], out_test[1])

    def test_while_loop_graph_break(self):
        # Repro of tacotron2 cache_size_recompilation
        def inner(x):
            return torch.sin(x)

        def fn(x):
            i = 20
            while i > 10:
                x = inner(x)
                i -= 1
                torch._dynamo.graph_break()
            return x

        cnt = torch._dynamo.testing.CompileCounter()
        opt_fn = torch._dynamo.optimize(cnt)(fn)
        x = torch.randn(4)
        opt_fn(x)
        self.assertEqual(cnt.frame_count, 1)
        self.assertEqual(cnt.op_count, 1)

    def test_nested_while_loop_graph_break(self):
        def inner_loop(x):
            i = 3
            while i > 0:
                i -= 1
                x += 1
                torch._dynamo.graph_break()
            return x

        def inner(x):
            inner_loop(x)
            return torch.sin(x)

        def fn(x):
            i = 20
            while i > 10:
                x = inner(x)
                i -= 1
                torch._dynamo.graph_break()
            return x

        cnt = torch._dynamo.testing.CompileCounter()
        opt_fn = torch._dynamo.optimize(cnt)(fn)
        x = torch.randn(4)
        opt_fn(x)
        self.assertEqual(cnt.frame_count, 1)
        self.assertEqual(cnt.op_count, 1)

    def test_while_loop_graph_break_inside_call_function(self):
        # Repro of huggingface graph break inside loop in `get_parameter_dtype`.
        # Skip only the inner frame that has loop that contains graph break.
        def inner(x):
            for i in range(3):
                x += 1
                torch._dynamo.graph_break()
            return x

        def fn(x):
            x += 2
            inner(x)
            x += 3
            return x

        cnt = torch._dynamo.testing.CompileCounter()
        opt_fn = torch._dynamo.optimize(cnt)(fn)
        x = torch.randn(4)
        opt_fn(x)
        self.assertEqual(cnt.frame_count, 2)
        self.assertEqual(cnt.op_count, 2)

    def test_exception_in_dynamo_handling(self):
        hit_handler = False

        # See https://github.com/pytorch/pytorch/pull/96488
        @contextlib.contextmanager
        def ctx():
            try:
                yield
            except RuntimeError:
                nonlocal hit_handler
                hit_handler = True

        @torch._dynamo.optimize("eager")
        def f():
            with ctx():
                h()

        def h():
            raise RuntimeError("boof")

        # Should not error
        f()
        self.assertTrue(hit_handler)

    def test_generator_dealloc(self):
        # See https://github.com/pytorch/pytorch/pull/96488
        #
        # NB: yes, [(...)] is intentional, this is a list containing a
        # generator
        generator_box = [(x for x in [1, 2, 3])]

        counter = torch._dynamo.testing.CompileCounter()

        def g(x):
            return x + 2

        # TODO: This test is pretty delicate.  To test if it's actually doing
        # anything, rebuild eval_frame.c with '#define TORCHDYNAMO_DEBUG 1'
        # and then look at the logs for:
        #
        # TRACE[_custom_eval_frame:650] begin <genexpr> test_repros.py 2276 -1 0 0
        # TRACE[_custom_eval_frame:664] throw <genexpr>
        #
        # This means we're actually hitting the relevant codepath

        # NB: Make sure we don't actually Dynamo this frame; if we do Dynamo
        # this frame, Dynamo actually DOES understand list.clear and will
        # arrange for the generator deallocation to happen when the eval frame
        # handler is disabled, which will prevent the bug from happening (we
        # specifically want to trigger the generator deallocation WHILE the
        # dynamo eval frame handler is active), as that will cause the
        # generator to become exhausted and trigger the throw_flag == TRUE
        # case.
        @torch._dynamo.disable(recursive=False)
        def f(x):
            generator_box.clear()
            return g(x)

        self.assertNoUnraisable(
            lambda: torch._dynamo.optimize(counter)(f)(torch.randn(3))
        )

        # Make sure the x + 2 is captured (a previous incorrect implementation
        # of this fix would have disabled the eval frame callback, which means
        # g wouldn't get traced
        self.assertEqual(counter.op_count, 1)

    def test_error_return_without_exception_set(self):
        # https://github.com/pytorch/pytorch/issues/93781
        @torch.compile
        def f():
            _generator_type = type(_ for _ in ())

        self.assertNoUnraisable(f)

    def common_merge_criteria_processor_list(self, list_cls, fullgraph):
        cnt = CompileCounter()

        @torch.compile(backend=cnt, fullgraph=fullgraph)
        def f(x, left, right):
            combined = _merge_criteria_processor_list(left, right)
            return combined(x)

        l1 = list_cls([torch.nn.ReLU(), torch.nn.Sigmoid()])
        l2 = list_cls([])
        input = torch.randn(16)
        result = f(input, l1, l2)
        self.assertEqual(result, l1(input))
        self.assertEqual(cnt.frame_count, 1)
        self.assertEqual(cnt.op_count, 2)

        cnt.clear()
        l3 = list_cls([torch.nn.SiLU()])
        expected = l3(l1(input))
        result = f(input, l1, l3)
        self.assertEqual(len(l1), 3)
        self.assertEqual(result, expected)
        self.assertEqual(cnt.frame_count, 1)
        self.assertEqual(cnt.op_count, 3)

    def test_merge_criteria_processor_list1(self):
        self.common_merge_criteria_processor_list(CustomList1, False)

    def test_merge_criteria_processor_list2(self):
        self.common_merge_criteria_processor_list(CustomList2, True)

    def test_restricted_list_subclass1(self):
        cnt = CompileCounter()

        @torch.compile(backend=cnt, fullgraph=True)
        def fn(a, b):
            l = CustomList2()
            l.extend([True])
            l.append(a)
            l.extend([b])
            l.pop(0)
            l.append(l.length_times_10())
            return sum(l)

        x = torch.randn(10)
        y = torch.randn(10)
        self.assertEqual(fn(x, y), x + y + 20)
        self.assertEqual(cnt.op_count, 3)

    def test_restricted_list_subclass2(self):
        cnt = CompileCounter()

        @torch.compile(backend=cnt, fullgraph=True)
        def fn(a, b):
            l1 = CustomList2([a + 1])
            l2 = CustomList2([b + 2])
            l1.extend(l2)
            return l1

        x = torch.randn(10)
        y = torch.randn(10)
        z = fn(x, y)
        self.assertEqual(type(z), CustomList2)
        self.assertEqual(len(z), 2)
        self.assertEqual(z.length_times_10(), 20)
        self.assertEqual(list(z), [x + 1, y + 2])

    def test_restricted_list_subclass3(self):
        cnt = CompileCounter()

        @torch.compile(backend=cnt, fullgraph=True)
        def fn(a: CustomList2, b: CustomList2):
            a.extend(b)
            a.append_twice(b[2] + 1)
            a.append(b[3] + 2)
            return b

        x = torch.randn(10)
        y = torch.randn(10)
        l = CustomList2([x, y])
        self.assertIs(fn(l, l), l)
        self.assertEqual(len(l), 7)
        self.assertIs(l[0], x)
        self.assertIs(l[1], y)
        self.assertIs(l[2], x)
        self.assertIs(l[3], y)
        self.assertEqual(l[4], x + 1)
        self.assertIs(l[5], l[4])
        self.assertEqual(l[6], y + 2)

    def test_rewrite_assert_with_msg(self):
        def f(x):
            b = x.sin()
            assert x[0] == 3, "First dim need to be 3"
            return x.cos() + b

        args = (torch.Tensor([3, 4, 5]),)
        cnt = torch._dynamo.testing.CompileCounter()

        opt_f = torch._dynamo.optimize(cnt, nopython=True)(f)
        self.assertTrue(same(f(*args), opt_f(*args)))
        self.assertEqual(cnt.op_count, 6)
        self.assertEqual(cnt.frame_count, 1)

        exported, _ = torch._dynamo.export(f)(torch.Tensor([3, 4, 5]))
        self.assertTrue(same(exported(*args), f(*args)))

    def test_list_aliasing(self):
        cnt = CompileCounter()

        @torch.compile(backend=cnt, fullgraph=True)
        def fn(a):
            a.append(torch.sin(a[0]))
            return a

        x = torch.randn(10)
        l = [x]
        self.assertIs(fn(l), l)
        self.assertEqual(len(l), 2)
        self.assertIs(l[0], x)
        self.assertEqual(l[1], torch.sin(x))
        self.assertEqual(cnt.frame_count, 1)
        self.assertEqual(cnt.op_count, 1)

    def test_not_rewrite_assert_for_other_errors(self):
        def f(x):
            b = x.sin()
            if not x.sum() <= 3:
                raise ValueError("input sum needs to be 3")
            return x.cos() + b

        args = (torch.Tensor([3, 4, 5]),)
        opt_fn = torch._dynamo.optimize("eager")(f)
        with self.assertRaisesRegex(ValueError, "input sum needs to be 3"):
            opt_fn(*args)

    def test_rewrite_assert_dont_change_bytecode(self):
        def fn(x):
            with torch.no_grad():
                assert x.max() < 5, f"invalid max {x.max()}"
                x = torch.sin(x)
            return x

        x = torch.ones(4)
        opt_fn = torch._dynamo.optimize("eager")(fn)
        self.assertTrue(same(fn(x), opt_fn(x)))

    def test_rewrite_assert_without_msg(self):
        def f(x):
            b = x.sin()
            assert x[0] == 3
            return x.cos() + b

        args = (torch.Tensor([3, 4, 5]),)
        exported, _ = torch._dynamo.export(f)(torch.Tensor([3, 4, 5]))
        self.assertTrue(same(exported(*args), f(*args)))

        with self.assertRaisesRegex(RuntimeError, "assertion error"):
            exported(torch.Tensor([5, 6, 7]))

    def test_rewrite_assert_with_non_string_msg(self):
        def f(x):
            b = x.sin()
            assert x[0] == 2, x.size()
            return x.cos() + b

        torch._dynamo.utils.counters.clear()
        args = torch.Tensor([3, 4, 5])
        opt_f = torch._dynamo.optimize("eager")(f)
        with self.assertRaisesRegex(AssertionError, "torch.Size"):
            opt_f(args)
        self.assertEqual(
            torch._dynamo.utils.counters["unimplemented"][
                "assert with non-string message"
            ],
            1,
        )

    def test_rewrite_assert_noop(self):
        def f(x):
            b = x.sin()
            assert True
            assert x.dtype == torch.float32
            return x.cos() + b

        args = (torch.Tensor([3, 4, 5]),)
        exported, _ = torch._dynamo.export(f)(torch.Tensor([3, 4, 5]))
        self.assertTrue(same(exported(*args), f(*args)))

        cnt = torch._dynamo.testing.CompileCounter()
        opt_f = torch._dynamo.optimize(cnt, nopython=True)(f)
        self.assertTrue(same(f(*args), opt_f(*args)))
        # torch._assert shouldn't be in the graph
        self.assertEqual(cnt.op_count, 3)
        self.assertEqual(cnt.frame_count, 1)

        exported, _ = torch._dynamo.export(f)(torch.Tensor([4, 4, 5]))
        self.assertTrue(same(exported(*args), f(*args)))

    def test_size_typematch(self):
        def f(x, y):
            if isinstance(x, torch.Size):
                return y + 1
            else:
                return y + 2

        y = torch.zeros(1)
        x1 = torch.Size((3,))
        x2 = (3,)

        cnt = torch._dynamo.testing.CompileCounter()
        opt_f = torch._dynamo.optimize(cnt, nopython=True)(f)
        self.assertTrue(same(f(x1, y), opt_f(x1, y)))
        self.assertTrue(same(f(x2, y), opt_f(x2, y)))
        self.assertEqual(cnt.frame_count, 2)

    def test_dict_subclass_contains(self):
        # pattern from huggingface
        class ClassInstantier(collections.OrderedDict):
            pass

        @torch.compile(fullgraph=True, backend="eager")
        def f(x, d):
            if "key1" in d:
                x = x + 2
            if "key2" in d:
                x = x + 4
            x = x + 8
            return x

        result = f(torch.ones(8), ClassInstantier({"key1": torch.ones(8)}))
        self.assertTrue(same(result, torch.full([8], 11.0)))

        result = f(torch.ones(8), ClassInstantier({"key2": torch.ones(8)}))
        self.assertTrue(same(result, torch.full([8], 13.0)))

    def test_hf_classinstantier(self):
        # hf activations.py
        class ClassInstantier(collections.OrderedDict):
            def __getitem__(self, key):
                content = super().__getitem__(key)
                cls, kwargs = content if isinstance(content, tuple) else (content, {})
                return cls(**kwargs)

        ACT2CLS = ClassInstantier(
            {
                "relu": (nn.ReLU, {"inplace": False}),
                "tanh": nn.Tanh,
            }
        )

        @torch.compile(fullgraph=True, backend="eager")
        def f(x, act):
            return ACT2CLS[act](x)

        y = torch.randn(10)
        self.assertTrue(same(f(y, "tanh"), torch.tanh(y)))
        self.assertTrue(same(f(y, "relu"), torch.relu(y)))

    def test_ephemeral_module(self):
        # hf activations.py
        class ReLUSquaredActivation(nn.Module):
            def forward(self, input):
                relu_applied = torch.nn.functional.relu(input)
                squared = torch.square(relu_applied)
                return squared

        @torch.compile(fullgraph=True, backend="eager")
        def f(x):
            x = x + 0.2
            x = ReLUSquaredActivation()(x)
            x = x + 1
            return x

        y = torch.randn(10)
        self.assertTrue(same(f(y), ReLUSquaredActivation()(y + 0.2) + 1))

    def test_inplace_unsqueeze_input(self):
        def backend(gm, example_inputs):
            self.assertEqual(example_inputs[-1].size(), torch.Size([1, 3, 4]))
            return gm

        @torch.compile(backend=backend)
        def fn(x):
            x.unsqueeze_(0)
            return x + 1

        inputs = [torch.randn(3, 4)]
        self.assertEqual(fn(*inputs).size(), torch.Size([1, 3, 4]))
        self.assertEqual(inputs[0].size(), torch.Size([1, 3, 4]))

    def test_batchnorm_e2e(self):
        class Repro(torch.nn.Module):
            def __init__(self):
                super().__init__()
                self.bn = torch.nn.BatchNorm2d(
                    64, eps=1e-05, momentum=0.1, affine=True, track_running_stats=True
                )
                self.conv1 = torch.nn.Conv2d(
                    64,
                    64,
                    kernel_size=(3, 3),
                    stride=(1, 1),
                    padding=(1, 1),
                    bias=False,
                )

            def forward(self, x):
                x1 = self.bn(x)
                x2 = self.conv1(x1)
                out = torch.nn.functional.relu(x2)
                return (out,)

        torch.manual_seed(1337)

        m_ref = Repro()
        m_test = deepcopy(m_ref)

        @torch._dynamo.optimize("aot_eager_decomp_partition")
        def compiled_fn(x):
            return m_test(x)

        x_ref = torch.randn(2, 64, 32, 32, requires_grad=True)
        x_test = x_ref.clone()

        # Loop multiple times: each iteration the running_mean/var on batchnorm will update,
        # which changes the output of the next iteration
        for _ in range(3):
            ref = m_ref(x_ref)
            res = compiled_fn(x_test)

            self.assertTrue(same(ref, res))

            for r in ref:
                if r.requires_grad:
                    r.sum().backward()
            for r in res:
                if r.requires_grad:
                    r.sum().backward()

            for param_ref, param_test in zip(m_ref.parameters(), m_test.parameters()):
                self.assertTrue(same(param_ref, param_test))
            # Assert running_mean/var
            for buffer_ref, buffer_test in zip(m_ref.buffers(), m_test.buffers()):
                self.assertTrue(same(buffer_ref, buffer_test))

    @torch._dynamo.config.patch("assume_static_by_default", False)
    def test_dynamic_shapes_right_side(self):
        def f(x):
            return torch.ones(5 * x.shape[0])

        inp = torch.randn(6, 5)

        gm, _ = torch._dynamo.export(f, aten_graph=True)(torch.randn(4, 5))
        self.assertEqual(gm(inp).shape, f(inp).shape)

    @torch._dynamo.config.patch("specialize_int", False)
    def test_maybe_multiply_symint(self):
        # https://github.com/pytorch/pytorch/issues/97346
        from torch._functorch.aot_autograd import aot_module_simplified

        def my_aot_compiler(gm, example_inputs):
            def my_compiler(gm, example_inputs):
                return gm.forward

            # Invoke AOTAutograd
            return aot_module_simplified(gm, example_inputs, fw_compiler=my_compiler)

        def my_example(t1, t2, d):
            out = torch.add(t1, t2, alpha=d)
            return out

        compiled_fn = torch.compile(backend=my_aot_compiler, dynamic=True)(my_example)

        t1 = torch.arange(3, dtype=torch.float32).requires_grad_(True)
        t2 = torch.arange(3, dtype=torch.float32).requires_grad_(True)

        ra = compiled_fn(t1, t2, 5)
        self.assertEqual(ra, torch.tensor([0.0, 6.0, 12.0]))

        ra = compiled_fn(t1, t2, 6)
        self.assertEqual(ra, torch.tensor([0.0, 7.0, 14.0]))

    def test_build_map_unpack_with_call(self):
        def forward_with_cond_scale(x, t, cond_scale, self_cond, other1, other2):
            return x.sin() + t + cond_scale + self_cond + other1 + other2

        @torch.compile(backend="eager", fullgraph=True)
        def fn(x):
            d1 = dict(other1=5)
            d2 = dict(other2=4)
            text_cond = {**d1, **d2}
            return forward_with_cond_scale(x, 1, cond_scale=2, self_cond=3, **text_cond)

        self.assertTrue(same(fn(torch.ones(4)), torch.ones(4).sin() + 15))

    @torch._dynamo.config.patch(verbose=True)
    def test_graph_break_unsupported_fake(self):
        counter = torch._dynamo.testing.CompileCounter()

        @torch._dynamo.optimize(counter)
        def f(x):
            return torch.ops.test_sample.foo(x + 1) + 1

        f(torch.randn(3))

        self.assertEqual(counter.op_count, 2)
        self.assertEqual(counter.frame_count, 2)

    def test_delattr(self):
        class MyObj:
            def __init__(self, a, b):
                self.a = a
                self.b = b

        @torch.compile(backend="eager", fullgraph=True)
        def fn(x, obj):
            del obj.a
            obj.c = x + 1
            del obj.c
            tmp = MyObj(x + 2, x + 3)
            del tmp.b
            if hasattr(obj, "a"):
                return x + 1
            return tmp

        x = torch.zeros([])
        obj1 = MyObj(x, x)
        obj2 = fn(x, obj1)
        self.assertFalse(hasattr(obj1, "a"))
        self.assertFalse(hasattr(obj1, "c"))
        self.assertFalse(hasattr(obj2, "b"))
        self.assertEqual(obj1.b.item(), 0)
        self.assertEqual(obj2.a.item(), 2)

    def test_delattr_raises(self):
        class MyObj:
            def __init__(self, a, b):
                self.a = a
                self.b = b

        @torch.compile(backend="eager")
        def fn(x, obj):
            del obj.a
            x = x + 1
            obj.a  # will raise
            return x

        x = torch.zeros([])
        obj1 = MyObj(x, x)
        self.assertRaises(AttributeError, lambda: fn(x, obj1))

    def test_delsubscr(self):
        @torch.compile(backend="eager")
        def fn(x):
            del x["a"]
            y = x["b"] + 1
            return y

        x = {"a": torch.tensor([1]), "b": torch.tensor([1])}
        result = fn(x)
        self.assertFalse(hasattr(x, "a"))
        self.assertEqual(result.item(), 2)

    def test_delsubscr_raises(self):
        @torch.compile(backend="eager")
        def fn(x):
            del x["a"]
            y = x["a"] + 1  # should raise KeyError
            return y

        x = {"a": torch.tensor([1]), "b": torch.tensor([1])}
        self.assertRaises(KeyError, lambda: fn(x))

    def test_attached_attribute_in_dir(self):
        class MyModule(torch.nn.Module):
            def __init__(self):
                super().__init__()
                self.linear = torch.nn.Linear(16, 16)
                self.relu = torch.nn.ReLU()

            def forward(self, x):
                return self.relu(self.linear(x))

        mod = torch.compile(MyModule(), backend="eager")
        mod.is_compiled = True
        self.assertTrue("is_compiled" in dir(mod))

    @torch._dynamo.config.patch("automatic_dynamic_shapes", False)
    def test_dynamic_shapes_implicit_guard(self):
        def f(x):
            y = x * x.size(x.shape[0])
            torch.sum(y, [y.shape[0]])
            return y

        cnt = torch._dynamo.testing.CompileCounter()
        opt_fn = torch._dynamo.optimize(cnt, nopython=True)(f)
        opt_fn(torch.randn(3, 1, 1, 1, 1))
        self.assertEqual(cnt.frame_count, 1)

    def test_dalle2_maybe(self):
        def normalize(x):
            return x.cos()

        @torch.compile(backend="eager", fullgraph=True)
        def fn(x, normalize_img):
            lowres_cond_img = x.sin()
            lowres_cond_img = maybe(normalize_img)(lowres_cond_img)
            return lowres_cond_img

        self.assertEqual(fn(torch.ones([]), normalize), torch.ones([]).sin().cos())

    def test_functools_wraps(self):
        def cool_name(x):
            return x.sin()

        @torch.compile(backend="eager", fullgraph=True)
        def fn(x):
            y = x.cos()

            @functools.wraps(cool_name)
            def uncool_name():
                return cool_name(y)

            return uncool_name

        result = fn(torch.ones([]))
        self.assertEqual(result.__name__, "cool_name")
        self.assertEqual(result(), torch.ones([]).cos().sin())

    def test_dynamic_shapes_float_guard(self):
        def f(x):
            return torch.nn.functional.dropout(x, x.shape[0] / 6)

        cnt = torch._dynamo.testing.CompileCounter()
        opt_fn = torch._dynamo.optimize(cnt, nopython=True)(f)
        opt_fn(torch.randn(3))
        self.assertEqual(cnt.frame_count, 1)

    @torch._dynamo.config.patch(capture_scalar_outputs=True)
    def test_tensor_item(self):
        def f(x, y):
            val = y.item()
            return x.sum() + val

        gm, _ = torch._dynamo.export(
            f,
            aten_graph=True,
        )(
            torch.zeros(6, 4),
            torch.tensor(1),
        )
        self.assertEqual(
            f(torch.zeros(6, 4), torch.tensor(1)),
            gm(torch.zeros(6, 4), torch.tensor(1)),
        )
        self.assertEqual(
            f(torch.zeros(6, 4), torch.tensor(2)),
            gm(torch.zeros(6, 4), torch.tensor(2)),
        )

    def test_list_index(self):
        for i, list_type in enumerate(
            (
                list,
                tuple,
                torch.Size,
                collections.deque,
                namedtuple("FourElems", "one two three four", defaults=[0, 0, 0, 0]),
            )
        ):
            torch._dynamo.reset()
            for index in ([], [2], [0, 3]):

                def f(t):
                    if i == 4:  # namedtuple
                        xs = list_type(1, 2, 3, 4)
                    else:
                        xs = list_type([1, 2, 3, 4])
                    res = xs.index(3, *index)
                    return t + res

                res = torch._dynamo.optimize(backend="eager", nopython=True)(f)(
                    torch.zeros(1)
                )

                self.assertEqual(res, torch.tensor([2.0]))

    def test_list_index_not_found(self):
        def f(t):
            xs = ["bar", "foo", "baz", "buzz"]
            res = xs.index("non-existent")
            return t + res

        # Raising ValueError from item not found is unsupported
        with self.assertRaises(
            torch._dynamo.exc.Unsupported,
        ):
            torch._dynamo.optimize(backend="eager", nopython=True)(f)(torch.zeros(1))

    def test_list_index_tensor_unsupported(self):
        for index in ([], [2], [0, 3]):

            def f(t):
                xs = [torch.tensor([i]) for i in range(4)]
                res = xs.index(torch.tensor([2]), *index)
                return t + res

            with self.assertRaisesRegex(
                torch._dynamo.exc.UserError, "Dynamic control flow is not supported"
            ):
                torch._dynamo.optimize(backend="eager", nopython=True)(f)(
                    torch.zeros(1)
                )

    def test_hf_xsoftmax_inference(self):
        def fn(input, mask):
            return XSoftmax.apply(input + 1, mask, 1) + 2

        fn_opt = torch.compile(fn, backend="eager", fullgraph=True)

        inputs = [
            torch.randn(4, 10),
            torch.randn(4, 10) < 0,
        ]
        expected = fn(*inputs)
        actual = fn_opt(*inputs)
        self.assertTrue(same(actual, expected))

    @mock.patch("torch._dynamo.config.guard_nn_modules", True)
    def test_hf_xsoftmax_training(self):
        from torch._dynamo.utils import counters

        counters.clear()

        def fn(input, mask):
            return XSoftmax.apply(input, mask, 1)

        cnt = torch._dynamo.testing.CompileCounter()
        fn_opt = torch.compile(fn, backend=cnt, fullgraph=False)

        torch.manual_seed(1234)
        inputs1 = [
            torch.randn(4, 10, requires_grad=True),
            torch.randn(4, 10) < 0,
        ]
        torch.manual_seed(1234)
        inputs2 = [
            torch.randn(4, 10, requires_grad=True),
            torch.randn(4, 10) < 0,
        ]

        expected = fn(*inputs1)
        actual = fn_opt(*inputs2)
        self.assertTrue(same(actual, expected))
        self.assertEqual(dict(counters["frames"]), {"total": 1, "ok": 1})
        self.assertEqual(cnt.op_count, 2)
        self.assertEqual(cnt.frame_count, 1)
        cnt.clear()
        counters.clear()

        expected.sum().backward()
        actual.sum().backward()
        self.assertTrue(same(inputs1[0].grad, inputs2[0].grad))

        # currently we don't capture the backwards frame
        self.assertEqual(cnt.frame_count, 0)
        self.assertEqual(cnt.op_count, 0)
        self.assertEqual(dict(counters["frames"]), {})
        self.assertEqual(dict(counters["graph_break"]), {})

    def test_autograd_function_graph_break(self):
        class MySin(torch.autograd.Function):
            @staticmethod
            def forward(ctx, x):
                torch._dynamo.graph_break()
                ctx.save_for_backward(x)
                return x.sin()

            @staticmethod
            def backward(ctx, gx):
                (x,) = ctx.saved_tensors
                return gx * x.cos()

        x = torch.randn([], requires_grad=True)

        @torch.compile(backend="eager")
        def fn(x):
            return MySin.apply(x)

        y = fn(x)
        self.assertEqual(y, x.sin())

        (gx,) = torch.autograd.grad(y, x)
        self.assertEqual(gx, x.cos())

    def test_jit_trace_errors(self):
        @torch.compile(backend="eager", dynamic=True)
        def f(x):
            return x + 1

        with self.assertRaises(RuntimeError):
            torch.jit.trace(f, torch.randn(3))

        with torch._dynamo.config.patch(error_on_nested_jit_trace=False):
            torch.jit.trace(f, torch.randn(3))

    @torch._dynamo.config.patch("assume_static_by_default", False)
    def test_tensor_split(self):
        def f(x):
            return torch.split(x, x.shape[0] // 2, dim=0)[0]

        gm, _ = torch._dynamo.export(
            f,
            aten_graph=True,
        )(
            torch.zeros(6, 4),
        )

        self.assertEqual(f(torch.ones(8, 4)), gm(torch.ones(8, 4)))

    def test_optim_state_references_cleared(self):
        model = torch.nn.Linear(2048, 2048, bias=False)
        x = torch.ones(2048)
        state_ref = 0

        optimizer = torch.optim.Adadelta(model.parameters(), lr=0.01)

        def opt_step():
            optimizer.step()

        compiled_opt_step = torch._dynamo.optimize("eager")(opt_step)

        def compiled_model_step(x):
            optimizer.zero_grad()
            y = model(x)
            torch.sum(y).backward()
            compiled_opt_step()

        compiled_model_step(x)

        # Picked "square_avg" arbitrarily to check that
        # optimizer state tensors are deallocated
        state_ref = weakref.ref(
            optimizer.state[optimizer.param_groups[0]["params"][0]]["square_avg"]
        )
        optimizer = None

        self.assertIsNone(state_ref())

    def test_grad_references_cleared(self):
        model = torch.nn.Linear(2048, 2048, bias=False)
        x = torch.ones(2048)
        optimizer = torch.optim.Adadelta(model.parameters(), lr=0.01)

        def opt_step():
            optimizer.step()

        compiled_opt_step = torch._dynamo.optimize("eager")(opt_step)

        def compiled_model_step(x):
            optimizer.zero_grad(True)
            y = model(x)
            torch.sum(y).backward()
            compiled_opt_step()

        compiled_model_step(x)
        param_grad_ref = weakref.ref(next(iter(model.parameters())).grad)
        optimizer.zero_grad(True)
        self.assertIsNone(param_grad_ref())

    def test_batch_encoding_clone_inputs(self):
        class BatchEncoding(dict):
            """
            Copied from test_tokenization
            """

            def __init__(
                self,
                data,
            ):
                super().__init__(data)

            def __getattr__(self, item: str):
                try:
                    return self.data[item]
                except KeyError as e:
                    raise AttributeError from e

        encoding = BatchEncoding({"key": torch.rand((1, 4))})
        cloned_encoding = torch._dynamo.utils.clone_inputs(encoding)
        self.assertTrue(type(cloned_encoding) is not dict)

    def test_iadd_graph_break(self):
        def fn(x):
            a = ()
            x = torch.sin(x)
            a += (x,)
            return a

        x = torch.randn(4)
        ref = fn(x)

        opt_fn = torch._dynamo.optimize("eager", nopython=True)(fn)
        res = opt_fn(x)
        self.assertTrue(same(ref, res))

    def test_odict_get_item_index_name(self):
        d = {float: torch.float32, np.float16: torch.float16}

        @torch.compile(backend="eager")
        def f(x, y1, y2):
            return torch.zeros(5, dtype=d[y1]), torch.zeros(5, dtype=d[y2])

        f(torch.zeros(4), float, np.float16)

    def test_dedup_global(self):
        @torch.compile()
        def f():
            return _GLOBAL_CPU_TENSOR + _GLOBAL_CPU_TENSOR

        self.assertEqual(f(), _GLOBAL_CPU_TENSOR + _GLOBAL_CPU_TENSOR)

    def test_randint_out_dynamic(self):
        def randint_fn(high, size, out):
            return torch.randint(high, size, out=out)

        opt_model = torch.compile(randint_fn)

        out1 = torch.empty(10, dtype=torch.int32)
        opt_model(17, (10,), out1)

        out2 = torch.empty(12, dtype=torch.int32)
        opt_model(17, (12,), out2)

    @requires_cuda
    def test_guard_default_device(self):
        try:
            torch.set_default_device("cuda")

            counter = torch._dynamo.testing.CompileCounter()

            @torch._dynamo.optimize(counter)
            def f():
                x = torch.randn(3)
                return x * 2

            self.assertEqual(f().device.type, "cuda")
            self.assertEqual(counter.frame_count, 1)

            torch.set_default_device("cpu")

            self.assertEqual(f().device.type, "cpu")
            self.assertEqual(counter.frame_count, 2)

        finally:
            torch.set_default_device(None)

    def test_list_self_reference(self):
        # Issue - https://github.com/pytorch/pytorch/issues/100150
        root = []
        root[:] = [root, root, None, None]

        @torch._dynamo.optimize("eager")
        def test_bug():
            return root

        test_bug()

    def test_hf_bigbird_unsqueeze(self):
        def torch_bmm_nd(inp_1, inp_2, ndim=None):
            torch._dynamo.graph_break()
            return torch.bmm(inp1, inp2)

        def fn(inp1, inp2, inp3, inp4, c):
            a = torch_bmm_nd(inp1, inp2, 4)
            a.unsqueeze_(2)
            a = a * 2

            b = torch_bmm_nd(inp3, inp4, 4)
            b.unsqueeze_(2)
            l = a + b

            out = torch.cat([a, b, c], dim=2)
            return out, l

        inp1 = torch.rand(1, 64, 448)
        inp2 = torch.rand(1, 448, 64)
        inp3 = torch.rand(1, 64, 448)
        inp4 = torch.rand(1, 448, 64)
        c = torch.rand(1, 64, 1, 64)

        cnt = torch._dynamo.testing.CompileCounter()
        opt_fn = torch._dynamo.optimize(cnt)(fn)
        opt_fn(inp1, inp2, inp3, inp4, c)
        self.assertEqual(cnt.frame_count, 3)

    def test_torch_variable_type(self):
        # from torchvision
        def check_type(obj, types_or_checks):
            for type_or_check in types_or_checks:
                if (
                    isinstance(obj, type_or_check)
                    if isinstance(type_or_check, type)
                    else type_or_check(obj)
                ):
                    return True
            return False

        opt_check_type = torch._dynamo.optimize("eager")(check_type)
        ref = check_type(torch.randn(4), [torch.Tensor])
        res = opt_check_type(torch.randn(4), [torch.Tensor])
        self.assertEqual(ref, res)

    # Test for https://github.com/pytorch/pytorch/issues/103132
    @torch._dynamo.config.patch("assume_static_by_default", False)
    def test_inference_mode_dynamic_shapes(self):
        class Repro(torch.nn.Module):
            def __init__(self):
                super().__init__()

            def forward(self, param):
                z = torch.matmul(param, param)
                return z

        model = Repro()
        # Need a 3d tensor to actually cause the error:
        # we go down a path of the C++ matmul decomp that calls sizes().
        inp = torch.randn(4, 4, 4, requires_grad=True)
        model = torch.compile(model, backend="aot_eager", dynamic=True)
        with torch.inference_mode():
            model(inp)

    def test_kwargs_out_list_variable(self):
        class Repro(torch.nn.Module):
            def __init__(self):
                super().__init__()

            def forward(self, param):
                z = torch.frexp(**param)
                return z

        model = Repro()
        params = {"input": torch.tensor([[0.0, 1, 2, 4]])}
        params["out"] = [
            torch.empty(0, dtype=torch.float32),  # mantissa
            torch.empty(0, dtype=torch.int32),  # exponent
        ]

        model = torch.compile(model, backend="eager")
        mantissa, exponent = model(params)
        ref_mantissa = torch.tensor([[0.0000, 0.5000, 0.5000, 0.5000]])
        ref_exponent = torch.tensor([[0, 1, 2, 3]], dtype=torch.int32)
        self.assertEqual(ref_mantissa, mantissa)
        self.assertEqual(ref_exponent, exponent)

    @torch._dynamo.config.patch(capture_scalar_outputs=True)
    def test_split_with_sizes_aot_autograd(self):
        def fn(result, split_sizes):
            rs = torch.ops.aten.split_with_sizes(result, split_sizes.tolist())
            return rs

        example_inputs = (
            torch.randn(32, requires_grad=True),
            torch.tensor((7, 16, 9)),
        )
        actual = torch.compile(fn, fullgraph=True, backend="aot_eager")(*example_inputs)
        expected = fn(*example_inputs)
        self.assertEqual(actual, expected)

    def test_unspecialized_nn_module_with_torch_variable_attribute(self):
        """
        In this case self.fn = something that should be a TorchVariable.
        When it's not a TorchVariable, dynamo tries to trace through and fails.
        This makes sure that the self.fn is handled as a TorchVariable.
        """

        class UserModule(torch.nn.Module):
            torchdynamo_force_dynamic = True  # forced to be a UnspecializedNNModule

            def __init__(self, fn):
                super().__init__()
                self.fn = fn

            def forward(self, **inp):
                return self.fn(**inp)

        inputs = {
            "input": torch.randn([2, 9]).uniform_(0, 1),
            "target": torch.randn([2, 9]).uniform_(0, 1),
            "reduction": "mean",
        }

        mod = UserModule(torch.nn.functional.binary_cross_entropy)
        ref = mod(**inputs)
        res = torch._dynamo.optimize("eager", nopython=True)(mod)(**inputs)
        self.assertEqual(ref, res)

    def test_call_finally_python_3_8(self):
        # Issue - https://github.com/pytorch/pytorch/issues/97811
        def make_fn(g):
            def fn():
                while True:
                    try:
                        print(g)
                        break
                    except Exception as _:
                        break

            return torch.compile(fn, backend="eager")

        make_fn(None)()

    def test_call_finally_python_3_8_2(self):
        def f(x):
            while x:
                try:
                    pass
                except Exception as _:
                    continue

        torch.compile(f, backend="eager")(0)

    def test_call_finally_opcode_python_3_8(self):
        def fn():
            try:
                return torch.zeros(4)
            finally:
                return torch.ones(4)  # noqa: SIM107, B012

        result = torch.compile(fn, backend="aot_eager")()
        self.assertEqual(result, torch.ones(4))

    def test_string_format(self):
        s = "temp{i}"

        @torch.compile(backend="eager", fullgraph=True)
        def fn(x):
            if s.format(i=4) == "temp4":
                return torch.sin(x)
            return torch.cos(x)

        x = torch.randn(4)
        self.assertEqual(fn(x), torch.sin(x))

    # Repro of torch._dynamo.exc.InternalTorchDynamoError: 'NoneType' object has no attribute 'guards'
    # due to bad empty list handling
    def test_empty_list_contains_with_jump(self):
        def fn(x, l):
            if x in l:
                return x.cos()
            return x.sin()

        counter = CompileCounter()
        compiled_fn = torch._dynamo.optimize(counter)(fn)(torch.randn([2, 2]), [])
        self.assertEqual(counter.frame_count, 1)

    def test_graph_break_on_jit_isinstance(self):
        @torch.compile(backend="eager")
        def fn(x):
            if torch.jit.isinstance(x, List[str]):
                return x * 2
            return x

        opt_fn = torch.compile(fn, backend="eager")
        x = torch.rand(4)
        self.assertTrue(same(fn(x), opt_fn(x)))

    def test_add_sub_alpha_out(self):
        inp = torch.randn(2, 3, 4)
        other = 1
        alpha = 2
        for op in [torch.add, torch.sub]:
            out = torch.zeros(2, 3, 4)
            compile_out = torch.zeros(2, 3, 4)
            op(inp, other, alpha=alpha, out=out)
            compiled_fn = torch.compile(op, dynamic=True)
            compiled_fn(inp, other, alpha=alpha, out=compile_out)
            self.assertTrue(same(out, compile_out))

    def test_negative_shape_guard(self):
        def fn(x):
            if x.size() != (5, 1, 2, 3):
                return x.cos()
            return x.sin()

        counter = torch._dynamo.testing.CompileCounter()
        opt_fn = torch.compile(fn, backend=counter, dynamic=True)

        x = torch.ones(5, 1, 3, 4)
        x2 = torch.ones(5, 1, 2, 3)
        self.assertEqual(fn(x), opt_fn(x))
        self.assertEqual(fn(x2), opt_fn(x2))
        self.assertEqual(counter.frame_count, 2)

    @torch._dynamo.config.patch(capture_scalar_outputs=True)
    def test_deferred_runtime_asserts(self):
        @torch.compile(fullgraph=True)
        def f(x):
            y = x.item()
            torch._check_is_size(y)
            if y >= 0:
                return x * 2
            else:
                return x * 3

        f(torch.tensor([3]))
        self.assertRaises(RuntimeError, lambda: f(torch.tensor([-2])))

    def test_addr_alpha_beta_out(self):
        inp = torch.randn(2, 3)
        vec1 = torch.randn(2)
        vec2 = torch.randn(3)
        alpha = 2
        beta = 5

        out = torch.zeros(2, 3)
        compile_out = torch.zeros(2, 3)

        torch.addr(inp, vec1, vec2, alpha=alpha, beta=beta, out=out)
        compiled_fn = torch.compile(torch.addr, dynamic=True)
        compiled_fn(inp, vec1, vec2, alpha=alpha, beta=beta, out=compile_out)
        self.assertTrue(same(out, compile_out))

    def test_setattr_requires_grad_graph_breaks(self):
        def fn(x):
            z = x + 4
            x.requires_grad = True
            y = x * z
            return y

        for backend in ["count", "eager", "aot_eager"]:
            if backend == "count":
                backend = CompileCounter()
            opt_fn = torch.compile(fn, backend=backend)

            eager = torch.zeros(5)
            compiled = eager.clone()

            out_eager = fn(eager)
            out_opt = opt_fn(compiled)

            self.assertEqual(out_eager, out_opt)

            out_eager.sum().backward()
            out_opt.sum().backward()

            self.assertEqual(eager, compiled)
            if isinstance(backend, CompileCounter):
                self.assertEqual(backend.frame_count, 2)  # graph breaks

    def test_dynamic_shapes_double_not_equal(self):
        # https://github.com/pytorch/pytorch/issues/113393
        def fn(x):
            if x.size() != (5, 1, 2, 3):
                return x.cos()
            return x.sin()

        opt_fn = torch.compile(fn, backend="eager")

        x = torch.ones(5, 1, 2, 3)
        x2 = torch.ones(5, 1, 3, 4)
        self.assertEqual(fn(x), opt_fn(x))
        self.assertEqual(fn(x2), opt_fn(x2))

    def test_inductor_no_recursionerror_on_for_loops(self):
        def forward(x):
            for _ in range(1000):
                x = 1.0 * x
            return x

        self.assertTrue(
            same(torch.compile(forward)(torch.tensor([1.0])), torch.tensor([1.0]))
        )

    def test_user_defined_object_callable(self):
        # https://github.com/pytorch/pytorch/issues/114019
        class MyCallable:
            def __call__(self, x):
                return x + 1

        def fn(x):
            # Create in graph - will not have source
            return MyCallable()(x)

        fn_opt = torch.compile(fn, backend="eager", fullgraph=True)
        self.assertEqual(fn_opt(torch.zeros(1)), fn(torch.zeros(1)))

    @torch._dynamo.config.patch(log_compilation_metrics=True)
    def test_many_views_with_mutation(self):
        # When symbolic storage offsets were added in #113734, tensors_definitely_do_not_overlap
        # began adding shape guards - a quadratic amount relative to the number of inputs.
        # Test this configuration, and test that a reasonable number of guards are added.
        # Note, when dynamic shapes are turned on, this test fails and we still get quadratic guards.
        def fn(x):
            x[0].relu_()
            return torch.cat(x).sum()

        AMT = 32
        src = torch.rand(16 * (AMT + 1))

        x = [src.as_strided((4, 4), (4, 1), 3 + 16 * i) for i in range(AMT)]

        torch._dynamo.reset()
        torch._dynamo.utils.clear_compilation_metrics()

        res = torch.compile(fn, backend="aot_eager")(x)

        all_metrics = torch._dynamo.utils.get_compilation_metrics()

        total_guards = sum(metric.guard_count for metric in all_metrics)
        self.assertLess(total_guards, AMT * 8)

        total_shape_env_guards = sum(
            metric.shape_env_guard_count for metric in all_metrics
        )
        self.assertLess(total_shape_env_guards, AMT * 8)

    # https://github.com/pytorch/pytorch/issues/118799
    def test_subclass_graph_output_repro(self):
        @torch._dynamo.allow_in_graph
        def to_subclass(x):
            return TwoTensor(x.clone(), x.clone())

        def f(x):
            tmp_subclass = to_subclass(x)
            return tmp_subclass.view(-1)

        x = torch.ones(2)
        out_ref = f(x)
        out_test = torch.compile(f, backend="aot_eager")(x)
        self.assertEqual(out_ref, out_test)

    def test_numpy_tobytes_no_error(self):
        def fn(x):
            x += 1
            z = x.tobytes()
            x += 1
            return z

        cnt = torch._dynamo.testing.CompileCounter()
        opt_fn = torch._dynamo.optimize(cnt)(fn)
        opt_arg, arg = np.array([1, 2]), np.array([1, 2])
        self.assertEqual(opt_fn(opt_arg), fn(arg))
        self.assertEqual(cnt.frame_count, 2)

    def test_numpy_not_ndarray_recompiles(self):
        import torch

        def fn(x=None):
            if x is None:
                x = np.ones(3)
            elif isinstance(x, int):
                x = np.ones(6)
            elif isinstance(x, str):
                x = np.ones(9)
            return x**2

        cnt = torch._dynamo.testing.CompileCounter()
        opt_fn = torch._dynamo.optimize(cnt)(fn)

        x = np.zeros((2, 2))

        self.assertEqual(opt_fn(x), fn(x))
        self.assertEqual(cnt.frame_count, 1)
        self.assertEqual(opt_fn(), fn())
        self.assertEqual(cnt.frame_count, 2)
        self.assertEqual(opt_fn(10), fn(10))
        self.assertEqual(cnt.frame_count, 3)
        self.assertEqual(opt_fn("10"), fn("10"))
        self.assertEqual(cnt.frame_count, 4)

    @parametrize(
        "backend",
        ["eager", "aot_eager", "inductor"],
    )
    @parametrize(
        "func_name",
        ["func1", "func2", "func3"],
    )
    def test_tensor_set_data(self, backend, func_name):
        # https://github.com/pytorch/pytorch/issues/113030
        def func1(x, y):
            x.data = y
            x.add_(1)
            return x

        def func2(x, y):
            x.data = y
            y.data = torch.zeros([0])
            return x

        def func3(x, y):
            z = x
            x.data = y
            y.data = torch.zeros([0])
            return torch.tensor(x is z)

        funcs = {"func1": func1, "func2": func2, "func3": func3}
        func = funcs[func_name]

        if backend != "eager" and func is func1:
            # add_ not working w/ aot_autograd?
            return

        torch._dynamo.reset()
        cnt = torch._dynamo.testing.CompileCounterWithBackend(backend)

        compiled_fn = torch.compile(func, backend=cnt, fullgraph=True)
        requires_grad = func is not func1
        for i in range(0, 5):
            # Inputs
            eager_a = torch.ones([6], requires_grad=requires_grad)
            compiled_a = torch.ones([6], requires_grad=requires_grad)

            eager_b = torch.ones([6], requires_grad=requires_grad)
            compiled_b = torch.ones([6], requires_grad=requires_grad)

            # Eager
            out_eager = func(eager_a, eager_b)
            # Compiled
            out_compiled = compiled_fn(compiled_a, compiled_b)
            self.assertEqual(eager_a, compiled_a)
            self.assertEqual(eager_b, compiled_b)
            self.assertTrue(torch.equal(out_eager, out_compiled))

            # func1 hits a leaf Variable that requires grad is being used in an in-place operation
            if requires_grad:
                bwd_inp_eager = torch.randn([6])
                bwd_inp_compiled = torch.clone(bwd_inp_eager)
                eager_a.backward(bwd_inp_eager)
                compiled_a.backward(bwd_inp_compiled)
                self.assertEqual(eager_a.grad, compiled_a.grad)

        # Prove guarding works - we run the compiled_fn 5 times
        # frame_count should stay at 1.
        self.assertEqual(cnt.frame_count, 1)

    @unittest.skipIf(
        TEST_WITH_ROCM or not PLATFORM_SUPPORTS_FLASH_ATTENTION,
        "flash attention not supported",
    )
    def test_flash_attn_backward_mixed_strides(self):
        # in this repro, "grad_out" and "value" are transposed tensors,
        # but "key" and "value" are contiguous
        def gen_inputs(device):
            return (
                torch.randn(
                    2, 513, 16, 64, dtype=torch.float16, device=device
                ).transpose(1, 2),
                torch.randn(2, 16, 513, 64, dtype=torch.float16, device=device),
                torch.randn(2, 16, 513, 64, dtype=torch.float16, device=device),
                torch.randn(
                    2, 513, 16, 64, dtype=torch.float16, device=device
                ).transpose(1, 2),
                torch.randn(2, 16, 513, 64, dtype=torch.float16, device=device),
                torch.randn(2, 16, 513, device=device),
                None,
                None,
                513,
                513,
                0.0,
                False,
                torch.tensor(1, dtype=torch.int64),
                torch.tensor(1, dtype=torch.int64),
            )

        inps_cuda = gen_inputs("cuda")
        inps_meta = gen_inputs("meta")
        (
            out1_ref,
            out2_ref,
            out3_ref,
        ) = torch.ops.aten._scaled_dot_product_flash_attention_backward(
            *inps_cuda, scale=0.125
        )
        from torch._meta_registrations import meta__scaled_dot_product_flash_backward

        out1_test, out2_test, out3_test = meta__scaled_dot_product_flash_backward(
            *inps_meta, scale=0.125
        )

        self.assertEqual(out1_ref.shape, out1_test.shape)
        self.assertEqual(out1_ref.stride(), out1_test.stride())
        self.assertEqual(out2_ref.shape, out2_test.shape)
        self.assertEqual(out2_ref.stride(), out2_test.stride())
        self.assertEqual(out3_ref.shape, out3_test.shape)
        self.assertEqual(out3_ref.stride(), out3_test.stride())

    def test_user_ctor_ctx_manager(self):
        class UserCtxManager:
            def __enter__(self):
                return 1

            def __exit__(self, exc_type, exc_val, exc_tb):
                pass

        def fn(x, y):
            ucm = UserCtxManager()
            return x * x

        cnt = torch._dynamo.testing.CompileCounter()
        opt_fn = torch._dynamo.optimize(cnt, nopython=True)(fn)
        x = torch.rand([2, 2])
        opt_fn(x, x)
        self.assertEqual(cnt.frame_count, 1)

    @torch._dynamo.config.patch(capture_scalar_outputs=True)
    def test_unbacked_arange_in_bounds(self):
        # see https://github.com/pytorch/pytorch/issues/113002
        class PaddingNet(nn.Module):
            def __init__(self):
                super().__init__()

            def forward(self, lengths):
                max_seq_len = lengths.max().item()
                row_vector = torch.arange(0, max_seq_len, 1)
                matrix = torch.unsqueeze(lengths, dim=-1)
                mask = row_vector < matrix
                mask = mask.type(torch.float32)
                mask_3d_btd = mask[:, :, None]
                return mask_3d_btd

        model = PaddingNet()
        lengths = torch.tensor([5, 4, 4, 4], dtype=torch.int32)

        cnt = torch._dynamo.testing.CompileCounter()
        opt_fn = torch._dynamo.optimize(cnt, nopython=True)(model)
        opt_fn(lengths)
        self.assertEqual(cnt.frame_count, 1)

    def test_overlapping_inputs_with_dynamic_shapes_error(self):
        @torch.compile(backend="aot_eager")
        def fn(a, b, c, d, e, f):
            a.mul_(2)
            b.mul_(2)
            c.mul_(2)
            d.mul_(2)
            e.mul_(2)
            f.mul_(2)

            base = torch.ones(2, 20)
            a = base[:, 0:2]
            b = base[:, 2:4]
            c = base[:, 4:6]
            d = base[:, 6:8]
            e = base[:, 8:10]
            f = base[:, 10:12]
            f2 = base[:, 10:14]
            out = fn(a, b, c, d, e, f)
            with self.assertRaisesRegex(
                AssertionError, "is being compiled with dynamic shapes"
            ):
                out2 = fn(a, b, c, d, e, f2)

    def test_user_ctor_ctx_manager_custom_init(self):
        class UserCtxManager:
            def __init__(self, x):
                x[0] = 10

            def __enter__(self):
                return 1

            def __exit__(self, exc_type, exc_val, exc_tb):
                pass

        def fn(x, y):
            ucm = UserCtxManager(y)
            return x * y[0]

        cnt = torch._dynamo.testing.CompileCounter()
        opt_fn = torch._dynamo.optimize(cnt, nopython=True)(fn)
        x = torch.rand([2, 2])
        self.assertEqual(opt_fn(x, [5]), fn(x, [5]))
        self.assertEqual(cnt.frame_count, 1)

    def test_user_ctor_ctx_manager_custom_init_graph_break(self):
        counter = [0]

        class UserCtxManager:
            def __init__(self, k):
                k[0] += 1

            def __enter__(self):
                return 1

            def __exit__(self, exc_type, exc_val, exc_tb):
                pass

        def fn(x, counter):
            x = x * x
            ucm = UserCtxManager(counter)
            return x * x

        cnt = torch._dynamo.testing.CompileCounter()
        opt_fn = torch._dynamo.optimize(cnt)(fn)
        x = torch.rand([2, 2])
        self.assertEqual(opt_fn(x, counter), fn(x, counter))
        self.assertEqual(counter[0], 2)
        for i in range(0, 10):
            opt_fn(x, counter)
        self.assertEqual(counter[0], 12)
        self.assertEqual(cnt.frame_count, torch._dynamo.utils.ifdynstaticdefault(3, 2))

    @unittest.expectedFailure
    def test_many_overlapping_inputs_does_not_explode_guards(self):
        from torch._dynamo.backends.common import aot_autograd

        # Before, this was (9702, 0)
        num_shape_guards = None
        num_aot_guards = None
        num_compiles = 0

        def guard_count_backend(gm, *args):
            nonlocal num_shape_guards
            nonlocal num_aot_guards
            nonlocal num_compiles
            num_shape_guards = len(
                torch._guards.TracingContext.try_get().fake_mode.shape_env.guards
            )
            num_aot_guards = len(
                torch._guards.TracingContext.try_get().guards_context.aotautograd_guards
            )
            num_compiles += 1
            return gm

        aot_guard_counter = aot_autograd(fw_compiler=guard_count_backend)

        @torch.compile(backend=aot_guard_counter, dynamic=True)
        def f(*args):
            for a in args:
                a.add_(1)

        x = torch.ones(1000, requires_grad=True)
        args = x.split(10)

        with torch.no_grad():
            f(*args)
        # In this example, there were 4950 guards (roughly (# tensors) ^ 2 // 2),
        # because every pair of aliased inputs needs a guard.
        self.assertTrue(num_aot_guards < 5000)
        # But there are no dynamic shape guards.
        self.assertEqual(num_shape_guards, 0)
        # don't recompile
        with torch.no_grad():
            f(*args)
        self.assertEqual(num_compiles, 1)

    def test_invalid_seq_unpack(self):
        def myfn(arg):
            (a, b) = arg

        def fn():
            return myfn((1, 2, 3))

        try:
            torch.compile(fn)()
        except ValueError:
            pass
        else:
            self.fail("expected exception")

    def test_megablocks_moe(self):
        try:
            from megablocks.layers import moe
            from megablocks.layers.arguments import Arguments
        except ImportError as e:
            raise unittest.SkipTest("requires megablocks") from e
        bs, sl, hs, num_experts, top_k = (16, 1024, 512, 1, 1)
        args = Arguments(
            hidden_size=hs,
            ffn_hidden_size=hs * 2,
            moe_num_experts=num_experts,
            moe_capacity_factor=1,
            moe_top_k=top_k,
        )
        moe_mlp = moe.MoE(args)
        moe_mlp.cuda(torch.cuda.current_device()).half()
        x = torch.randn(sl, bs, hs).cuda().half()
        out1, _ = moe_mlp(x)
        out2, _ = torch.compile(moe_mlp, backend="eager")(x)
        self.assertEqual(out1, out2)

    def test_udf_classes_reconstruction(self):
        def fn(x):
            o = T(5)
            return o.x + x

        opt_fn = torch.compile(fn, backend="eager")
        T = IncByOne

        x = torch.randn(4)
        self.assertEqual(fn(x), opt_fn(x))

        # This should recompile
        T = IncByTwo
        self.assertEqual(fn(x), opt_fn(x))

    def test_contains_range_constprop(self):
        def fn(x):
            # dynamo should const prop to False
            if 3 in range(0, 10):
                return x + 1
            else:
                return x + 2

        opt_fn = torch.compile(fn, backend="eager")
        x = torch.zeros(4)
        self.assertEqual(fn(x), opt_fn(x))

    # https://github.com/pytorch/pytorch/issues/104505
    def test_as_strided_on_base_with_mutation_works(self):
        def foo(a):
            f = a.as_strided((2,), (1,), 0)
            f.add_(1.0)
            return a

        a = torch.randn(2, 4)
        a_ref = a.clone()
        out_ref = foo(a_ref)
        f_compiled = torch.compile(foo, backend="aot_eager")
        out = f_compiled(a)
        self.assertEqual(out_ref, out)
        self.assertEqual(a_ref, a)

    # https://github.com/pytorch/pytorch/issues/104505
    def test_as_strided_on_existing_view_banned(self):
        def foo(a):
            e = a.diagonal()
            f = e.as_strided((2,), (1,), 0)
            f.add_(1.0)
            return a

        a = torch.randn(2, 4)
        a_ref = a.clone()
        out_ref = foo(a_ref)
        f_compiled = torch.compile(foo, backend="aot_eager")
        with self.assertRaisesRegex(
            RuntimeError,
            "encountered a mutation on a view chain of length 2, where view 1 was an as_strided",
        ):
            out = f_compiled(a)

    def test_dont_aggressively_write_assert(self):
        record_graph = torch._dynamo.testing.EagerAndRecordGraphs()

        @torch.compile(dynamic=True, backend=record_graph)
        def f(x):
            assert x.shape[0] > 3
            assert x[0].sum() > 0
            assert 1 % (x.shape[0] // 2) != 0
            assert 32 * (x.shape[0] // 2) ** 2 - 16 * (x.shape[0] // 2) != 0
            return x.cos()

        f(torch.ones(6, 4))
        graph = record_graph.graphs[0]
        # It is bit annoying that we generate useless statements for
        # shape guards, but DCE should be able to remove them since t
        # there is no backed assert on them. The reason this is ok is
        # because dynamo will only skip the assert statement, but not
        # the instructions before it.
        self.assertExpectedInline(
            str(graph.code).strip(),
            """\
def forward(self, s0 : torch.SymInt, s1 : torch.SymInt, L_x_ : torch.Tensor):
    l_x_ = L_x_
    getitem_2 = l_x_[0]
    sum_1 = getitem_2.sum();  getitem_2 = None
    gt_1 = sum_1 > 0;  sum_1 = None
    _assert_async = torch._assert_async(gt_1, 'assertion error');  gt_1 = None
    cos = l_x_.cos();  l_x_ = None
    return (cos,)""",
        )
        for node in graph.graph.nodes:
            if "example_value" in node.meta and isinstance(
                node.meta["example_value"], torch._subclasses.fake_tensor.FakeTensor
            ):
                shape_env = node.meta["example_value"].fake_mode.shape_env
                lower_ranges = [val.lower for val in shape_env.var_to_range.values()]
                self.assertTrue(lower_ranges == [4, 2])

        @torch.compile(dynamic=True, backend=record_graph)
        def f_fail(x):
            assert x.shape[0] < 3

        # We graph-break here, so the failure should be eager
        with self.assertRaisesRegex(AssertionError, ""):
            f_fail(torch.ones(6, 4))

    def test_detectron2_instances_cat(self):
        class Instances:
            def __init__(self, image_size: Tuple[int, int], **kwargs: Any):
                self._image_size = image_size
                self._fields: Dict[str, Any] = {}
                for k, v in kwargs.items():
                    self.set(k, v)

            @property
            def image_size(self) -> Tuple[int, int]:
                return self._image_size

            def __setattr__(self, name: str, val: Any) -> None:
                if name.startswith("_"):
                    super().__setattr__(name, val)
                else:
                    self.set(name, val)

            def __getattr__(self, name: str) -> Any:
                if name == "_fields" or name not in self._fields:
                    raise AttributeError(
                        f"Cannot find field '{name}' in the given Instances!"
                    )
                return self._fields[name]

            def __len__(self) -> int:
                for v in self._fields.values():
                    # use __len__ because len() has to be int and is not friendly to tracing
                    return v.__len__()
                raise NotImplementedError("Empty Instances does not support __len__!")

            def set(self, name: str, value: Any) -> None:
                with warnings.catch_warnings(record=True):
                    data_len = len(value)
                if len(self._fields):
                    assert (
                        len(self) == data_len
                    ), f"Adding a field of length {data_len} to a Instances of length {len(self)}"
                self._fields[name] = value

            def get(self, name: str) -> Any:
                return self._fields[name]

            @staticmethod
            def cat(instance_lists: List["Instances"]) -> "Instances":
                assert all(isinstance(i, Instances) for i in instance_lists)
                assert len(instance_lists) > 0
                if len(instance_lists) == 1:
                    return instance_lists[0]

                image_size = instance_lists[0].image_size
                if not isinstance(
                    image_size, torch.Tensor
                ):  # could be a tensor in tracing
                    for i in instance_lists[1:]:
                        assert i.image_size == image_size
                ret = Instances(image_size)
                for k in instance_lists[0]._fields.keys():
                    values = [i.get(k) for i in instance_lists]
                    v0 = values[0]
                    if isinstance(v0, torch.Tensor):
                        values = torch.cat(values, dim=0)
                    elif isinstance(v0, list):
                        values = list(itertools.chain(*values))
                    elif hasattr(type(v0), "cat"):
                        values = type(v0).cat(values)
                    else:
                        raise ValueError(
                            f"Unsupported type {type(v0)} for concatenation"
                        )
                    ret.set(k, values)
                return ret

        instances = [
            Instances((16, 16), a=torch.randn(16, 16), b=torch.randn(16, 16))
            for _ in range(3)
        ]

        @torch.compile(backend="eager", fullgraph=True)
        def fn(instances):
            return instances[0].cat(instances)

        actual = fn(instances)
        expected = instances[0].cat(instances)
        self.assertEqual(type(actual), type(expected))
        self.assertEqual(actual.__dict__, expected.__dict__)

    def test_storage_resize_forward_full_graph(self):
        class TestModule(torch.nn.Module):
            def __init__(self):
                super().__init__()
                self.param = torch.nn.Parameter(torch.randn(4, 4))

            def forward(self, x):
                self.param.untyped_storage().resize_(
                    self.param.numel() * self.param.itemsize
                )
                with torch.no_grad():
                    torch._foreach_copy_([self.param], [x])
                out = torch.matmul(self.param, self.param)
                self.param.untyped_storage().resize_(0)
                return out

        def post_accumulate_grad_hook(param):
            param.untyped_storage().resize_(0)

        # Beginning of backward, resize and put data into the param
        def pre_backward_hook(module, grad) -> None:
            module.param.untyped_storage().resize_(
                self.param.numel() * self.param.itemsize
            )
            with torch.no_grad():
                # simulates loading data into param from allgather
                module.param.fill_(2)

        def post_forward_hook(module, args, output):
            output.register_hook(functools.partial(pre_backward_hook, module))

        x = torch.randn(4, 4)

        mod_ref = TestModule()
        mod_test = deepcopy(mod_ref)

        # Start the param off with zero storage size to mimic fsdp
        mod_ref.param.untyped_storage().resize_(0)
        mod_test.param.untyped_storage().resize_(0)

        # Resize storage at beginning of backward
        # Free storage at end of backward
        mod_ref.register_forward_hook(post_forward_hook, prepend=False)
        mod_ref.param.register_post_accumulate_grad_hook(post_accumulate_grad_hook)
        mod_test.register_forward_hook(post_forward_hook, prepend=False)
        mod_test.param.register_post_accumulate_grad_hook(post_accumulate_grad_hook)

        mod_test = torch.compile(mod_test, backend=aot_graph_capture_backend)

        out_ref = mod_ref(x)
        out_test = mod_test(x)
        self.assertExpectedInline(
            str(fw_graph[0].code.strip()),
            """\
def forward(self, primals_1, primals_2):
    _foreach_copy = torch.ops.aten._foreach_copy.default([primals_1], [primals_2]);  primals_1 = primals_2 = None
    getitem = _foreach_copy[0];  _foreach_copy = None
    mm = torch.ops.aten.mm.default(getitem, getitem)
<<<<<<< HEAD
    t_1 = torch.ops.aten.t.default(getitem);  getitem = None
    return [mm, t_1]""",
=======
    return [mm, getitem]""",
>>>>>>> f0366de4
        )
        self.assertEqual(out_ref, out_test)

    def test_super_in_staticmethod(self):
        class A:
            @staticmethod
            def foo():
                return super().__init__()

        def fn(obj):
            return obj.foo()

        obj = A()

        try:
            fn(obj)
        except Exception as e:
            orig_str = str(e)
        self.assertIn("no arguments", orig_str)

        try:
            torch.compile(backend="eager")(fn)(obj)
        except Exception as e:
            compiled_str = str(e)
        self.assertEqual(orig_str, compiled_str)

    def test_stk_sdd_is_transposed(self):
        trigger_graph_break = False

        def _is_transposed(x):
            return (
                not x.is_contiguous()
                and x.stride()[0] == 1
                and x.stride()[1] == x.size()[0]
            )

        class SDD(torch.autograd.Function):
            @staticmethod
            def forward(ctx, lhs, rhs):
                ctx.save_for_backward(lhs, rhs)
                out = torch.full_like(lhs, 1.0, dtype=lhs.dtype, device=lhs.device)
                return out

            @staticmethod
            def backward(ctx, dy):
                saved_tensors = ctx.saved_tensors
                lhs, rhs = saved_tensors[:2]
                trans_a = _is_transposed(lhs)
                trans_b = _is_transposed(rhs)
                dlhs = None
                if ctx.needs_input_grad[0]:
                    dlhs = torch.full_like(lhs, 1.0 if trans_a else 2.0)
                drhs = None
                if ctx.needs_input_grad[1]:
                    drhs = torch.full_like(rhs, 1.0 if trans_b else 2.0)
                if trigger_graph_break:
                    if _is_transposed(dy):
                        return dlhs + 1, drhs + 1, None, None
                return dlhs, drhs, None, None

        x1 = torch.randn((8, 8), requires_grad=True)
        y1 = torch.randn((8, 8)).transpose(0, 1).requires_grad_(True)
        x2 = torch.randn((8, 8), requires_grad=True)
        y2 = torch.randn((8, 8)).transpose(0, 1).requires_grad_(True)

        SDD.apply(x1, y1).sum().backward()

        @torch.compile(backend="eager", fullgraph=True)
        def fn():
            return SDD.apply(x2, y2)

        fn().sum().backward()

        self.assertEqual(x1.grad, x2.grad)
        self.assertEqual(y1.grad, y2.grad)

        trigger_graph_break = True
        with self.assertRaises(torch._dynamo.exc.Unsupported):
            fn().sum().backward()

    def test_partially_initialized_module_property(self):
        class Matrix(torch.nn.Module):
            def __init__(self, data):
                super().__init__()
                self._data = data
                self.foo = 10 * self.blocking

            @property
            def data(self):
                return self._data

            @property
            def blocking(self):
                return self.data.shape[1]

        @torch.compile(backend="eager", fullgraph=True)
        def fn():
            return Matrix(torch.randn(10, 20))

        v = fn()
        self.assertEqual(v.foo, 200)
        self.assertEqual(v.data.shape, (10, 20))
        self.assertEqual(type(v), Matrix)

    def test_nn_parametrize(self):
        class Module(nn.Module):
            def __init__(self) -> None:
                super().__init__()
                self.param = torch.nn.Parameter(torch.randn(10, 10))

            def forward(self, x):
                return self.param @ x

        class Parametrization(torch.nn.Module):
            def forward(self, x):
                return torch.sin(x)

        m = Module()
        torch.nn.utils.parametrize.register_parametrization(
            m, "param", Parametrization()
        )

        sin_found = False

        def backend(gm, _):
            nonlocal sin_found
            for node in gm.graph.nodes:
                if node.target is torch.sin:
                    sin_found = True
            return gm

        opt_m = torch.compile(m, backend=backend, fullgraph=True)
        inp = torch.randn(10, 10)
        self.assertEqual(m(inp), opt_m(inp))
        self.assertTrue(sin_found)

        torch.nn.utils.parametrize.remove_parametrizations(m, "param")
        sin_found = False
        self.assertEqual(m(inp), opt_m(inp))
        self.assertFalse(sin_found)

    def test_nn_module_property_closure(self):
        x = torch.randn(10, 10)

        class Mod(torch.nn.Module):
            @property
            def y(self):
                return torch.ones(10, 10) + x

            def forward(self, x):
                return x @ self.y

        mod = Mod()

        def fn(x):
            return mod(x)

        opt_fn = torch.compile(fn, backend="eager", fullgraph=True)

        inp = torch.randn(10, 10)
        self.assertEqual(fn(inp), opt_fn(inp))

    def test_global_fn_mutation(self):
        def foo(x, y):
            return global_fn(x) + y

        x = torch.ones(1)
        y = torch.ones(1)

        opt = torch.compile(foo, fullgraph=True, backend="eager")
        self.assertEqual(opt(x, y), foo(x, y))

        # Change global_fn
        global global_fn

        def new_fn(x):
            return torch.cos(x)

        global_fn = new_fn
        self.assertEqual(opt(x, y), foo(x, y))

    # ref https://github.com/pytorch/pytorch/issues/123974
    def test_list_reverse(self):
        def ladder(x):
            trail = x.size(-1)
            assert trail > 2
            weights = []
            for s in [trail, trail - 1, trail - 2]:
                weights.append(torch.ones(s, s - 1))

            for w in weights:
                x = x @ w

            weights.reverse()

            for w in weights:
                x = x @ w.t()

            return x

        data = torch.randn(3, 4)
        opt_ladder = torch.compile(ladder, fullgraph=True, backend="eager")
        self.assertEqual(opt_ladder(data), ladder(data))

    @unittest.expectedFailure
    def test_trace_functional_tensor_with_error(self):
        from torch._subclasses.fake_tensor import FakeTensorMode
        from torch._subclasses.functional_tensor import (
            FunctionalTensor,
            FunctionalTensorMode,
        )

        def f(a, tmp):
            a_view = a.view(-1)
            with torch.no_grad():
                a.set_(tmp)
                a_view.mul_(2)
            return a + tmp

        fake_mode = FakeTensorMode()
        with FunctionalTensorMode():
            inp = torch.ones(3, 3, requires_grad=True)
            inp = fake_mode.from_tensor(inp, static_shapes=True)
            inp = FunctionalTensor.to_functional(inp)

            tmp = torch.ones(3, 3, requires_grad=True)
            tmp = fake_mode.from_tensor(tmp, static_shapes=True)
            tmp = FunctionalTensor.to_functional(tmp)

            opt_f = torch.compile(f, backend="eager")
            with self.assertRaisesRegex(
                RuntimeError, "cannot mutate tensors with frozen storage"
            ):
                opt_f(inp, tmp)

        # grad state may not be properly reset after the error
        self.assertTrue(torch.is_grad_enabled())

    def test_const_dict_keyerror(self):
        d = {}

        def fn(x):
            try:
                y = d[0]
            except KeyError:
                y = 1
            return x + y

        opt_fn = torch.compile(fn, backend="eager")
        inp = torch.randn(3, 3)
        self.assertEqual(fn(inp), opt_fn(inp))

    def test_nonconst_issubclass(self):
        def fn(x):
            if issubclass(x.__class__, np.ndarray):
                return 1
            return 0

        opt_fn = torch.compile(fn, backend="eager")
        opt_fn(np.ones([3, 3]))

    def test_issue126128(self):
        def fn():
            x = torch.randn(1, 10)
            y = torch.randn(10, 1)
            return torch.mm(x, y).sum()

        def fn2():
            x = torch.randn(10, 100)
            y = torch.randn(100, 10)
            return torch.mm(x, y).sum()

        with fresh_inductor_cache():
            torch.compile(fn)()

        torch.compile(fn2)()


instantiate_parametrized_tests(ReproTests)


if __name__ == "__main__":
    from torch._dynamo.test_case import run_tests

    run_tests()<|MERGE_RESOLUTION|>--- conflicted
+++ resolved
@@ -4712,12 +4712,7 @@
     _foreach_copy = torch.ops.aten._foreach_copy.default([primals_1], [primals_2]);  primals_1 = primals_2 = None
     getitem = _foreach_copy[0];  _foreach_copy = None
     mm = torch.ops.aten.mm.default(getitem, getitem)
-<<<<<<< HEAD
-    t_1 = torch.ops.aten.t.default(getitem);  getitem = None
-    return [mm, t_1]""",
-=======
     return [mm, getitem]""",
->>>>>>> f0366de4
         )
         self.assertEqual(out_ref, out_test)
 
