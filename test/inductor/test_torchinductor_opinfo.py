# Owner(s): ["module: inductor"]
import atexit
import contextlib
import functools
import os
import sys
import unittest
from collections import defaultdict
from enum import Enum
from functools import partial
from unittest.mock import patch

import torch

from torch._dispatch.python import enable_python_dispatcher
from torch._inductor.test_case import run_tests, TestCase
from torch._subclasses.fake_tensor import (
    DataDependentOutputException,
    DynamicOutputShapeException,
    FakeTensorMode,
)
from torch.testing._internal.common_cuda import SM80OrLater
from torch.testing._internal.common_device_type import (
    instantiate_device_type_tests,
    onlyNativeDeviceTypes,
    OpDTypes,
    ops,
    skipCPUIf,
    skipCUDAIf,
)
from torch.testing._internal.common_methods_invocations import op_db, skipOps
from torch.testing._internal.common_utils import (
    dtype_abbrs,
    IS_MACOS,
    IS_X86,
    skipCUDAMemoryLeakCheckIf,
    skipIfCrossRef,
    skipIfTorchDynamo,
    suppress_warnings,
    TEST_MKL,
    TEST_WITH_ASAN,
    TEST_WITH_ROCM,
)
from torch.testing._internal.inductor_utils import GPU_TYPE, HAS_CPU, HAS_CUDA
from torch.utils._python_dispatch import TorchDispatchMode
from torch.utils._pytree import tree_map

try:
    try:
        from .test_torchinductor import check_model, check_model_gpu
    except ImportError:
        from test_torchinductor import check_model, check_model_gpu
except (unittest.SkipTest, ImportError) as e:
    sys.stderr.write(f"{type(e)}: {e}\n")
    if __name__ == "__main__":
        sys.exit(0)
    raise

bf16 = torch.bfloat16  # not tested
f64 = torch.float64
f32 = torch.float32
f16 = torch.float16
i8 = torch.int8  # not tested
i16 = torch.int16  # not tested
i32 = torch.int32
i64 = torch.int64
b8 = torch.bool
u8 = torch.uint8  # not tested except upsampling and interpolate ops
u16 = torch.uint16  # not tested
u32 = torch.uint32  # not tested
u64 = torch.uint64  # not tested

_ops = partial(
    ops,
    dtypes=OpDTypes.supported,
    allowed_dtypes=[f16, f32, f64, i32, i64, b8, u8, u16, u32, u64],
)

# Success forces pass; failure forces fail; skip unconditionally skips testing
ExpectedTestResult = Enum("ExpectedTestResult", ("SUCCESS", "XFAILURE", "SKIP"))

COLLECT_EXPECT = os.getenv("PYTORCH_COLLECT_EXPECT", "0") == "1"
ALL_SAMPLES = os.getenv("PYTORCH_ALL_SAMPLES", "0") == "1"
START = os.getenv("PYTORCH_TEST_RANGE_START", None)
END = os.getenv("PYTORCH_TEST_RANGE_END", None)

if START is not None or END is not None:
    assert END is not None
    assert START is not None
    START = int(START)
    END = int(END)
    assert START < END
else:
    START = 0
    END = len(op_db)

seen_failed = defaultdict(set)
failed_reasons = defaultdict(set)


def print_seen():
    expected_failures = defaultdict(list)

    def fmt_dtypes(dtypes):
        r = ", ".join(sorted(dtype_abbrs[d] for d in dtypes))
        return "{" + r + "}"

    def sort_key(kv):
        k, v = kv
        device_type, op = k
        if isinstance(op, tuple):
            return op
        else:
            return op, ""

    for (device_type, op), failed_dtypes in sorted(seen_failed.items(), key=sort_key):
        key = device_type, op
        reasons = ""
        if failed_reasons[key]:

            def maybe_truncate(x, length=80):
                x = str(x).replace("\n", " ")

                idx = x.find("\\n")
                if idx >= 0:
                    x = f"{x[:idx]}..."
                if len(x) > length:
                    return f"{x[:length - 3]}..."
                return x

            reasons = sorted(set(map(maybe_truncate, failed_reasons[key])))
            reasons = "  # " + ", ".join(reasons)

        if failed_dtypes:

            def format_op(op):
                if isinstance(op, tuple):
                    return f'("{op[0]}", "{op[1]}")'
                else:
                    return f'"{op}"'

            expected_failures[device_type].append(
                f"    {format_op(op)}: {fmt_dtypes(failed_dtypes)},{reasons}"
            )

    for device_type in ("cpu", GPU_TYPE):
        expected_failures[device_type]
        nl = "\n"
        print(
            f"""
inductor_expected_failures_single_sample[\"{device_type}\"] = {{
{nl.join(expected_failures[device_type])}
}}
"""
        )


if COLLECT_EXPECT:
    atexit.register(print_seen)

# Note, in these skip/xfail dictionaries use a string as the key
# for the default test, and a tuple of two strings for variants

inductor_skips = defaultdict(dict)


inductor_skips["cpu"] = {
    "linalg.ldl_factor": {f32, f64},  # flaky
    "nn.functional.cosine_embedding_loss": {b8},  # flaky
    ("index_reduce", "prod"): {f16},  # flaky
    ("index_reduce", "mean"): {f16},  # flaky
}

if IS_MACOS and IS_X86:
    inductor_skips["cpu"]["rsqrt"] = {b8, i32}
    inductor_skips["cpu"]["nn.functional.multi_margin_loss"] = {
        b8,
        f16,
        f32,
        f64,
        i32,
        i64,
    }

inductor_skips["cuda"] = {
    # Jiterator kernel is not expected to work with inductor
    "jiterator_2inputs_2outputs": {b8, f16, f32, f64, i32, i64},
    "jiterator_4inputs_with_extra_args": {b8, f16, f32, f64, i32, i64},
    "jiterator_binary": {b8, f16, f32, f64, i32, i64},
    "jiterator_binary_return_by_ref": {b8, f16, f32, f64, i32, i64},
    "jiterator_unary": {b8, f16, f32, f64, i32, i64},
    # flaky
    "nn.functional.cosine_embedding_loss": {b8},
    "native_batch_norm": {f16, f32, f64},
    "_native_batch_norm_legit": {f16, f32, f64},
    "_batch_norm_with_update": {f16, f32, f64},
}

if not SM80OrLater:
    inductor_skips["cuda"]["bfloat16"] = {b8, f16, f32, f64, i32, i64}

if TEST_WITH_ROCM:
    # Tensors are not alike
    inductor_skips["cuda"]["logcumsumexp"] = {f32}
    inductor_skips["cuda"]["special.modified_bessel_i1"] = {f64}

inductor_expected_failures_single_sample = defaultdict(dict)

inductor_expected_failures_single_sample["cpu"] = {
    "_softmax_backward_data": {
        f16
    },  # half_to_float is only valid for the CUDA implementation
    "_upsample_bilinear2d_aa": {f32, f64},
    "cholesky": {f32, f64},
    "complex": {f16},
    "resize_": {b8, f16, f32, f64, i32, i64},
    "resize_as_": {b8, f16, f32, f64, i32, i64},
    "histc": {f16},
    "multinomial": {f16, f32, f64},
    "nn.functional.avg_pool1d": {i64},
    "nn.functional.avg_pool2d": {i64},
    "nn.functional.avg_pool3d": {i64},
    "nn.functional.local_response_norm": {i64},
    "nn.functional.rrelu": {f32, f64},
    "nonzero_static": {b8, f16, f32, f64, i32, i64},
    ("normal", "in_place"): {f16, f32, f64},
    ("normal", "number_mean"): {f16, f32, f64},
    ("sparse.mm", "reduce"): {f32, f64},
    "sparse.sampled_addmm": {f32, f64},
    "to_sparse": {
        f32,
        f64,
    },  # NYI: could not find kernel for aten.view.default at dispatch key DispatchKey.SparseCPU
    "view_as_complex": {f16},
}


inductor_expected_failures_single_sample["cuda"] = {
    "_upsample_bilinear2d_aa": {f16, f32, f64},
    "cholesky": {f32, f64},
    "multinomial": {f16, f32, f64},
    ("normal", "in_place"): {f16, f32, f64},
    ("normal", "number_mean"): {f16, f32, f64},
    "sparse.sampled_addmm": {f32, f64},
    "torch.ops.aten._flash_attention_forward": {f16},
    "torch.ops.aten._efficient_attention_forward": {f16, f32},
    "to_sparse": {
        f16,
        f32,
        f64,
    },  # NYI: could not find kernel for aten.view.default at dispatch key DispatchKey.SparseCUDA
}


# intentionally not handled
intentionally_not_handled = {
    "resize_": {b8, f16, f32, f64, i32, i64},
    "resize_as_": {b8, f16, f32, f64, i32, i64},
}
# This is only fixed when this config is set
# We should eventually always turn it on
import torch._functorch.config as functorch_config

if not functorch_config.view_replay_for_aliased_outputs:
    intentionally_not_handled['("as_strided", "partial_views")'] = {
        b8,
        f16,
        f32,
        f64,
        i32,
        i64,
    }

inductor_expected_failures_single_sample["cuda"].update(intentionally_not_handled)


inductor_gradient_expected_failures_single_sample = defaultdict(dict)

inductor_gradient_expected_failures_single_sample["cuda"] = {}

if not TEST_MKL:
    inductor_expected_failures_single_sample["cpu"].update({})

inductor_should_fail_with_exception = defaultdict(dict)
inductor_should_fail_with_exception["cpu"] = {}
inductor_should_fail_with_exception["cuda"] = {}


def get_skips_and_xfails(from_dict, xfails=True):
    retval = set()
    for device, d in from_dict.items():
        for op, dtypes in d.items():
            if type(op) is tuple:
                op, variant_name = op
            else:
                variant_name = ""
            retval.add((op, variant_name, device, tuple(dtypes), xfails))
    return retval


# Note: if you get a "AssertionError: Couldn't find OpInfo for ..." error for an OpInfo you are sure
# exists, you might be trying to use a test variant and you need to replace, for example,
# "max.reduction_no_dim" with ("max", "reduction_no_dim") as the key of one of these dictionaries
test_skips_or_fails = (
    get_skips_and_xfails(inductor_skips, xfails=False)
    | get_skips_and_xfails(inductor_expected_failures_single_sample, xfails=True)
    | get_skips_and_xfails(
        inductor_gradient_expected_failures_single_sample, xfails=True
    )
)


def wrapper_noop_set_seed(op, *args, **kwargs):
    return op(*args, **kwargs)


torch.testing._internal.common_methods_invocations.wrapper_set_seed = (
    wrapper_noop_set_seed
)


# key can be either op_name, or (op_name, deivce_type), or (op_name, device_type, dtype)
inductor_override_kwargs = {
    # the return value of empty is undefined
    "empty": {"assert_equal": False},
    "empty_permuted": {"assert_equal": False},
    "empty_like": {"assert_equal": False},
    "new_empty": {"assert_equal": False},
    "empty_strided": {"assert_equal": False},
    "new_empty_strided": {"assert_equal": False},
    "randn": {"assert_equal": False},
    ("cross", "cuda", f16): {"reference_in_float": True},
    ("linalg.cross", "cuda", f16): {"reference_in_float": True},
    ("addr", "cuda", f16): {"reference_in_float": True},
    ("baddbmm", "cuda", f16): {"atol": 2e-3, "rtol": 0.002},  # decomp affects accuracy
    ("angle", "cuda", f64): {"reference_in_float": True},
    ("asin", "cuda", f16): {"reference_in_float": True},
    ("atanh", "cuda", f16): {"reference_in_float": True},
    ("cauchy", "cuda"): {"reference_in_float": True},
    ("cummax", "cuda", f16): {"atol": 5e-4, "rtol": 0.002},
    ("cumsum", "cuda", f16): {"reference_in_float": True},
    ("cumprod", "cuda"): {"reference_in_float": True, "atol": 7e-5, "rtol": 0.002},
    ("logcumsumexp", "cuda"): {"grad_atol": 8e-4, "grad_rtol": 0.001},
    ("exponential", "cuda"): {"reference_in_float": True},
    ("geometric", "cuda"): {"reference_in_float": True},
    ("kron", "cuda", f16): {"reference_in_float": True},
    ("log_normal", "cuda"): {"reference_in_float": True},
    ("masked.softmin", "cuda", f16): {"atol": 1e-4, "rtol": 0.01},
    ("nn.functional.batch_norm", "cuda", f16): {"reference_in_float": True},
    ("nn.functional.batch_norm.without_cudnn", "cuda", f16): {
        "reference_in_float": True
    },
    ("nn.functional.cosine_similarity", "cuda", f16): {"reference_in_float": True},
    ("nn.functional.instance_norm", "cuda", f16): {"reference_in_float": True},
    ("nn.functional.local_response_norm", "cuda", f16): {"reference_in_float": True},
    ("nn.functional.normalize", "cuda", f16): {"atol": 1e-3, "rtol": 0.05},
    ("nn.functional.rms_norm", "cuda", f16): {"reference_in_float": True},
    ("nn.functional.soft_margin_loss", "cuda", f16): {"reference_in_float": True},
    ("nn.functional.softmin", "cuda", f16): {"atol": 1e-4, "rtol": 0.01},
    ("nn.functional.softsign", "cuda", f16): {"reference_in_float": True},
    ("nn.functional.tanhshrink", "cuda", f16): {"atol": 3e-4, "rtol": 0.001},
    ("outer", "cuda", f16): {"reference_in_float": True},
    ("round.decimals_3", "cuda", f16): {"reference_in_float": True},
    ("nn.functional.triplet_margin_loss", "cuda", f16): {"atol": 1e-4, "rtol": 0.02},
    ("nn.functional.triplet_margin_with_distance_loss", "cuda", f16): {
        "atol": 1e-4,
        "rtol": 0.02,
    },
    ("sinc", "cuda", f16): {"atol": 0.008, "rtol": 0.002},
    ("softmax", "cpu", f16): {"atol": 1e-4, "rtol": 0.02},
    ("softmax", "cuda", f16): {"atol": 1e-4, "rtol": 0.02},
    ("_softmax_backward_data", "cuda", f16): {"atol": 0.008, "rtol": 0.002},
    ("special.log_ndtr", "cuda", f64): {"atol": 1e-6, "rtol": 1e-5},
    ("polygamma.polygamma_n_0", "cpu", f32): {"atol": 1e-3, "rtol": 1e-4},
    ("polygamma.polygamma_n_1", "cpu", f32): {"atol": 1e-3, "rtol": 1e-4},
    ("polygamma.polygamma_n_2", "cpu", f32): {"atol": 1e-3, "rtol": 1e-4},
    ("polygamma.polygamma_n_3", "cpu", f32): {"atol": 1e-3, "rtol": 1e-4},
    ("polygamma.polygamma_n_4", "cpu", f32): {"atol": 1e-3, "rtol": 1e-4},
    ("special.polygamma.special_polygamma_n_0", "cpu", f32): {
        "atol": 1e-3,
        "rtol": 1e-4,
    },
    ("std_mean.unbiased", "cuda", f16): {"reference_in_float": True},
    ("uniform", "cuda"): {"reference_in_float": True},
    # Following tests are failing with strict comparision but atol=1 is acceptable due roundings errors
    ("nn.functional.interpolate.bilinear", "cpu", u8): {"atol": 1, "rtol": 0},
    ("nn.functional.upsample_bilinear", "cpu", u8): {"atol": 1, "rtol": 0},
    ("nn.functional.interpolate.bicubic", "cpu", u8): {"atol": 1, "rtol": 0},
    # High atol due to precision loss
    ("nn.functional.interpolate.bilinear", "cuda", f64): {"atol": 5e-4, "rtol": 0},
    ("nn.functional.upsample_bilinear", "cuda", f64): {"atol": 5e-4, "rtol": 0},
    ("nn.functional.interpolate.bicubic", "cpu", f32): {"atol": 5e-3, "rtol": 0},
    ("nn.functional.interpolate.bicubic", "cuda", f64): {"atol": 1e-3, "rtol": 0},
    # Unreasonably high atol requirement:
    ("index_reduce.mean", "cuda", f16): {"check_gradient": False},
    ("index_reduce.mean", "cuda", f32): {"check_gradient": False},
    ("index_reduce.mean", "cuda", f64): {"check_gradient": False},
    # Gradient contains non-finite entries:
    ("index_reduce.amin", "cuda", f64): {"check_gradient": False},
    ("index_reduce.amin", "cuda", f32): {"check_gradient": False},
    ("index_reduce.amin", "cuda", f16): {"check_gradient": False},
    ("index_reduce.amax", "cuda", f64): {"check_gradient": False},
    ("index_reduce.amax", "cuda", f32): {"check_gradient": False},
    ("index_reduce.amax", "cuda", f16): {"check_gradient": False},
    ("tanh", "cuda", f16): {"atol": 1e-4, "rtol": 1e-2},
}


# Always test with all sample for following ops
inductor_all_samples = {
    "arange",
    "diagonal",
    "diagonal_copy",
    "diagonal_scatter",
    "softmax.with_dtype",
    "index_add",
    "index_copy",
    "index_reduce.prod",
    "index_reduce.mean",
    "index_reduce.amax",
    "index_reduce.amin",
    "scatter_reduce.sum",
    "select_scatter",
    "squeeze",
    "unfold",
    "unsqueeze",
    "sum",
    "amax",
    "amin",
    "all",
    "T",
    "H",
    "isinf",
    "isposinf",
    "isneginf",
    "nan_to_num",
    "mT",
    "mH",
    "rsub",
    "triu",
<<<<<<< HEAD
=======
    "cummax",
    "cummin",
    "_chunk_cat",
    "constant_pad_nd",
>>>>>>> 0910429d
}


def collection_decorator(fn):
    @functools.wraps(fn)
    def inner(self, device, dtype, op):
        try:
            fn(self, device, dtype, op)
        except Exception as e:
            if COLLECT_EXPECT:
                variant = op.variant_test_name
                op_key = op.name if not variant else (op.name, variant)
                device_type = torch.device(device).type
                # failed_reasons[device_type, op_key].add(repr(e))
                seen_failed[device_type, op_key].add(dtype)
            raise e

    return inner


class TestInductorOpInfo(TestCase):
    def tearDown(self):
        torch._dynamo.reset()

    check_model = check_model
    check_model_gpu = check_model_gpu

    @onlyNativeDeviceTypes
    @suppress_warnings
    @skipCUDAMemoryLeakCheckIf(
        True
    )  # inductor kernels failing this test intermittently
    @skipCUDAIf(not HAS_CUDA, "Skipped! Triton not found")
    @skipCPUIf(not HAS_CPU, "Skipped! Supported CPU compiler not found")
    @unittest.skipIf(TEST_WITH_ASAN, "Skipped under ASAN")
    @skipIfTorchDynamo("Test uses dynamo already")
    @skipIfCrossRef
    @_ops(op_db[START:END])
    @skipOps("TestInductorOpInfo", "test_comprehensive", test_skips_or_fails)
    @patch("torch._dynamo.config.raise_on_unsafe_aot_autograd", True)
    @torch._inductor.config.patch(
        {"implicit_fallbacks": False, "triton.autotune_pointwise": False}
    )
    @collection_decorator
    def test_comprehensive(self, device, dtype, op):
        torch._dynamo.reset()
        with torch.no_grad():
            # TODO: should we move empty_cache to the common device interface
            if device == "cuda":
                torch.cuda.empty_cache()
        op_name = op.name
        if op.variant_test_name:
            op_name += f".{op.variant_test_name}"

        # Skip dtype=torch.uint8 for all ops except upsample and interpolate:
        allowed_dtypes = [f16, f32, f64, i32, i64, b8]
        if op_name not in (
            "nn.functional.interpolate.bilinear",
            "nn.functional.interpolate.bicubic",
            "nn.functional.upsample_bilinear",
            "nn.functional.upsample_nearest",
        ):
            if dtype not in allowed_dtypes:
                raise unittest.SkipTest("Skipped!")

        device_type = torch.device(device).type

        assert device_type in (GPU_TYPE, "cpu")

        # with open("test_output.txt", "a") as f:
        #     print(f"CONSIDERING OP {op_name} on {device_type} with {dtype} |
        # {inductor_skips[device_type].get(op_name, set())}", flush=True, file=f)
        #     print(f"CONSIDERING OP {op_name} on {device_type} with {dtype} |
        # {inductor_skips[device_type].get(op_name, set())}", flush=True)
        if dtype in inductor_skips[device_type].get(op_name, set()):
            test_expect = ExpectedTestResult.SKIP
            # with open("test_output.txt", "a") as f:
            #     print(f"SKIPPING OP {op_name} on {device_type}", flush=True, file=f)
            #     print(f"SKIPPING OP {op_name} on {device_type}", flush=True)
        elif dtype in inductor_expected_failures_single_sample[device_type].get(
            op_name, set()
        ) or dtype in inductor_gradient_expected_failures_single_sample[
            device_type
        ].get(
            op_name, set()
        ):
            test_expect = ExpectedTestResult.XFAILURE
        else:
            test_expect = ExpectedTestResult.SUCCESS

        overridden_kwargs = {}
        if op_name in inductor_override_kwargs:
            overridden_kwargs = inductor_override_kwargs[op_name]
        elif (op_name, device_type) in inductor_override_kwargs:
            overridden_kwargs = inductor_override_kwargs[(op_name, device_type)]
        elif (op_name, device_type, dtype) in inductor_override_kwargs:
            overridden_kwargs = inductor_override_kwargs[(op_name, device_type, dtype)]
        func = op.get_op()

        def fn(*args, **kwargs):
            return func(*args, **kwargs)

        requires_grad = (
            op.supports_autograd
            and dtype in op.supported_backward_dtypes(device_type)
            # TODO: OpInfo really ought to error out for this case, but it's
            # not exercised in test_ops_gradients atm.  The problem is not
            # complex32 per-se (which is supported by data movement only ops)
            # but that when we do backwards we expect other ops like add to work
            and not dtype == torch.complex32
        )
        samples = op.sample_inputs(device, dtype, requires_grad=requires_grad)

        if op_name not in inductor_all_samples and not ALL_SAMPLES:
            if isinstance(samples, (list, tuple)):
                samples = [samples[0]]
            else:
                samples = [next(samples)]

        class HasRngOp(TorchDispatchMode):
            def __init__(self):
                super().__init__()
                self.has_rng_op = False

            def __torch_dispatch__(self, func, types, args, kwargs=None):
                kwargs = kwargs if kwargs else {}
                if torch.Tag.nondeterministic_seeded in func.tags:
                    self.has_rng_op = True

                return func(*args, **kwargs)

        def do_nopython_and_has_rng(fn, args, kwargs):
            try:
                mode = FakeTensorMode()

                def map_to_fake(e):
                    if isinstance(e, torch.Tensor):
                        return mode.from_tensor(e)
                    else:
                        return e

                args, kwargs = tree_map(map_to_fake, (args, kwargs))
                with HasRngOp() as rng_mode, mode:
                    with enable_python_dispatcher():
                        fn(*args, **kwargs)

            except (DataDependentOutputException, DynamicOutputShapeException):
                return False, rng_mode.has_rng_op

            return True, rng_mode.has_rng_op

        def get_contexts(has_rng_op):
            if has_rng_op:
                # TODO - enable this, running into errors
                return (
                    # (
                    #     lambda: torch._inductor.config.patch(
                    #         {"fallback_random": True, "implicit_fallbacks": True}
                    #     ),
                    #     {"assert_equal": True},
                    # ),
                    (
                        contextlib.nullcontext,
                        {"assert_equal": False},
                    ),
                )
            return ((contextlib.nullcontext, {}),)

        try:

            def _get_tolerances(dtype):
                _custom_tolerances = {
                    torch.float32: (1.3e-5, 1.5e-5),
                }
                if dtype in _custom_tolerances:
                    return _custom_tolerances[dtype]
                else:
                    return None, None

            for sample_input in samples:
                args = [sample_input.input] + list(sample_input.args)
                kwargs = sample_input.kwargs
                # UNCOMMENT TO DEBUG SEGFAULTS

                # with open("test_output.txt", "a") as f:
                #     print(f"RUNNING OP {op_name} on {device_type} with {dtype}", flush=True, file=f)
                #     print(f"RUNNING OP {op_name} on {device_type} with {dtype}", flush=True)
                rtol, atol = _get_tolerances(dtype)
                if device_type == GPU_TYPE:
                    # opinfo test case have already place the input on the correct device
                    # so we don't need do additional copy by setting copy_to_gpu=False

                    no_python, has_rng_op = do_nopython_and_has_rng(fn, args, kwargs)
                    for context_fn, kwarg_overrides in get_contexts(has_rng_op):
                        with context_fn():
                            adjusted_kwargs = {
                                "check_lowp": False,
                                "nopython": no_python,
                                "copy_to_gpu": False,
                                "reference_in_float": False,
                                "check_gradient": requires_grad,
                                "check_has_compiled": no_python,
                                "output_process_fn_grad": sample_input.output_process_fn_grad,
                                "atol": atol,
                                "rtol": rtol,
                            }
                            adjusted_kwargs.update(overridden_kwargs)
                            adjusted_kwargs.update(kwarg_overrides)
                            self.check_model_gpu(
                                fn,
                                args,
                                kwargs,
                                **adjusted_kwargs,
                            )
                elif device_type == "cpu":
                    no_python, has_rng_op = do_nopython_and_has_rng(fn, args, kwargs)
                    for context_fn, kwarg_overrides in get_contexts(has_rng_op):
                        with context_fn():
                            adjusted_kwargs = {
                                "check_lowp": False,
                                "nopython": no_python,
                                "check_has_compiled": no_python,
                                # skip checking gradient on CPU for now
                                "check_gradient": False,
                                "atol": atol,
                                "rtol": rtol,
                            }
                            adjusted_kwargs.update(overridden_kwargs)
                            adjusted_kwargs.update(kwarg_overrides)

                            self.check_model(
                                fn,
                                args,
                                kwargs,
                                **adjusted_kwargs,
                            )

        except Exception as e:
            known_failure = False
            if dtype in inductor_should_fail_with_exception[device_type].get(
                op_name, set()
            ):
                failure = inductor_should_fail_with_exception[device_type][op_name][
                    dtype
                ]
                if failure in str(e):
                    known_failure = True
            if not known_failure:
                raise e

        # with open("test_output.txt", "a") as f:
        #     print(f"SUCCEEDED OP {op_name} on {device_type} with {dtype}", flush=True, file=f)


instantiate_device_type_tests(TestInductorOpInfo, globals())

if __name__ == "__main__":
    run_tests()<|MERGE_RESOLUTION|>--- conflicted
+++ resolved
@@ -438,13 +438,10 @@
     "mH",
     "rsub",
     "triu",
-<<<<<<< HEAD
-=======
     "cummax",
     "cummin",
     "_chunk_cat",
     "constant_pad_nd",
->>>>>>> 0910429d
 }
 
 
