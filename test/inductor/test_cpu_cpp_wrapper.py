# Owner(s): ["oncall: cpu inductor"]
import sys
import unittest
from typing import NamedTuple

import torch
from torch._inductor import config
from torch._inductor.test_case import TestCase as InductorTestCase
from torch.testing._internal.common_device_type import (
    get_desired_device_type_test_bases,
)
from torch.testing._internal.common_utils import IS_MACOS, slowTest
from torch.testing._internal.inductor_utils import HAS_CPU


try:
    try:
        from . import (
            test_cpu_repro,
            test_mkldnn_pattern_matcher,
            test_torchinductor,
            test_torchinductor_dynamic_shapes,
        )
    except ImportError:
        import test_cpu_repro
        import test_mkldnn_pattern_matcher
        import test_torchinductor
        import test_torchinductor_dynamic_shapes
except unittest.SkipTest:
    if __name__ == "__main__":
        sys.exit(0)
    raise


_desired_test_bases = get_desired_device_type_test_bases()
RUN_CPU = (
    HAS_CPU
    and any(getattr(x, "device_type", "") == "cpu" for x in _desired_test_bases)
    and not IS_MACOS
)


class CppWrapperTemplate:
    pass


class TestCppWrapper(InductorTestCase):
    device = "cpu"


class DynamicShapesCppWrapperCpuTests(InductorTestCase):
    device = "cpu"


test_failures_cpp_wrapper = {
    # conv2d will fallback for dynamic shapes; the fallback path is not yet supported
    "test_conv2d_unary_cpu_dynamic_shapes": test_torchinductor.TestFailure(
        ("cpp_wrapper",), is_skip=True
    ),
    "test_conv2d_binary_inplace_fusion_failed_cpu_dynamic_shapes": test_torchinductor.TestFailure(
        ("cpp_wrapper",), is_skip=True
    ),
    "test_conv2d_binary_inplace_fusion_pass_cpu_dynamic_shapes": test_torchinductor.TestFailure(
        ("cpp_wrapper",), is_skip=True
    ),
    # aten._native_multi_head_attention.default is not yet supported for dynamic shapes
    "test_multihead_attention_cpu_dynamic_shapes": test_torchinductor.TestFailure(
        ("cpp_wrapper",), is_skip=True
    ),
}

if config.abi_compatible:
    xfail_list = [
        "test_bernoulli1_cpu",  # cpp fallback op naming issue
        "test_conv2d_binary_inplace_fusion_failed_cpu",
        "test_conv2d_binary_inplace_fusion_pass_cpu",
        "test_cumsum_cpu",
<<<<<<< HEAD
        "test_custom_op_cpu",  # needs custom op support
        "test_dtype_sympy_expr_cpu",
        "test_dynamic_qlinear_cpu",
        "test_dynamic_qlinear_qat_cpu",
        "test_index_put_deterministic_fallback_cpu",
=======
        "test_dynamic_qlinear_cpu",
        "test_dynamic_qlinear_qat_cpu",
>>>>>>> 22ba180e
        "test_lstm_packed_change_input_sizes_cpu",
        "test_profiler_mark_wrapper_call_cpu",
        "test_qconv2d_add_cpu",
        "test_qconv2d_add_relu_cpu",
        "test_qconv2d_cpu",
        "test_qconv2d_dequant_promotion_cpu",
        "test_qconv2d_maxpool2d_linear_dynamic_cpu",
        "test_qconv2d_relu_cpu",
        "test_qlinear_cpu",
        "test_qlinear_dequant_promotion_cpu",
        "test_qlinear_relu_cpu",
<<<<<<< HEAD
        "test_randint_cpu",
        "test_randn_with_dtype_and_device_cpu",
=======
>>>>>>> 22ba180e
        "test_scatter5_cpu",
        "test_scatter6_cpu",
        "test_tensor2_cpu",
    ]
    for test_name in xfail_list:
        test_failures_cpp_wrapper[test_name] = test_torchinductor.TestFailure(
            ("cpp_wrapper",), is_skip=False
        )
        test_failures_cpp_wrapper[
            f"{test_name}_dynamic_shapes"
        ] = test_torchinductor.TestFailure(("cpp_wrapper",), is_skip=False)
    skip_list = [
<<<<<<< HEAD
        "test_linear1_cpu",  # segfault from double free
=======
>>>>>>> 22ba180e
        "test_multihead_attention_cpu",
    ]
    for test_name in skip_list:
        test_failures_cpp_wrapper[test_name] = test_torchinductor.TestFailure(
            ("cpp_wrapper",), is_skip=True
        )
        test_failures_cpp_wrapper[
            f"{test_name}_dynamic_shapes"
        ] = test_torchinductor.TestFailure(("cpp_wrapper",), is_skip=True)


def make_test_case(
    name,
    device,
    tests,
    condition=True,
    slow=False,
    func_inputs=None,
    code_string_count=None,
):
    test_name = f"{name}_{device}" if device else name
    if code_string_count is None:
        code_string_count = {}

    func = getattr(tests, test_name)
    assert callable(func), "not a callable"
    func = slowTest(func) if slow else func

    @config.patch(cpp_wrapper=True, search_autotune_cache=False)
    def fn(self):
        tests.setUpClass()
        tests.setUp()
        try:
            with torch._C._PreserveDispatchKeyGuard():
                torch._C._dispatch_tls_set_dispatch_key_included(
                    torch._C.DispatchKey.Dense, True
                )

                _, code = test_torchinductor.run_and_get_cpp_code(
                    func, *func_inputs if func_inputs else []
                )
                self.assertEqual("CppWrapperCodeCache" in code, True)
                self.assertTrue(
                    all(
                        code.count(string) == code_string_count[string]
                        for string in code_string_count
                    )
                )
        finally:
            tests.tearDown()
            tests.tearDownClass()

    fn.__name__ = test_name
    import copy

    fn.__dict__ = copy.deepcopy(func.__dict__)
    if condition:
        setattr(
            CppWrapperTemplate,
            test_name,
            fn,
        )


if RUN_CPU:

    class BaseTest(NamedTuple):
        name: str
        device: str = "cpu"
        tests: InductorTestCase = test_torchinductor.CpuTests()
        condition: bool = True
        slow: bool = False
        func_inputs: list = None
        code_string_count: dict = {}

    for item in [
        BaseTest("test_add_complex4"),
        BaseTest("test_as_strided"),  # buffer reuse
        BaseTest("test_bernoulli1"),
        BaseTest("test_bitwise"),  # int32
        BaseTest("test_bmm1"),
        BaseTest("test_bmm2"),
        BaseTest("test_cat"),  # alias
        BaseTest(
            "test_conv2d_binary_inplace_fusion_failed",
            "cpu",
            test_mkldnn_pattern_matcher.TestPatternMatcher(),
            condition=torch.backends.mkldnn.is_available(),
            func_inputs=[
                ["op_convolution_pointwise_binary.call"],
                ["op_convolution_pointwise_binary_.call"],
            ],
        ),
        BaseTest(
            "test_conv2d_binary_inplace_fusion_pass",
            "cpu",
            test_mkldnn_pattern_matcher.TestPatternMatcher(),
            condition=torch.backends.mkldnn.is_available(),
            func_inputs=[
                ["op_convolution_pointwise_binary_.call"],
                ["op_convolution_pointwise_binary.call"],
            ],
        ),
        BaseTest(
            "test_conv2d_unary",
            "cpu",
            test_mkldnn_pattern_matcher.TestPatternMatcher(),
            condition=torch.backends.mkldnn.is_available(),
            slow=True,
        ),
        BaseTest("test_conv_transpose2d_packed", "cpu", test_cpu_repro.CPUReproTests()),
        BaseTest("test_cumsum"),
        BaseTest("test_custom_op_1"),
        BaseTest("test_custom_op_2"),
        BaseTest("test_custom_op_3"),
        BaseTest("test_dtype_sympy_expr"),
        BaseTest("test_embedding_bag"),  # test default FallbackKernel
        BaseTest("test_index_put1"),
        BaseTest("test_index_put_deterministic_fallback"),
        BaseTest("test_adding_tensor_offsets"),
        BaseTest("test_inductor_layout_optimization_input_mutations"),
        BaseTest("test_int_div", "", test_cpu_repro.CPUReproTests()),
        BaseTest("test_linear1"),
        BaseTest("test_linear2"),
        BaseTest(
            "test_linear_binary",
            "",
            test_mkldnn_pattern_matcher.TestPatternMatcher(),
            torch.backends.mkldnn.is_available()
            and torch.ops.mkldnn._is_mkldnn_bf16_supported(),
        ),
        BaseTest("test_linear_packed", "", test_cpu_repro.CPUReproTests()),
        BaseTest(
            "test_lstm_packed_change_input_sizes",
            "cpu",
            test_cpu_repro.CPUReproTests(),
            condition=torch.backends.mkldnn.is_available(),
        ),
        BaseTest("test_mm_views"),
        BaseTest("test_multihead_attention", "cpu", test_cpu_repro.CPUReproTests()),
        BaseTest("test_multi_threading"),
        BaseTest("test_profiler_mark_wrapper_call"),
        BaseTest(
            "test_qconv2d",
            "cpu",
            test_mkldnn_pattern_matcher.TestPatternMatcher(),
            condition=torch.backends.mkldnn.is_available(),
        ),
        BaseTest(
            "test_qconv2d_relu",
            "cpu",
            test_mkldnn_pattern_matcher.TestPatternMatcher(),
            condition=torch.backends.mkldnn.is_available(),
        ),
        BaseTest(
            "test_qconv2d_add",
            "cpu",
            test_mkldnn_pattern_matcher.TestPatternMatcher(),
            condition=torch.backends.mkldnn.is_available(),
        ),
        BaseTest(
            "test_qconv2d_add_relu",
            "cpu",
            test_mkldnn_pattern_matcher.TestPatternMatcher(),
            condition=torch.backends.mkldnn.is_available(),
        ),
        BaseTest(
            "test_qconv2d_dequant_promotion",
            "cpu",
            test_mkldnn_pattern_matcher.TestPatternMatcher(),
            condition=torch.backends.mkldnn.is_available(),
        ),
        BaseTest(
            "test_qconv2d_maxpool2d_linear_dynamic",
            "cpu",
            test_mkldnn_pattern_matcher.TestDynamicPatternMatcher(),
            condition=torch.backends.mkldnn.is_available(),
            func_inputs=[
                [
                    "op_qconv2d_pointwise.call",
                    "op_quantized_max_pool2d_.call",
                    "op_qlinear_pointwise.call",
                ]
            ],
        ),
        BaseTest(
            "test_qlinear",
            "cpu",
            test_mkldnn_pattern_matcher.TestPatternMatcher(),
            condition=torch.backends.mkldnn.is_available(),
        ),
        BaseTest(
            "test_qlinear_relu",
            "cpu",
            test_mkldnn_pattern_matcher.TestPatternMatcher(),
            condition=torch.backends.mkldnn.is_available(),
        ),
        BaseTest(
            "test_qlinear_dequant_promotion",
            "cpu",
            test_mkldnn_pattern_matcher.TestPatternMatcher(),
            condition=torch.backends.mkldnn.is_available(),
        ),
        BaseTest(
            "test_dynamic_qlinear",
            "cpu",
            test_mkldnn_pattern_matcher.TestPatternMatcher(),
            condition=torch.backends.mkldnn.is_available(),
        ),
        BaseTest(
            "test_dynamic_qlinear_qat",
            "cpu",
            test_mkldnn_pattern_matcher.TestPatternMatcher(),
            condition=torch.backends.mkldnn.is_available(),
        ),
        BaseTest("test_randint"),
        BaseTest("test_randn_with_dtype_and_device"),
        BaseTest("test_reduction1"),  # Reduction
        BaseTest("test_relu"),  # multiple inputs
        BaseTest("test_repeat_interleave", "", test_cpu_repro.CPUReproTests()),
        BaseTest("test_scalar_input"),
        BaseTest("test_scalar_output"),
        BaseTest("test_scaled_dot_product_attention"),
        BaseTest("test_scatter1"),
        BaseTest("test_scatter2"),
        BaseTest("test_scatter3"),
        BaseTest("test_scatter4"),
        BaseTest("test_scatter5"),
        BaseTest("test_scatter6"),
        BaseTest("test_scatter_reduce1"),
        BaseTest("test_scatter_reduce2"),
        BaseTest("test_scatter_reduce3"),
        BaseTest("test_silu"),  # single input, single output
        BaseTest("test_sort"),
        BaseTest("test_sum_dtype"),  # float64
        BaseTest("test_sum_int"),  # bool, int64, int8, uint8
        BaseTest("test_tensor2"),  # constant input
        BaseTest(
            "test_transpose", code_string_count={".reset();": 2}
        ),  # multiple outputs, buffer clear
        BaseTest("test_view_as_complex"),
        BaseTest("test_view_as_real"),
    ]:
        make_test_case(
            item.name,
            item.device,
            item.tests,
            item.condition,
            item.slow,
            item.func_inputs,
            item.code_string_count,
        )

    test_torchinductor.copy_tests(
        CppWrapperTemplate,
        TestCppWrapper,
        "cpp_wrapper",
        test_failures_cpp_wrapper,
    )

    DynamicShapesCppWrapperTemplate = (
        test_torchinductor_dynamic_shapes.make_dynamic_cls(CppWrapperTemplate)
    )

    test_torchinductor.copy_tests(
        DynamicShapesCppWrapperTemplate,
        DynamicShapesCppWrapperCpuTests,
        "cpp_wrapper",
        test_failures_cpp_wrapper,
        xfail_prop="_expected_failure_dynamic_wrapper",
    )


if __name__ == "__main__":
    from torch._inductor.test_case import run_tests

    if RUN_CPU:
        run_tests(needs="filelock")<|MERGE_RESOLUTION|>--- conflicted
+++ resolved
@@ -75,16 +75,8 @@
         "test_conv2d_binary_inplace_fusion_failed_cpu",
         "test_conv2d_binary_inplace_fusion_pass_cpu",
         "test_cumsum_cpu",
-<<<<<<< HEAD
-        "test_custom_op_cpu",  # needs custom op support
-        "test_dtype_sympy_expr_cpu",
         "test_dynamic_qlinear_cpu",
         "test_dynamic_qlinear_qat_cpu",
-        "test_index_put_deterministic_fallback_cpu",
-=======
-        "test_dynamic_qlinear_cpu",
-        "test_dynamic_qlinear_qat_cpu",
->>>>>>> 22ba180e
         "test_lstm_packed_change_input_sizes_cpu",
         "test_profiler_mark_wrapper_call_cpu",
         "test_qconv2d_add_cpu",
@@ -96,11 +88,6 @@
         "test_qlinear_cpu",
         "test_qlinear_dequant_promotion_cpu",
         "test_qlinear_relu_cpu",
-<<<<<<< HEAD
-        "test_randint_cpu",
-        "test_randn_with_dtype_and_device_cpu",
-=======
->>>>>>> 22ba180e
         "test_scatter5_cpu",
         "test_scatter6_cpu",
         "test_tensor2_cpu",
@@ -113,10 +100,6 @@
             f"{test_name}_dynamic_shapes"
         ] = test_torchinductor.TestFailure(("cpp_wrapper",), is_skip=False)
     skip_list = [
-<<<<<<< HEAD
-        "test_linear1_cpu",  # segfault from double free
-=======
->>>>>>> 22ba180e
         "test_multihead_attention_cpu",
     ]
     for test_name in skip_list:
