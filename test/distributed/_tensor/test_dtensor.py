# Copyright (c) Meta Platforms, Inc. and affiliates
# Owner(s): ["oncall: distributed"]

import torch
import torch.nn.functional as F
from numpy.testing import assert_array_equal
from torch.distributed._functional_collectives import AsyncCollectiveTensor

from torch.distributed._tensor import (
    DeviceMesh,
    distribute_tensor,
    DTensor,
    init_device_mesh,
)
from torch.distributed._tensor.debug import CommDebugMode
<<<<<<< HEAD
from torch.distributed._tensor.placement_types import _Partial, Replicate, Shard
=======
from torch.distributed._tensor.placement_types import (
    DTensorSpec,
    Partial,
    Replicate,
    Shard,
    TensorMeta,
)
>>>>>>> f2d7f235
from torch.distributed.tensor.parallel import (
    ColwiseParallel,
    parallelize_module,
    RowwiseParallel,
)

from torch.testing._internal.common_utils import run_tests
from torch.testing._internal.distributed._tensor.common_dtensor import (
    DTensorTestBase,
    with_comms,
)


c10d_functional = torch.ops.c10d_functional


class DummyMLP(torch.nn.Module):
    def __init__(self, device):
        super().__init__()
        self.net1 = torch.nn.Linear(5, 1024, device=device)
        self.relu = torch.nn.ReLU()
        self.net2 = torch.nn.Linear(1024, 4, device=device)

    def forward(self, x):
        return self.net2(F.relu(self.net1(x)))

    def reset_parameters(self, *args, **kwargs):
        with torch.no_grad():
            self.net1.weight.fill_(0.5)
            self.net2.weight.fill_(1)
            self.net1.bias.fill_(1.5)
            self.net2.bias.fill_(1.2)


class DTensorTest(DTensorTestBase):
    @with_comms
    def test_dtensor_constructor(self):
        device_mesh = DeviceMesh(self.device_type, list(range(self.world_size)))
        placements = [Shard(0)]
        local_tensor = torch.randn(3, 3, requires_grad=True)

        spec = DTensorSpec(
            device_mesh,
            tuple(placements),
            tensor_meta=TensorMeta(
                torch.Size([self.world_size * 3, 3]),
                local_tensor.stride(),
                local_tensor.dtype,
            ),
        )

        dist_tensor = DTensor(
            local_tensor,
            spec,
            requires_grad=True,
        )
        self.assertEqual(dist_tensor.size(), torch.Size((self.world_size * 3, 3)))

        with self.assertWarnsRegex(UserWarning, "To construct"):
            DTensor(
                local_tensor,
                spec,
                requires_grad=False,
            )

    @with_comms
    def test_meta_dtensor(self):
        device_mesh = self.build_device_mesh()
        dist_specs = [[Shard(0)], [Replicate()]]
        meta_tensor = torch.randn(1024, 2048, device="meta")
        for dist_spec in dist_specs:
            # Test distribute_tensor on meta tensor
            meta_dtensor = distribute_tensor(meta_tensor, device_mesh, dist_spec)
            self.assertTrue(meta_dtensor.is_meta)
            meta_dtensor = torch.empty_like(meta_dtensor, device=self.device_type)
            torch.nn.init.constant_(meta_dtensor, 1.2)
            value_tensor = torch.empty_like(meta_dtensor.to_local()).fill_(1.2)
            self.assertFalse(meta_dtensor.is_meta)
            self.assertEqual(meta_dtensor.device.type, self.device_type)
            self.assertEqual(meta_dtensor.to_local(), value_tensor)
            # Test from_local on meta tensor
            meta_dtensor = DTensor.from_local(meta_tensor, device_mesh, dist_spec)
            meta_dtensor = torch.empty_like(meta_dtensor, device=self.device_type)
            torch.nn.init.constant_(meta_dtensor, 1.5)
            self.assertEqual(meta_dtensor.device.type, self.device_type)
            value_tensor = torch.empty_like(meta_dtensor.to_local()).fill_(1.5)
            self.assertEqual(meta_dtensor.to_local(), value_tensor)

    @with_comms
    def test_modules_w_meta_dtensor(self):
        model = DummyMLP("meta")
        device_mesh = self.build_device_mesh()
        parallelize_plan = {
            "net1": ColwiseParallel(),
            "net2": RowwiseParallel(),
        }
        model_tp = parallelize_module(model, device_mesh, parallelize_plan)
        model_tp.to_empty(device=self.device_type)
        model_tp.reset_parameters()
        optim = torch.optim.SGD(model_tp.parameters(), lr=0.1)
        model_regular = DummyMLP(self.device_type)
        model_regular_tp = parallelize_module(
            model_regular, device_mesh, parallelize_plan
        )
        optim_regular = torch.optim.SGD(model_regular_tp.parameters(), lr=0.1)
        model_regular_tp.reset_parameters()
        torch.manual_seed(0)
        inp = torch.randn(20, 5, device=self.device_type)

        output = model_tp(inp)
        output_regular = model_regular_tp(inp)
        self.assertEqual(output, output_regular)

        output.sum().backward()
        output_regular.sum().backward()

        optim.step()
        optim_regular.step()

        torch.manual_seed(1)
        inp = torch.randn(20, 5, device=self.device_type)
        self.assertEqual(model_tp(inp), model_regular_tp(inp))

    @with_comms
    def test_dtensor_stride(self):
        device_mesh = DeviceMesh(self.device_type, list(range(self.world_size)))
        shard0_spec = [Shard(0)]
        local_tensor = torch.randn(4, 8)
        global_shape = torch.Size([self.world_size * 4, 8])
        dist_tensor = DTensor.from_local(local_tensor, device_mesh, shard0_spec)
        # won't affect stride
        self.assertEqual(dist_tensor.stride(), (8, 1))

        shard1_spec = [Shard(1)]
        local_tensor = torch.randn(8, 4)
        global_shape = torch.Size([8, self.world_size * 4])
        dist_tensor = DTensor.from_local(local_tensor, device_mesh, shard1_spec)
        # will affect stride after DT initialized
        self.assertEqual(dist_tensor.stride(), (4 * self.world_size, 1))

        # if initialized from a transposed mat
        local_tensor = torch.randn(8, 4, 8)
        local_tensor_t = local_tensor.permute(1, 2, 0)
        global_shape = torch.Size([4, self.world_size * 8, 8])
        self.assertEqual(local_tensor_t.stride(), (8, 1, 32))
        dist_tensor = DTensor.from_local(local_tensor_t, device_mesh, shard1_spec)
        global_stride = (8 * self.world_size, 1, 32 * self.world_size)
        self.assertEqual(dist_tensor.stride(), global_stride)

    @with_comms
    def test_from_local(self):
        device_mesh = DeviceMesh(self.device_type, list(range(self.world_size)))
        placements = [Shard(0)]
        local_tensor = torch.randn(3, 3)
        sharded_tensor = DTensor.from_local(local_tensor, device_mesh, placements)
        self.assertEqual(sharded_tensor.size(), torch.Size([self.world_size * 3, 3]))

        replica_spec = [Replicate()]
        ddp_tensor = DTensor.from_local(local_tensor, device_mesh, replica_spec)
        self.assertEqual(ddp_tensor.size(), local_tensor.size())

        partial_spec = [_Partial()]
        partial_tensor = DTensor.from_local(local_tensor, device_mesh, partial_spec)
        self.assertEqual(partial_tensor.size(), local_tensor.size())

        # test dist tensor works with torch.Tensor during backwards
        local_tensor_with_grad = torch.randn(3, 3, requires_grad=True)
        # do some operations on local tensor
        local_tensor_temp = local_tensor_with_grad * 3
        # create the dist tensor with non leaf local tensor, dist tensor created
        # should also be non leaf node
        dist_tensor = DTensor.from_local(local_tensor_temp, device_mesh, placements)
        self.assertFalse(dist_tensor.is_leaf)
        # do some random operations on dist tensor
        output = dist_tensor * 3
        self.assertIsInstance(output, DTensor)
        # trigger .backward() on dist tensor directly
        local_grad = torch.ones(3, 3)
        grad_output = DTensor.from_local(local_grad, device_mesh, placements)
        # run backward directly on dist tensor
        output.backward(grad_output)
        # check it gradients flow back to original torch.Tensor
        self.assertIsNotNone(local_tensor_with_grad.grad)
        expected_grad = torch.ones(3, 3) * 9
        self.assertEqual(local_tensor_with_grad.grad, expected_grad)

    @with_comms
    def test_from_local_uneven_sharding(self):
        mesh_shape = (self.world_size,)
        device_mesh = init_device_mesh(self.device_type, mesh_shape)

        uneven_dim0_size = self.world_size + 1
        global_tensor = torch.randn(uneven_dim0_size, 2)
        shard_placement = Shard(0)
        tensor_list, _ = shard_placement._split_tensor(
            global_tensor,
            device_mesh.size(mesh_dim=0),
            with_padding=False,
            contiguous=True,
        )

        dtensor = DTensor.from_local(
            tensor_list[self.rank],
            device_mesh,
            (Shard(0),),
            shape=global_tensor.size(),
            stride=global_tensor.stride(),
        )

        self.assertEqual(dtensor.size(), global_tensor.size())
        self.assertEqual(dtensor.stride(), global_tensor.stride())

    @with_comms
    def test_from_local_uneven_sharding_raise_error(self):
        mesh_shape = (self.world_size,)
        device_mesh = init_device_mesh(self.device_type, mesh_shape)

        uneven_dim0_size = self.world_size + 1
        global_tensor = torch.randn(uneven_dim0_size, 2)
        shard_placement = Shard(0)
        tensor_list, _ = shard_placement._split_tensor(
            global_tensor,
            device_mesh.size(mesh_dim=0),
            with_padding=False,
            contiguous=True,
        )

        with self.assertRaisesRegex(
            RuntimeError, "Please pass both shape and stride at the same time."
        ):
            dtensor = DTensor.from_local(
                tensor_list[self.rank],
                device_mesh,
                (Shard(0),),
                shape=global_tensor.size(),
            )

        with self.assertRaisesRegex(
            RuntimeError, "Please pass both shape and stride at the same time."
        ):
            dtensor = DTensor.from_local(
                tensor_list[self.rank],
                device_mesh,
                (Shard(0),),
                stride=global_tensor.stride(),
            )

    @with_comms
    def test_from_local_negative_dim(self):
        device_mesh = DeviceMesh(self.device_type, list(range(self.world_size)))
        placements = [Shard(-1)]
        local_tensor = torch.randn(3, 3)
        sharded_tensor = DTensor.from_local(local_tensor, device_mesh, placements)
        self.assertEqual(sharded_tensor.placements[0].dim, 1)

    @with_comms
    def test_to_local(self):
        device_mesh = DeviceMesh(self.device_type, list(range(self.world_size)))
        placements = (Shard(0),)
        local_tensor_with_grad = torch.randn(
            3, 3, device=self.device_type, requires_grad=True
        )
        dist_tensor_shape = torch.Size([self.world_size * 3, 3])
        spec = DTensorSpec(
            mesh=device_mesh,
            placements=placements,
            tensor_meta=TensorMeta(
                dist_tensor_shape,
                local_tensor_with_grad.stride(),
                local_tensor_with_grad.dtype,
            ),
        )
        sharded_tensor = DTensor(
            local_tensor_with_grad,
            spec,
            requires_grad=True,
        )
        self.assertEqual(sharded_tensor.size(), dist_tensor_shape)
        self.assertEqual(sharded_tensor.to_local(), local_tensor_with_grad)

        # test dist tensor works with torch.Tensor during backwards
        # dist tensor created is a leaf node, do some operation on dist tensor
        temp_st = sharded_tensor * 3

        # do some operation on local tensor of the dist tensor
        new_tensor_with_grad = torch.randn(
            3, 3, device=self.device_type, requires_grad=True
        )
        res = temp_st.to_local() + new_tensor_with_grad
        # call backward directly on torch.Tensor, and see if it works by
        # propagating through dist tensor
        res.sum().backward()
        self.assertIsNotNone(sharded_tensor.grad)

        self.assertEqual(sharded_tensor.grad.to_local(), torch.ones(3, 3) * 3)

        # test the case when grad stride is different from fwd input.
        res = sharded_tensor.to_local()
        model = torch.nn.ReLU()
        res.register_hook(lambda grad: grad.t())
        target = torch.randn(3, 3, device=self.device_type)
        mae_loss = torch.nn.L1Loss()
        output = mae_loss(model(res), target)
        # The manual change to grad stride leads to the failure of the copy op afterwards.
        # so that we need a try-catch here.
        try:
            output.backward()
        except RuntimeError:
            self.assertEqual(sharded_tensor.grad.stride(), [1, 3 * self.world_size])

        # test the case under no-grad we directly return the local tensor
        with torch.no_grad():
            local_no_grad = sharded_tensor.to_local()
            assert local_no_grad is sharded_tensor._local_tensor

    @with_comms
    def test_to_local_grad_hint(self):
        device_mesh = DeviceMesh(self.device_type, list(range(self.world_size)))
        placements = (Shard(0),)
        global_tensor = torch.ones(8, 3, requires_grad=True)

        sharded_dtensor = distribute_tensor(global_tensor, device_mesh, placements)
        comm_mode = CommDebugMode()

        with comm_mode:
            local_out = sharded_dtensor.redistribute(placements=[Replicate()]).to_local(
                grad_placements=[_Partial()]
            )
            local_out.backward(torch.ones_like(local_out))

        self.assertEqual(
            comm_mode.comm_counts[c10d_functional.all_gather_into_tensor], 1
        )
        self.assertEqual(
            comm_mode.comm_counts[c10d_functional.reduce_scatter_tensor], 1
        )

        replica_grad = sharded_dtensor.grad.full_tensor()
        self.assertEqual(replica_grad, global_tensor * self.world_size)

    @with_comms
    def test_full_tensor_sync(self):
        device_mesh = DeviceMesh(self.device_type, list(range(self.world_size)))
        placements = (Shard(0),)
        global_tensor = torch.ones(8, 3, requires_grad=True)

        sharded_dtensor = distribute_tensor(global_tensor, device_mesh, placements)
        full_out = sharded_dtensor.full_tensor()
        self.assertFalse(isinstance(full_out, AsyncCollectiveTensor))
        self.assertEqual(full_out, global_tensor)

    @with_comms
    def test_full_tensor_grad_hint(self):
        device_mesh = DeviceMesh(self.device_type, list(range(self.world_size)))
        placements = (Shard(0),)
        global_tensor = torch.ones(8, 3, requires_grad=True)

        sharded_dtensor = distribute_tensor(global_tensor, device_mesh, placements)
        local_out = sharded_dtensor.full_tensor(grad_placements=[_Partial()])
        local_out.sum().backward()

        replica_grad = sharded_dtensor.grad.full_tensor()
        self.assertEqual(replica_grad, global_tensor * self.world_size)

    @with_comms
    def test_dtensor_new_empty_strided(self):
        device_mesh = DeviceMesh(self.device_type, torch.arange(self.world_size))
        local_tensor = torch.randn(8, 8, requires_grad=True, device=self.device_type)
        my_dtensor = distribute_tensor(local_tensor, device_mesh, [Shard(0)])
        new_strided_dtensor = my_dtensor.new_empty_strided(
            (8, 8), (8, 1), requires_grad=True
        )
        # test the op produces new dtensor and autograd works
        self.assertEqual(new_strided_dtensor.shape, my_dtensor.shape)
        new_strided_dtensor.sum().backward()
        self.assertIsNotNone(new_strided_dtensor.grad)
        self.assertIsInstance(new_strided_dtensor.grad, DTensor)

        # test backward new_empty_strided with sharding works correctly
        my_dtensor.to_local().sum().backward()
        local_tensor.sum().backward()
        self.assertEqual(my_dtensor.grad, new_strided_dtensor.grad)
        self.assertEqual(
            my_dtensor.grad.redistribute(placements=[Replicate()]).to_local(),
            local_tensor.grad,
        )

    @with_comms
    def test_dtensor_async_output(self):
        # Tests that if the output of some dtensor operations  isn't used in any compute,
        # the output should be an AsyncCollectiveTensor (representing the fact that
        # we haven't synced the collective yet).
        mesh = DeviceMesh(self.device_type, torch.arange(self.world_size))

        def fn(dt):
            dt_out_redistribute = dt.redistribute(mesh, [Replicate()], async_op=True)
            # Make sure we haven't synced yet
            # TODO: figure out why this is returning None
            # self.assertTrue(_tensor_needs_wait(dt_out_redistribute))
            dt_out_redistribute_view = dt_out_redistribute.view(
                dt_out_redistribute.shape
            )
            local_tensor = dt_out_redistribute_view.to_local()
            return local_tensor

        x = torch.ones((4, 2), device=self.device_type)
        dt = distribute_tensor(x, mesh, [Shard(0)])
        out = fn(dt)
        # Make sure we haven't synced yet
        self.assertEqual(type(out), AsyncCollectiveTensor)
        self.assertFalse(out.completed)
        out_view = out.view(-1)

        # Assert that output is a `AsyncCollectiveTensor`
        self.assertEqual(type(out_view), AsyncCollectiveTensor)
        self.assertFalse(out.completed)

        # Use the daa, requiring a sync
        ref = torch.ones((4, 2), device=self.device_type) + 1
        ref = ref.view(-1)
        out_data = out_view + 1
        self.assertEqual(type(out_data), torch.Tensor)
        self.assertEqual(out_data, ref)

        # test async_op = False default
        sync_out = dt.redistribute(mesh, [Replicate()])
        self.assertFalse(isinstance(sync_out, AsyncCollectiveTensor))
        self.assertEqual(sync_out.to_local(), x)

    @with_comms
    def test_from_local_then_to_local(self):
        # this test ensure end to end from torch.Tensor -> dist tensor -> torch.Tensor works
        device_mesh = DeviceMesh(self.device_type, list(range(self.world_size)))
        placements = [Shard(0)]

        # step 1. construct from construct local tensor
        local_tensor_with_grad = torch.randn(
            3, 3, device=self.device_type, requires_grad=True
        )
        # do some operations on local tensor
        local_tensor_temp = local_tensor_with_grad + 8
        # step 2. create the dist tensor with non leaf local tensor, dist tensor
        # created should also be non leaf node
        dist_tensor = DTensor.from_local(local_tensor_temp, device_mesh, placements)
        self.assertFalse(dist_tensor.is_leaf)
        # do some random operations on dist tensor
        output = dist_tensor * 6
        self.assertIsInstance(output, DTensor)

        # step 3. do some operation on local tensor of the dist tensor
        new_tensor_with_grad = torch.randn(
            3, 3, device=self.device_type, requires_grad=True
        )
        res = output.to_local() + new_tensor_with_grad
        # call backward directly on torch.Tensor, and see if it works by
        # propagating all the way back to the original torch.Tensor
        res.sum().backward()
        self.assertIsNotNone(local_tensor_with_grad.grad)

        expected_grad = torch.ones(3, 3) * 6
        self.assertEqual(local_tensor_with_grad.grad, expected_grad)

    @with_comms
    def test_dtensor_spec_read_only_after_set(self):
        device_mesh = DeviceMesh(self.device_type, list(range(self.world_size)))
        placements = [Shard(0)]
        local_tensor = torch.randn(3, 3)
        sharded_tensor = DTensor.from_local(local_tensor, device_mesh, placements)

        # modify placements, and dist_tensor's spec should not be changed
        placements[0] = Replicate()
        self.assertTrue(sharded_tensor.placements is not placements)
        self.assertNotEqual(sharded_tensor.placements, placements)

    @with_comms
    def test_dtensor_spec_hash(self):
        device_mesh = DeviceMesh(self.device_type, list(range(self.world_size)))
        placements = [Shard(0)]
        local_tensor = torch.randn(3, 3)
        local_tensor2 = torch.randn(3, 3)
        sharded_tensor = DTensor.from_local(local_tensor, device_mesh, placements)
        sharded_tensor2 = DTensor.from_local(local_tensor2, device_mesh, placements)
        # note that DTensorSpec without real tensor data, so the hash would be the same
        # as long as the mesh, placements and tensor properties are the same
        self.assertEqual(hash(sharded_tensor._spec), hash(sharded_tensor2._spec))

        # change the placements would change the hash
        local_tensor3 = torch.ones(3, 3)
        replica_spec = [Replicate()]
        replica_tensor = DTensor.from_local(
            local_tensor3, device_mesh, replica_spec, run_check=False
        )
        self.assertNotEqual(hash(sharded_tensor._spec), hash(replica_tensor._spec))

    @with_comms
    def test_dtensor_properties(self):
        device_mesh = DeviceMesh(self.device_type, list(range(self.world_size)))
        placements = [Shard(0)]
        local_tensor = torch.randn(3, 3)
        sharded_tensor = DTensor.from_local(local_tensor, device_mesh, placements)
        self.assertEqual(sharded_tensor.device.type, self.device_type)

    @with_comms
    def test_dtensor_save_load(self):
        import io

        device_mesh = self.build_device_mesh()
        placements = [Shard(0)]
        local_tensor = torch.randn(3, 3)
        sharded_tensor = DTensor.from_local(local_tensor, device_mesh, placements)
        buffer = io.BytesIO()
        torch.save(sharded_tensor, buffer)
        buffer.seek(0)
        reloaded_st = torch.load(buffer)
        self.assertEqual(sharded_tensor, reloaded_st)


class DTensorMeshTest(DTensorTestBase):
    @property
    def world_size(self):
        return 8

    def sub_mesh_assert_equal(self, mesh, exp_in_mesh, exp_out_of_mesh, tensor):
        if self.rank in mesh:
            self.assertEqual(tensor, exp_in_mesh)
        else:
            self.assertEqual(tensor, exp_out_of_mesh)

    @with_comms
    def test_dtensor_device_mesh_device_conversion(self):
        # construct a cuda device mesh
        mesh = DeviceMesh(self.device_type, torch.arange(self.world_size))

        # construct from a cpu local tensor with cuda device mesh
        # should automatically convert the dist tensor to cuda
        placements = [Shard(0)]
        local_tensor = torch.randn(3, 3)
        dist_tensor = DTensor.from_local(local_tensor, mesh, placements)
        self.assertEqual(dist_tensor.device.type, self.device_type)
        self.assertEqual(dist_tensor.to_local().device.type, self.device_type)

    @with_comms
    def test_dtensor_api_device_mesh_context_manager(self):
        with DeviceMesh(self.device_type, list(range(self.world_size))) as mesh:
            placements = [Shard(0)]
            local_tensor = torch.randn(3, 3)
            sharded_tensor = DTensor.from_local(
                local_tensor, device_mesh=mesh, placements=placements
            )

        with DeviceMesh(self.device_type, list(range(self.world_size))):
            placements = [Shard(0)]
            local_tensor = torch.randn(3, 3)
            sharded_tensor = DTensor.from_local(local_tensor, placements=placements)
            replica_spec = [Replicate()]
            replica_tensor = sharded_tensor.redistribute(placements=replica_spec)
            self.assertEqual(
                replica_tensor.size(), torch.Size([3 * self.world_size, 3])
            )

        with DeviceMesh(self.device_type, torch.arange(self.world_size)):
            placements = [Shard(0)]
            global_shape = torch.Size([3 * self.world_size, 3])
            global_tensor = torch.randn(global_shape)
            sharded_tensor = distribute_tensor(global_tensor, placements=placements)
            self.assertEqual(sharded_tensor.to_local().shape, torch.Size([3, 3]))

            mesh_2d = DeviceMesh(
                self.device_type, torch.arange(self.world_size).reshape(2, 4)
            )

            with mesh_2d:
                shard_2d_spec = [Shard(0), Replicate()]
                tensor_2d = distribute_tensor(global_tensor, placements=shard_2d_spec)

                self.assertEqual(tensor_2d.to_local().shape, torch.Size([3 * 4, 3]))

            sharded_after_2d = distribute_tensor(global_tensor, placements=placements)
            self.assertEqual(sharded_after_2d.to_local().shape, torch.Size([3, 3]))

    @with_comms
    def test_dtensor_2d_mesh(self):
        mesh_tensor = torch.arange(self.world_size).reshape(2, 4)
        # construct a cuda device mesh
        mesh = DeviceMesh(self.device_type, mesh_tensor)

        # construct a dist tensor on 2d device mesh and test if works
        placements = [Shard(0), Shard(1)]
        local_tensor = torch.randn(3, 3)
        dist_tensor = DTensor.from_local(local_tensor, mesh, placements)
        self.assertEqual(
            dist_tensor.size(), torch.Size([3 * mesh.size(0), 3 * mesh.size(1)])
        )
        self.assertEqual(dist_tensor.device.type, self.device_type)
        self.assertEqual(dist_tensor.to_local().device.type, self.device_type)

        # if shard on the same tensor dimension
        # we should correctly construct the global tensor size
        shard_same_dim_spec = [Shard(0), Shard(0)]
        local_tensor = torch.randn(3, 3)
        dist_tensor = DTensor.from_local(local_tensor, mesh, shard_same_dim_spec)
        self.assertEqual(dist_tensor.size(), torch.Size([3 * self.world_size, 3]))

    @with_comms
    def test_device_mesh_nd(self):
        # construct a cuda device mesh
        mesh_tensor = torch.arange(self.world_size).reshape(2, 2, 2)
        mesh = DeviceMesh(self.device_type, mesh_tensor)
        # construct a dist tensor on 3d device mesh and test if works
        placements = [Shard(0), Shard(1), Shard(2)]
        local_tensor = torch.randn(3, 3, 3)
        dist_tensor = DTensor.from_local(local_tensor, mesh, placements)
        self.assertEqual(dist_tensor.size(), torch.Size([6, 6, 6]))
        self.assertEqual(dist_tensor.device.type, self.device_type)
        self.assertEqual(dist_tensor.to_local().device.type, self.device_type)

        # construct a dist tensor on 3d device mesh with some shards on same dim
        placements = [Shard(0), Shard(0), Shard(2)]
        local_tensor = torch.randn(3, 3, 3)
        dist_tensor = DTensor.from_local(local_tensor, mesh, placements)
        self.assertEqual(dist_tensor.size(), torch.Size([12, 3, 6]))
        self.assertEqual(dist_tensor.device.type, self.device_type)
        self.assertEqual(dist_tensor.to_local().device.type, self.device_type)

    @with_comms
    def test_dtensor_spec_local_shard_offset(self):
        device_mesh = DeviceMesh(
            self.device_type, torch.arange(self.world_size).reshape(2, 4)
        )
        tensor_shape = (3 * self.world_size, 3 * self.world_size)
        # sharding specs and its corresponding local shard offsets
        shard_spec_and_offsets = [
            (
                [Shard(0), Replicate()],
                (3 * (self.world_size // 2) * (self.rank // 4), 0),
            ),
            (
                [Shard(1), Replicate()],
                (0, 3 * (self.world_size // 2) * (self.rank // 4)),
            ),
            (
                [Replicate(), Shard(0)],
                (3 * (self.world_size // 4) * (self.rank % 4), 0),
            ),
            (
                [Replicate(), Shard(1)],
                (0, 3 * (self.world_size // 4) * (self.rank % 4)),
            ),
        ]

        from torch.distributed._tensor._utils import (
            compute_local_shape_and_global_offset,
        )

        # loop through all sharding specs and check local shard offsets
        logical_tensor = torch.randn(tensor_shape)
        for placements, expected_shard_offsets in shard_spec_and_offsets:
            dtensor = distribute_tensor(logical_tensor, device_mesh, placements)
            _, offset = compute_local_shape_and_global_offset(
                dtensor.shape, device_mesh, dtensor.placements
            )
            self.assertEqual(expected_shard_offsets, offset)

    @with_comms
    def test_from_local_sub_mesh(self):
        mesh = DeviceMesh(self.device_type, [0, 2])
        local_tensor = torch.ones(3, 4)

        dtensor = DTensor.from_local(local_tensor, mesh, [Shard(0)])
        self.assertEqual(dtensor.size(), torch.Size([6, 4]))

        self.sub_mesh_assert_equal(
            mesh.mesh,
            torch.ones(3, 4),
            torch.tensor([]),
            dtensor.to_local(),
        )

        # test dtensor created in submesh, the operation should only
        # be applied to the local shard inside the mesh, not the whole
        # world, so only 0/2 really run the computation
        dtensor = dtensor + 2

        self.sub_mesh_assert_equal(
            mesh.mesh,
            torch.ones(3, 4) + 2,
            torch.tensor([]),
            dtensor.to_local(),
        )

    @with_comms
    def test_default_value_sub_mesh(self):
        mesh = DeviceMesh(self.device_type, [0, 2])

        # test scalar return value
        local_tensor1 = torch.ones(4, 3)
        local_tensor2 = torch.ones(4, 3)
        dtensor1 = DTensor.from_local(local_tensor1, mesh, [Shard(0)])
        dtensor2 = DTensor.from_local(local_tensor2, mesh, [Shard(0)])
        local_res = dtensor1.equal(dtensor2)  # equal returns local result
        self.sub_mesh_assert_equal(
            mesh.mesh,
            True,
            True,
            local_res,
        )

        # test 0-d tensor return value
        local_tensor = torch.ones(4, 3)
        dtensor = DTensor.from_local(local_tensor, mesh, [Shard(0)]).sum()
        self.sub_mesh_assert_equal(
            mesh.mesh,
            torch.tensor(12.0),
            torch.tensor(0.0),
            dtensor.to_local(),
        )

        # test List[torch.Tensor] return value
        local_tensor = torch.ones(3, 4)
        dtensor = DTensor.from_local(local_tensor, mesh, [Shard(0)])
        dtensor_list = dtensor.split([2, 2], dim=1)
        self.sub_mesh_assert_equal(
            mesh.mesh,
            [torch.ones(3, 2)] * 2,
            [torch.tensor([])] * 2,
            [dt.to_local() for dt in dtensor_list],
        )

    @with_comms
    def test_redistribute_sub_mesh(self):
        mesh = DeviceMesh(self.device_type, [0, 2])

        # test redistribute on a submesh
        local_tensor1 = torch.ones(4, 3)
        sharded_dtensor = DTensor.from_local(local_tensor1, mesh, [Shard(0)])
        replicated_dtensor = sharded_dtensor.redistribute(placements=[Replicate()])
        self.sub_mesh_assert_equal(
            mesh.mesh, torch.ones(8, 3), torch.tensor([]), replicated_dtensor.to_local()
        )
        sharded_again = replicated_dtensor.redistribute(placements=[Shard(0)])
        self.sub_mesh_assert_equal(
            mesh.mesh, torch.ones(4, 3), torch.tensor([]), sharded_again.to_local()
        )

    @with_comms
    def test_implicit_replication(self):
        mesh = init_device_mesh(self.device_type, (self.world_size,))
        local_tensor1 = torch.ones(4, 3)
        sharded_dtensor = DTensor.from_local(local_tensor1, mesh, [Shard(0)])

        from torch.distributed._tensor.experimental import implicit_replication

        with implicit_replication():
            out_dt = sharded_dtensor + torch.ones(3, device=self.device_type)
            self.assertEqual(out_dt.placements, [Shard(0)])
            self.assertEqual(out_dt.shape, (4 * self.world_size, 3))
            local_shard = out_dt.to_local()
            self.assertEqual(local_shard.shape, (4, 3))
            self.assertEqual(local_shard, torch.ones(4, 3) + torch.ones(3))

    @with_comms
    def test_auto_implicit_replication(self):
        mesh = init_device_mesh(self.device_type, (self.world_size,))

        local_tensor = torch.ones(self.world_size, 3, device=self.device_type)
        sharded_dtensor = DTensor.from_local(local_tensor, mesh, [Shard(0)])

        # automatically turn tensor to DTensor replicate when ndim = 0 and numel = 1
        ndim_0_tensor = torch.tensor(1, device=self.device_type)

        def add_scalar_tensor_with_dtensor():
            return sharded_dtensor + ndim_0_tensor

        result = add_scalar_tensor_with_dtensor().to_local()
        self.assertEqual(result, local_tensor + ndim_0_tensor)
        self.assertNotWarn(
            add_scalar_tensor_with_dtensor,
            "Found a non-scalar tensor with numel=1 and ndim!=0",
        )

        # automatically turn tensor to DTensor replicate when ndim = 1 and numel = 1
        numel_1_tensor = torch.tensor([1], device=self.device_type)
        self.assertEqual(
            (sharded_dtensor + numel_1_tensor).to_local(), local_tensor + numel_1_tensor
        )


class TestDTensorPlacementTypes(DTensorTestBase):
    @property
    def world_size(self):
        return 8

    def _create_tensor(self, size):
        # Keep everything deterministic.
        torch.manual_seed(0)
        tensor = torch.rand(size)
        if self.device_type == "cuda":
            return tensor.cuda()
        else:
            return tensor

    @with_comms
    def test_split_tensor_1D(self) -> None:
        mesh = DeviceMesh(self.device_type, torch.arange(self.world_size))
        shard_placement = Shard(0)

        for size in range(8):
            tensor = self._create_tensor(size)
            splitted_tensor_list, pad_sizes = shard_placement._split_tensor(
                tensor,
                mesh.size(),
                with_padding=True,
                contiguous=True,
            )
            if size == 0:
                # when tensor size is 0, there is no padding needed for all the ranks.
                expected_pad_sizes = []
                assert_array_equal(expected_pad_sizes, pad_sizes)

                is_tensor_empty = [
                    False if splitted_tensor.numel() > 0 else True
                    for splitted_tensor in splitted_tensor_list
                ]
                expected_is_tensor_empty = [True] * self.world_size
                assert_array_equal(expected_is_tensor_empty, is_tensor_empty)
            else:
                expected_pad_sizes = [
                    0 if idx < size else 1
                    for idx, _ in enumerate(range(self.world_size))
                ]
                assert_array_equal(expected_pad_sizes, pad_sizes)

                from torch.distributed._tensor._collective_utils import unpad_tensor

                unpadded_list = [
                    unpad_tensor(tensor, shard_placement.dim, pad_sizes[i])
                    if pad_sizes[i] > 0
                    else tensor
                    for i, tensor in enumerate(splitted_tensor_list)
                ]
                expected_is_tensor_empty = [
                    False if idx < size else True
                    for idx, _ in enumerate(range(self.world_size))
                ]
                is_tensor_empty = [
                    False if unpadded_tensor.numel() > 0 else True
                    for unpadded_tensor in unpadded_list
                ]
                assert_array_equal(expected_is_tensor_empty, is_tensor_empty)


if __name__ == "__main__":
    run_tests()<|MERGE_RESOLUTION|>--- conflicted
+++ resolved
@@ -1,9 +1,10 @@
 # Copyright (c) Meta Platforms, Inc. and affiliates
 # Owner(s): ["oncall: distributed"]
 
+from numpy.testing import assert_array_equal
+
 import torch
 import torch.nn.functional as F
-from numpy.testing import assert_array_equal
 from torch.distributed._functional_collectives import AsyncCollectiveTensor
 
 from torch.distributed._tensor import (
@@ -13,9 +14,6 @@
     init_device_mesh,
 )
 from torch.distributed._tensor.debug import CommDebugMode
-<<<<<<< HEAD
-from torch.distributed._tensor.placement_types import _Partial, Replicate, Shard
-=======
 from torch.distributed._tensor.placement_types import (
     DTensorSpec,
     Partial,
@@ -23,7 +21,6 @@
     Shard,
     TensorMeta,
 )
->>>>>>> f2d7f235
 from torch.distributed.tensor.parallel import (
     ColwiseParallel,
     parallelize_module,
@@ -185,7 +182,7 @@
         ddp_tensor = DTensor.from_local(local_tensor, device_mesh, replica_spec)
         self.assertEqual(ddp_tensor.size(), local_tensor.size())
 
-        partial_spec = [_Partial()]
+        partial_spec = [Partial()]
         partial_tensor = DTensor.from_local(local_tensor, device_mesh, partial_spec)
         self.assertEqual(partial_tensor.size(), local_tensor.size())
 
@@ -350,7 +347,7 @@
 
         with comm_mode:
             local_out = sharded_dtensor.redistribute(placements=[Replicate()]).to_local(
-                grad_placements=[_Partial()]
+                grad_placements=[Partial()]
             )
             local_out.backward(torch.ones_like(local_out))
 
@@ -382,7 +379,7 @@
         global_tensor = torch.ones(8, 3, requires_grad=True)
 
         sharded_dtensor = distribute_tensor(global_tensor, device_mesh, placements)
-        local_out = sharded_dtensor.full_tensor(grad_placements=[_Partial()])
+        local_out = sharded_dtensor.full_tensor(grad_placements=[Partial()])
         local_out.sum().backward()
 
         replica_grad = sharded_dtensor.grad.full_tensor()
