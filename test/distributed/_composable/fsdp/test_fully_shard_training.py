"""
TORCH_COMPILE_DEBUG=1 CUDA_VISIBLE_DEVICES=4,5 pytest -rx test/distributed/_composable/fsdp/test_fully_shard_training.py::TestFullyShard1DTrainingCore::test_train_parity_single_group >test_output1.txt 2>&1

TORCH_COMPILE_DEBUG=1 CUDA_VISIBLE_DEVICES=4,5 pytest -rx test/distributed/_composable/fsdp/test_fully_shard_training.py::TestFullyShard1DTrainingCore::test_train_parity_multi_group_full_graph_compile >test_output1.txt 2>&1

TORCH_COMPILE_DEBUG=1 CUDA_VISIBLE_DEVICES=4,5 pytest -rx test/distributed/_composable/fsdp/test_fully_shard_training.py::TestFullyShard1DTrainingCore::test_multi_forward_module >test_output1.txt 2>&1

TORCH_COMPILE_DEBUG=1 CUDA_VISIBLE_DEVICES=4,5 pytest -rx test/distributed/_composable/fsdp/test_fully_shard_training.py::TestFullyShard2DTraining::test_train_parity_2d_mlp >test_output1.txt 2>&1
"""

# Owner(s): ["oncall: distributed"]

import contextlib
import copy
import functools
import unittest
import logging
from typing import Dict, Iterable, List, Tuple, Union, Type

import torch
import torch.distributed as dist
import torch.distributed.checkpoint as dcp
import torch.nn as nn
from torch.distributed._composable import checkpoint, replicate
from torch.distributed._composable.fsdp import (
    CPUOffloadPolicy,
    FSDPModule,
    fully_shard,
    OffloadPolicy,
    register_fsdp_forward_method,
)
from torch.distributed._tensor import DTensor, init_device_mesh
from torch.distributed._tensor.debug.comm_mode import CommDebugMode
from torch.distributed.algorithms._checkpoint.checkpoint_wrapper import (
    _CHECKPOINT_PREFIX,
    apply_activation_checkpointing,
    CheckpointWrapper,
)
from torch.distributed.checkpoint.state_dict import (
    get_model_state_dict,
    get_optimizer_state_dict,
)
from torch.distributed.device_mesh import DeviceMesh
from torch.testing._internal.common_cuda import TEST_CUDA
from torch.testing._internal.common_distributed import skip_if_lt_x_gpu
from torch.testing._internal.common_fsdp import (
    check_sharded_parity,
    FSDPTest,
    FSDPTestMultiThread,
    MLP,
    MLPStack,
    patch_all_gather,
    patch_reduce_scatter,
    test_graph_break_fsdp,
)
from torch.testing._internal.common_utils import (
    get_cycles_per_ms,
    run_tests,
    skipIfRocm,
    wrapSwapTensorsTest,
)
from torch.testing._internal.distributed._tensor.common_dtensor import (
    ModelArgs,
    Transformer,
    TransformerBlock,
)
from torch._dynamo import compiled_autograd
from torch.testing._internal.common_distributed import _dynamo_dist_per_rank_init
from torch.testing._internal.distributed.checkpoint_utils import with_temp_dir
from torch.testing._internal.logging_utils import logs_to_string
from torch._functorch._aot_autograd.fsdp_fx_passes import must_not_appear_ops_after_fsdp_fx_passes

c10d_ops = torch.ops.c10d
funcol = torch.ops.c10d_functional


torch_log = logging.getLogger("torch")

def prepare_capture_post_grad_graph_from_log():
    log_stream, ctx = logs_to_string(
        "torch._inductor.compile_fx", "post_grad_graphs"
    )
    return log_stream, ctx

def extract_graph_str(log_stream):
    lines = log_stream.getvalue().strip().split("\n")[3:]
    return "\n".join(lines).strip()

def remove_comments_from_graph_str(graph_str):
    lines = graph_str.split("\n")
    return "\n".join([line for line in lines if not line.strip().startswith("#")]).strip()

# TODO(yf225): reenable this once we settle on how the graph should look like
def check_expected_ops_in_graphs(unittest, log_stream_for_fwd_graph, log_stream_for_bwd_graph, compile_expected_ops, compile_expected_ops_count):
    # post_grad_fwd_graph_str = extract_graph_str(log_stream_for_fwd_graph)
    # post_grad_bwd_graph_str = extract_graph_str(log_stream_for_bwd_graph)
    # post_grad_fwd_graph_str_no_comment = remove_comments_from_graph_str(post_grad_fwd_graph_str)
    # post_grad_bwd_graph_str_no_comment = remove_comments_from_graph_str(post_grad_bwd_graph_str)
    # for op_str in must_not_appear_ops_after_fsdp_fx_passes:
    #     unittest.assertEqual(post_grad_fwd_graph_str_no_comment.count(op_str), 0, msg=f"'{op_str}' should not appear in graph. Graph: {post_grad_fwd_graph_str}")
    #     unittest.assertEqual(post_grad_bwd_graph_str_no_comment.count(op_str), 0, msg=f"'{op_str}' should not appear in graph. Graph: {post_grad_bwd_graph_str}")
    # for op_str, expected_count_fwd, expected_count_bwd in zip(compile_expected_ops, compile_expected_ops_count[0], compile_expected_ops_count[1]):
    #     count_fwd = post_grad_fwd_graph_str_no_comment.count(op_str)
    #     count_bwd = post_grad_bwd_graph_str_no_comment.count(op_str)
    #     unittest.assertEqual(count_fwd, expected_count_fwd, msg=f"'{op_str}' should appear {expected_count_fwd} times in graph, but it appears {count_fwd} times. Graph: {post_grad_fwd_graph_str}")
    #     unittest.assertEqual(count_bwd, expected_count_bwd, msg=f"'{op_str}' should appear {expected_count_bwd} times in graph, but it appears {count_bwd} times. Graph: {post_grad_bwd_graph_str}")
    pass

class TestFullyShardForwardInputs(FSDPTestMultiThread):
    @property
    def world_size(self) -> int:
        return 2

    @unittest.skipIf(not TEST_CUDA, "no cuda")
    @test_graph_break_fsdp()
    def test_root_move_forward_input_to_device(self):
        device = torch.device("cuda", 0)

        class ParamlessModule(nn.Module):
            def forward(self, x: torch.Tensor, ys: Tuple[torch.Tensor, ...]):
                # Check that FSDP moved the inputs to GPU, including recursing
                # into the tuple data structure
                assert x.device == device, f"Expects {device} but got {x.device}"
                assert (
                    ys[0].device == device
                ), f"Expects {device} but got {ys[0].device}"
                assert (
                    ys[1].device == device
                ), f"Expects {device} but got {ys[1].device}"
                y = ys[0] + ys[1]
                return x + y + 1

        model = ParamlessModule()
        fully_shard(model)
        x = torch.randn((3,))
        ys = (torch.randn((3,)), torch.randn((3,)))
        self.assertEqual(x.device, torch.device("cpu"))
        self.assertEqual(ys[0].device, torch.device("cpu"))
        self.assertEqual(ys[1].device, torch.device("cpu"))
        model(x, ys)


class TestFullyShardRegisteredParams(FSDPTestMultiThread):
    @property
    def world_size(self) -> int:
        return 4

    @unittest.skipIf(not TEST_CUDA, "no cuda")
    def test_param_registration_after_forward(self):
        """Tests the parameter registration after forward."""
        device = torch.device("cuda", 0)
        # Single FSDP group
        for reshard_after_forward in (True, False, 2):
            torch.manual_seed(42)
            model = MLP(3, device)
            # Since seed is per process, not per thread, we broadcast to ensure
            # the same parameters across ranks
            for param in model.parameters():
                dist.broadcast(param, src=0)
            ref_model = copy.deepcopy(model)
            fully_shard(model, reshard_after_forward=reshard_after_forward)  # root only
            inp = torch.randn((2, 3), device="cuda")
            self._assert_dtensor_params(model.parameters())
            self._assert_same_params(model.parameters(), ref_model.parameters())
            model(inp)  # root does not reshard after forward
            self._assert_tensor_params(model.parameters())
            self._assert_same_params(model.parameters(), ref_model.parameters())
            model.reshard()  # however, we can manually reshard
            self._assert_dtensor_params(model.parameters())
            self._assert_same_params(model.parameters(), ref_model.parameters())

        # Multiple FSDP groups
        for reshard_after_forward in (True, False, 2):
            torch.manual_seed(42)
            model = nn.Sequential(MLP(3, device), MLP(3, device))
            for param in model.parameters():
                dist.broadcast(param, src=0)
            ref_model = copy.deepcopy(model)
            fully_shard(model[0].in_proj, reshard_after_forward=reshard_after_forward)
            fully_shard(model[0].out_proj, reshard_after_forward=reshard_after_forward)
            fully_shard(model, reshard_after_forward=reshard_after_forward)

            self._assert_dtensor_params(model.parameters())
            self._assert_same_params(model.parameters(), ref_model.parameters())
            model(inp)
            non_root_params = list(model[0].in_proj.parameters()) + list(
                model[0].out_proj.parameters()
            )
            root_params = list(set(model.parameters()) - set(non_root_params))
            if reshard_after_forward is False:
                self._assert_tensor_params(non_root_params)
            else:
                self._assert_dtensor_params(non_root_params)
            self._assert_tensor_params(root_params)
            self._assert_same_params(model.parameters(), ref_model.parameters())
            for module in model.modules():
                if isinstance(module, FSDPModule):
                    module.reshard()  # however, we can manually reshard
            self._assert_dtensor_params(model.parameters())
            self._assert_same_params(model.parameters(), ref_model.parameters())

    @unittest.skipIf(not TEST_CUDA, "no cuda")
    def test_param_registration_after_backward(self):
        """Tests the parameter registration after backward."""
        device = torch.device("cuda", 0)
        # Single FSDP group
        for reshard_after_forward in (True, False, 2):
            model = MLP(8, device)
            fully_shard(model, reshard_after_forward=reshard_after_forward)  # root only
            inp = torch.randn((2, 8), device="cuda")
            self._assert_dtensor_params(model.parameters())
            model(inp).sum().backward()
            self._assert_dtensor_params(model.parameters())

        # Multiple FSDP groups
        for reshard_after_forward in (True, False, 2):
            model = MLP(8, device)
            fully_shard(model.in_proj, reshard_after_forward=reshard_after_forward)
            fully_shard(model.out_proj, reshard_after_forward=reshard_after_forward)
            fully_shard(model, reshard_after_forward=reshard_after_forward)
            self._assert_dtensor_params(model.parameters())
            model(inp).sum().backward()
            self._assert_dtensor_params(model.parameters())

    def _assert_tensor_params(self, params: Iterable[nn.Parameter]):
        self.assertGreater(len(list(params)), 0)
        for param in params:
            self.assertNotIsInstance(param, DTensor)
            self.assertIsInstance(param, torch.Tensor)

    def _assert_dtensor_params(self, params: Iterable[nn.Parameter]):
        self.assertGreater(len(list(params)), 0)
        for param in params:
            self.assertIsInstance(param, DTensor)

    def _assert_same_params(
        self, params: Iterable[nn.Parameter], ref_params: Iterable[nn.Parameter]
    ):
        params, ref_params = list(params), list(ref_params)
        self.assertEqual(len(params), len(ref_params))
        for param, ref_param in zip(params, ref_params):
            if isinstance(param, DTensor):
                param = param.full_tensor()
            self.assertEqual(param.shape, ref_param.shape)
            self.assertEqual(param, ref_param)


class TestFullyShardCastAfterInit(FSDPTestMultiThread):
    @property
    def world_size(self) -> int:
        return 2

    @unittest.skipIf(not TEST_CUDA, "no cuda")
    @wrapSwapTensorsTest(True)
    def test_to_float64_after_init(self):
        """Tests that the user can cast the module to float64 after init."""
        # NOTE: Test fp64 instead of a lower precision dtype like bf16 for
        # better numerics. The important part is changing the dtype.
        torch.manual_seed(42)
        mlp_dim, device, dtype = 4, torch.device("cuda"), torch.float64
        model = MLP(mlp_dim, device=device)
        for param in model.parameters():
            dist.broadcast(param, src=0)
        ref_model = copy.deepcopy(model).to(dtype)
        replicate(ref_model)
        ref_optim = torch.optim.Adam(ref_model.parameters(), lr=1e-2)
        for module in (model.in_proj, model.out_proj, model):
            fully_shard(module)
        model.to(dtype)
        for param in model.parameters():
            self.assertEqual(param.dtype, dtype)
        optim = torch.optim.Adam(model.parameters(), lr=1e-2, foreach=True)
        check_sharded_parity(self, ref_model, model)
        torch.manual_seed(42 + self.rank + 1)
        inp = torch.randn((2, mlp_dim), device="cuda", dtype=dtype)
        for iter_idx in range(10):
            losses: List[torch.Tensor] = []
            for _model in (ref_model, model):
                losses.append(_model(inp).sum())
                losses[-1].backward()
            self.assertEqual(losses[0], losses[1])
            check_sharded_parity(self, ref_model, model)
            for _optim in (ref_optim, optim):
                _optim.step()
                _optim.zero_grad(set_to_none=(iter_idx % 2 == 0))


class TestFullyShard1DTrainingCore(FSDPTest):
    @property
    def world_size(self) -> int:
        return min(8, torch.cuda.device_count())

    @skip_if_lt_x_gpu(2)
    @test_graph_break_fsdp()
    def test_train_parity_single_group(self):
        """Tests train parity with DDP for a single FSDP group."""
        self.run_subtests(
            {
                "lin_shapes_dict": [{0: [(16, 15), (15, 8)]}, {1: [(7, 15), (15, 3)]}],
                "compile_expected_ops": [[
                    "torch.ops.aten.empty.",
                    "torch.ops.aten.copy_.",
                    "torch.ops._c10d_functional.all_gather_into_tensor.",
                    "torch.ops._c10d_functional.reduce_scatter_tensor.",
                ]],
                "compile_expected_ops_count_dict": [{
                    0: ([1, 4, 1, 0], [3, 6, 1, 1]),
                    1: ([1, 4, 1, 0], [5, 8, 1, 1]),
                }],
            },
            self._test_train_parity_single_group,
        )

    def _test_train_parity_single_group(self, lin_shapes_dict: Dict[int, List[Tuple[int, int]]], compile_expected_ops: List[str]=None, compile_expected_ops_count_dict: Dict[int, Tuple[List[int], List[int]]]=None):
        full_graph_compile = True
        test_case_id = list(lin_shapes_dict.keys())[0]
        lin_shapes = list(lin_shapes_dict.values())[0]
        compile_expected_ops_count = compile_expected_ops_count_dict[test_case_id]
        with _dynamo_dist_per_rank_init(self.rank, self.world_size, init_pg=False, enabled=full_graph_compile):
            torch.manual_seed(42)
            model = nn.Sequential(
                nn.Linear(*lin_shapes[0]), nn.ReLU(), nn.Linear(*lin_shapes[1])
            )
            ref_model = copy.deepcopy(model).cuda()
            replicate(ref_model, device_ids=[self.rank])
            ref_optim = torch.optim.Adam(ref_model.parameters(), lr=1e-2)

            model_for_eager = copy.deepcopy(model).cuda()
            fully_shard(model_for_eager)
            optim_for_eager = torch.optim.Adam(model_for_eager.parameters(), lr=1e-2)

            torch.manual_seed(42 + self.rank + 1)
            inp = (torch.randn((4, lin_shapes[0][0]), device="cuda"),)

            if full_graph_compile:
                # NOTE(yf225): we can't use the `post_grad_custom_post_pass` hook for checking graph, because the hook runs before the FSDP FX passes.
                log_stream_for_fwd_graph, ctx_for_fwd_graph = prepare_capture_post_grad_graph_from_log()
                log_stream_for_bwd_graph, ctx_for_bwd_graph = prepare_capture_post_grad_graph_from_log()
                def compiler_fn(gm):
                    return torch.compile(gm, backend="inductor", fullgraph=True)
                torch._dynamo.config.trace_distributed = True
                torch._inductor.config.triton.unique_kernel_names = True
                model_to_be_compiled = copy.deepcopy(model).cuda()
                fully_shard(model_to_be_compiled, reshard_after_forward=True, _reshard_after_forward_root=True)
                optim_for_compile = torch.optim.Adam(model_to_be_compiled.parameters(), lr=1e-2)

            compiled_model = None

            def get_compiled_model_and_optim(iter_idx):
                nonlocal compiled_model
                if not full_graph_compile:
                    return None, None, False
                if iter_idx > 0:
                    if compiled_model is None:
                        compiled_model = torch.compile(model_to_be_compiled, backend="inductor", fullgraph=True)
                    return compiled_model, optim_for_compile, True
                else:
                    return model_to_be_compiled, optim_for_compile, False

            for iter_idx in range(10):
                losses: List[float] = []
                for _model, _optim, _is_compile in ((ref_model, ref_optim, False), (model_for_eager, optim_for_eager, False), get_compiled_model_and_optim(iter_idx)):
                    if _model is None:
                        continue
                    # TODO(yf225): under compile, if we set `set_to_none=False`, compile numerical result is not correct in some cases. We need to fix it.
                    _optim.zero_grad(set_to_none=(iter_idx % 2 == 0) if not _is_compile else True)
                    if _is_compile:
                        ctx = compiled_autograd.enable(compiler_fn)
                    else:
                        ctx = contextlib.nullcontext()
                    with ctx:
                        # Assume compilation process to happen only on iter_idx=1
                        with (ctx_for_fwd_graph() if _is_compile and iter_idx == 1 else contextlib.nullcontext()):
                            loss = _model(*inp).sum()
                        losses.append(loss.item())
                        with (ctx_for_bwd_graph() if _is_compile and iter_idx == 1 else contextlib.nullcontext()):
                            loss.backward()
                    _optim.step()
                losses_tensors = [torch.tensor(x) for x in losses]
                self.assertTrue(all(torch.allclose(x, losses_tensors[0]) for x in losses_tensors), msg=f"iter_idx: {iter_idx}, losses_tensors: {losses_tensors}, losses: {losses}")

            if full_graph_compile:
                check_expected_ops_in_graphs(self, log_stream_for_fwd_graph, log_stream_for_bwd_graph, compile_expected_ops, compile_expected_ops_count)

    @skip_if_lt_x_gpu(2)
    def test_train_parity_multi_group_eager(self):
        """
        Tests train parity against DDP when using multiple parameter groups for
        communication (for communication and computation overlap plus memory
        reduction).
        """
        self.run_subtests(
            {
                "reshard_after_forward": [True, False, 2],
                "device_type": ["cuda"],
                "offload_policy": [OffloadPolicy()],
                "delay_after_forward": [False, True],
                "delay_before_all_gather": [False, True],
                "delay_before_reduce_scatter": [False, True],
                "delay_before_optim": [False, True],
            },
            self._test_train_parity_multi_group,
        )

    @skip_if_lt_x_gpu(2)
    @test_graph_break_fsdp()
    def test_train_parity_multi_group_graph_break_compile(self):
        self.run_subtests(
            {
                "reshard_after_forward": [True, False],
                "device_type": ["cuda"],
                "offload_policy": [OffloadPolicy()],
                "delay_after_forward": [False, True],
                "delay_before_all_gather": [False],
                "delay_before_reduce_scatter": [False],
                "delay_before_optim": [False, True],
            },
            self._test_train_parity_multi_group,
        )

    @skip_if_lt_x_gpu(2)
    def test_train_parity_multi_group_cpu_offload_eager(self):
        """
        Tests train parity against DDP when using multiple parameter groups for
        communication and CPU offloading.
        """
        self.run_subtests(
            {
                "reshard_after_forward": [True],  # save CI time
                "offload_policy": [
                    CPUOffloadPolicy(pin_memory=True),
                    CPUOffloadPolicy(pin_memory=False),
                ],
                "device_type": ["cuda"],
                "delay_after_forward": [False, True],
                "delay_before_all_gather": [False, True],
                "delay_before_reduce_scatter": [False, True],
                "delay_before_optim": [False, True],
            },
            self._test_train_parity_multi_group,
        )

    def _test_train_parity_multi_group(
        self,
        reshard_after_forward: Union[bool, int],
        offload_policy: OffloadPolicy,
        device_type: str,
        delay_after_forward: bool,
        delay_before_all_gather: bool,
        delay_before_reduce_scatter: bool,
        delay_before_optim: bool,
        full_graph_compile: bool=False,
        compile_expected_ops: List[str]=None,
        compile_expected_ops_count: Tuple[List[int], List[int]]=None,
    ):
        # Only test individual delays or all four delays to save test time
        if (
            delay_after_forward
            + delay_before_all_gather
            + delay_before_reduce_scatter
            + delay_before_optim
            in (2, 3)
        ):
            return
        assert device_type in ("cuda", "cpu"), f"{device_type}"
        torch.manual_seed(42)
        lin_dim = 32
        model = nn.Sequential(*[MLP(lin_dim, torch.device("cpu")) for _ in range(3)])
        ref_model = copy.deepcopy(model)
        if device_type == "cuda":
            replicate(ref_model.cuda(), device_ids=[self.rank])
        else:
            gloo_pg = dist.new_group(backend="gloo")
            replicate(ref_model, process_group=gloo_pg)
        ref_optim = torch.optim.Adam(ref_model.parameters(), lr=1e-2)
        mesh = init_device_mesh(device_type, (self.world_size,))
        fully_shard_fn = functools.partial(
            fully_shard,
            mesh=mesh,
            reshard_after_forward=reshard_after_forward,
            offload_policy=offload_policy,
        )
        for mlp in model:
            fully_shard_fn(mlp)
        fully_shard_fn(model)
        optim = torch.optim.Adam(model.parameters(), lr=1e-2)

        if full_graph_compile:
            # NOTE(yf225): we can't use the `post_grad_custom_post_pass` hook for checking graph, because the hook runs before the FSDP FX passes.
            log_stream_for_fwd_graph, ctx_for_fwd_graph = prepare_capture_post_grad_graph_from_log()
            log_stream_for_bwd_graph, ctx_for_bwd_graph = prepare_capture_post_grad_graph_from_log()
            def compiler_fn(gm):
                return torch.compile(gm, backend="inductor", fullgraph=True)
            torch._dynamo.config.trace_distributed = True
            torch._inductor.config.triton.unique_kernel_names = True
            model_to_be_compiled = copy.deepcopy(model).cuda()
            for mlp in model_to_be_compiled:
                fully_shard(mlp, mesh=mesh, reshard_after_forward=True, _reshard_after_forward_root=True)
            fully_shard(model_to_be_compiled, mesh=mesh, reshard_after_forward=True, _reshard_after_forward_root=True)
            optim_for_compile = torch.optim.Adam(model_to_be_compiled.parameters(), lr=1e-2)

        compiled_model = None

        def get_compiled_model_and_optim(iter_idx):
            nonlocal compiled_model
            if not full_graph_compile:
                return None, None, False
            if iter_idx > 0:
                if compiled_model is None:
                    compiled_model = torch.compile(model_to_be_compiled, backend="inductor", fullgraph=True)
                return compiled_model, optim_for_compile, True
            else:
                return model_to_be_compiled, optim_for_compile, False

        delay_in_ms = 100
        orig_all_gather = dist.all_gather_into_tensor
        orig_reduce_scatter = dist.reduce_scatter_tensor

        def delayed_all_gather(*args, **kwargs):
            torch.cuda._sleep(int(delay_in_ms * get_cycles_per_ms()))
            return orig_all_gather(*args, **kwargs)

        def delayed_reduce_scatter(*args, **kwargs):
            torch.cuda._sleep(int(delay_in_ms * get_cycles_per_ms()))
            return orig_reduce_scatter(*args, **kwargs)

        torch.manual_seed(42 + self.rank + 1)
        patch_all_gather_ctx = (
            patch_all_gather(delayed_all_gather)
            if delay_before_all_gather
            else contextlib.nullcontext()
        )
        patch_reduce_scatter_ctx = (
            patch_reduce_scatter(delayed_reduce_scatter)
            if delay_before_reduce_scatter
            else contextlib.nullcontext()
        )
        with patch_all_gather_ctx, patch_reduce_scatter_ctx:
            for iter_idx in range(10):
                inp = torch.randn((8, lin_dim), device=torch.device(device_type))
                losses: List[float] = []
                for _model, _optim, _is_compile in ((ref_model, ref_optim, False), (model_for_eager, optim_for_eager, False), get_compiled_model_and_optim(iter_idx)):
                    if _model is None:
                        continue
                    # TODO(yf225): under compile, if we set `set_to_none=False`, compile numerical result is not correct in some cases. We need to fix it.
                    _optim.zero_grad(set_to_none=(iter_idx % 2 == 0) if not _is_compile else True)
                    if _is_compile:
                        ctx = compiled_autograd.enable(compiler_fn)
                    else:
                        ctx = contextlib.nullcontext()
                    with ctx:
                        # Assume compilation process to happen only on iter_idx=1
                        with (ctx_for_fwd_graph() if _is_compile and iter_idx == 1 else contextlib.nullcontext()):
                            loss = _model(inp).sum()
                        losses.append(loss.item())
                        if _model is model_for_eager and delay_after_forward:
                            torch.cuda._sleep(int(delay_in_ms * get_cycles_per_ms()))
                        with (ctx_for_bwd_graph() if _is_compile and iter_idx == 1 else contextlib.nullcontext()):
                            loss.backward()
                    if _model is model_for_eager and delay_before_optim:
                        torch.cuda._sleep(int(delay_in_ms * get_cycles_per_ms()))
                    _optim.step()
                losses_tensors = [torch.tensor(x) for x in losses]
                self.assertTrue(all(torch.allclose(x, losses_tensors[0]) for x in losses_tensors), msg=f"iter_idx: {iter_idx}, losses_tensors: {losses_tensors}, losses: {losses}")

            check_expected_ops_in_graphs(self, log_stream_for_fwd_graph, log_stream_for_bwd_graph, compile_expected_ops, compile_expected_ops_count)

    @skip_if_lt_x_gpu(2)
    @test_graph_break_fsdp()
    def test_non_root_forward_backward(self):
        """
        Tests running forward/backward through the root and then through a
        non-root. The non-root needs to synchronize streams/queue the callback.
        """
        torch.manual_seed(42)
        lin_dim = 32
        model = nn.Sequential(*[MLP(lin_dim, torch.device("cpu")) for _ in range(3)])
        ref_model = copy.deepcopy(model).cuda()
        ref_optim = torch.optim.Adam(ref_model.parameters(), lr=1e-2)
        for mlp in model:
            fully_shard(mlp)
        fully_shard(model)
        optim = torch.optim.Adam(model.parameters(), lr=1e-2, foreach=True)
        torch.manual_seed(42 + self.rank)
        inp = torch.randn((8, lin_dim), device=torch.device("cuda"))

        ref_root_loss = ref_model(inp).sum()
        ref_root_loss.backward()
        for param in ref_model.parameters():
            dist.all_reduce(param.grad)
            param.grad.detach().div_(self.world_size)
        ref_optim.step()
        ref_optim.zero_grad()
        ref_nonroot_loss = ref_model[0](inp).sum()
        ref_nonroot_loss.backward()
        for param in ref_model.parameters():
            if param.grad is not None:
                dist.all_reduce(param.grad)
                param.grad.detach().div_(self.world_size)
        ref_optim.step()

        root_loss = model(inp).sum()
        root_loss.backward()
        torch.cuda._sleep(int(100 * get_cycles_per_ms()))
        optim.step()
        optim.zero_grad()
        nonroot_loss = model[0](inp).sum()
        nonroot_loss.backward()
        optim.step()

        self.assertEqual(ref_root_loss, root_loss)
        self.assertEqual(ref_nonroot_loss, nonroot_loss)
        self.assertEqual(ref_model(inp).sum(), model(inp).sum())

    @skip_if_lt_x_gpu(2)
    @test_graph_break_fsdp()
    def test_multi_forward_module(self):
        """
        Tests parity with DDP when running a module that participates multiple
        times in forward.
        """
        self.run_subtests(
            {
                "reshard_after_forward": [True, False, 2],
                "compile_expected_ops": [[
                    "torch.ops.aten.empty.",
                    "torch.ops.aten.copy_.",
                    "torch.ops._c10d_functional.all_gather_into_tensor.",
                    "torch.ops._c10d_functional.reduce_scatter_tensor.",
                ]],
                "compile_expected_ops_count": [
                    ([2, 4, 2, 0], [3, 4, 1, 2]),
                ],
            },
            self._test_multi_forward_module,
        )

    def _test_multi_forward_module(self, reshard_after_forward: Union[bool, int], compile_expected_ops: List[str]=None, compile_expected_ops_count: Tuple[List[int], List[int]]=None):
        full_graph_compile = False
        if reshard_after_forward is True:
            full_graph_compile = True
        class MultiForwardModule(nn.Module):
            def __init__(self, device: torch.device):
                super().__init__()
                self.inner = nn.Linear(4, 4, device=device)
                self.outer = nn.Linear(4, 5, device=device)

            def forward(self, x):
                i = self.inner(x)
                j = self.inner(x)
                return self.outer(i + j)

        with _dynamo_dist_per_rank_init(self.rank, self.world_size, init_pg=False, enabled=full_graph_compile):
            torch.manual_seed(42)
            model = MultiForwardModule(device="cuda")
            ref_model = copy.deepcopy(model)
            replicate(ref_model, device_ids=[self.rank])
            ref_optim = torch.optim.Adam(ref_model.parameters(), lr=1e-2)
            model_for_eager = copy.deepcopy(model)
            fully_shard(model_for_eager.inner)
            fully_shard(model_for_eager)
            optim_for_eager = torch.optim.Adam(model_for_eager.parameters(), lr=1e-2)

            if full_graph_compile:
                # NOTE(yf225): we can't use the `post_grad_custom_post_pass` hook for checking graph, because the hook runs before the FSDP FX passes.
                log_stream_for_fwd_graph, ctx_for_fwd_graph = prepare_capture_post_grad_graph_from_log()
                log_stream_for_bwd_graph, ctx_for_bwd_graph = prepare_capture_post_grad_graph_from_log()
                def compiler_fn(gm):
                    return torch.compile(gm, backend="inductor", fullgraph=True)
                torch._dynamo.config.trace_distributed = True
                torch._inductor.config.triton.unique_kernel_names = True
                model_to_be_compiled = copy.deepcopy(model).cuda()
                fully_shard(model_to_be_compiled.inner, reshard_after_forward=True, _reshard_after_forward_root=True)
                fully_shard(model_to_be_compiled, reshard_after_forward=True, _reshard_after_forward_root=True)
                optim_for_compile = torch.optim.Adam(model_to_be_compiled.parameters(), lr=1e-2)

            compiled_model = None

            def get_compiled_model_and_optim(iter_idx):
                nonlocal compiled_model
                if not full_graph_compile:
                    return None, None, False
                if iter_idx > 0:
                    if compiled_model is None:
                        compiled_model = torch.compile(model_to_be_compiled, backend="inductor", fullgraph=True)
                    return compiled_model, optim_for_compile, True
                else:
                    return model_to_be_compiled, optim_for_compile, False

            torch.manual_seed(42 + self.rank)
            inp = torch.randn((32, 4), device="cuda")
            for iter_idx in range(10):
                losses: List[torch.Tensor] = []
                for _model, _optim, _is_compile in ((ref_model, ref_optim, False), (model_for_eager, optim_for_eager, False), get_compiled_model_and_optim(iter_idx)):
                    if _model is None:
                        continue
                    # TODO(yf225): under compile, if we set `set_to_none=False`, compile numerical result is not correct in some cases. We need to fix it.
                    _optim.zero_grad(set_to_none=(iter_idx % 2 == 0) if not _is_compile else True)
                    if _is_compile:
                        ctx = compiled_autograd.enable(compiler_fn)
                    else:
                        ctx = contextlib.nullcontext()
                    with ctx:
                        # Assume compilation process to happen only on iter_idx=1
                        with (ctx_for_fwd_graph() if _is_compile and iter_idx == 1 else contextlib.nullcontext()):
                            loss = _model(inp).sum()
                        losses.append(loss.item())
                        with (ctx_for_bwd_graph() if _is_compile and iter_idx == 1 else contextlib.nullcontext()):
                            loss.backward()
                    _optim.step()
                losses_tensors = [torch.tensor(x) for x in losses]
                self.assertTrue(all(torch.allclose(x, losses_tensors[0]) for x in losses_tensors), msg=f"iter_idx: {iter_idx}, losses_tensors: {losses_tensors}, losses: {losses}")

            if full_graph_compile:
                check_expected_ops_in_graphs(self, log_stream_for_fwd_graph, log_stream_for_bwd_graph, compile_expected_ops, compile_expected_ops_count)


class TestFullyShard1DTrainingCompose(FSDPTest):
    @property
    def world_size(self) -> int:
        # Since these tests run with a larger transformer model, they may see
        # some numeric drift with >2 GPUs
        return min(torch.cuda.device_count(), 2)

    @skip_if_lt_x_gpu(2)
    def test_train_parity_with_activation_checkpointing(self):
        """
        Tests train parity against DDP when composing with activation
        checkpointing.
        """
        self.run_subtests(
            {
                "reshard_after_forward": [True, False, 2],
                "checkpoint_impl": ["composable", "utils", "wrapper"],
            },
            self._test_train_parity_with_activation_checkpointing,
        )

    def _test_train_parity_with_activation_checkpointing(
        self, reshard_after_forward: Union[bool, int], checkpoint_impl: str
    ):
        assert checkpoint_impl in ("composable", "utils", "wrapper")
        torch.manual_seed(42)
        vocab_size = 1024
        with torch.device(torch.device("cuda")):
            model_args = ModelArgs(
                n_layers=3,
                n_heads=4,
                vocab_size=vocab_size,
                max_seq_len=64,
                dropout_p=0.1,
                checkpoint_activations=(checkpoint_impl == "utils"),
            )
            model = Transformer(model_args)
        ref_model = replicate(copy.deepcopy(model), device_ids=[self.rank])
        foreach = True
        ref_optim = torch.optim.Adam(ref_model.parameters(), lr=1e-2, foreach=foreach)
        fully_shard_fn = functools.partial(
            fully_shard,
            reshard_after_forward=reshard_after_forward,
        )
        if checkpoint_impl == "wrapper":
            prefixes_to_ignore = (_CHECKPOINT_PREFIX,)
            apply_activation_checkpointing(
                model, check_fn=lambda m: isinstance(m, TransformerBlock)
            )
            for module in model.modules():
                # Apply to `CheckpointWrapper`, which wraps `TransformerBlock`
                if isinstance(module, CheckpointWrapper):
                    fully_shard_fn(module)
        else:
            prefixes_to_ignore = ()
            for module in model.modules():
                if isinstance(module, TransformerBlock):
                    if checkpoint_impl == "composable":
                        checkpoint(module)
                    fully_shard_fn(module)
        fully_shard_fn(model)
        optim = torch.optim.Adam(model.parameters(), lr=1e-2, foreach=foreach)

        torch.manual_seed(42 + self.rank)
        # Reuse the same input across iterations to avoid loss explosion from
        # trying to learn from random inputs
        inp = torch.randint(0, vocab_size, (3, 64), device="cuda")
        check_sharded_parity(
            self, ref_model, model, prefixes_to_ignore=prefixes_to_ignore
        )
        for iter_idx in range(10):
            losses: List[torch.Tensor] = []
            for _model in (ref_model, model):
                torch.manual_seed(iter_idx + 1)  # for dropout determinism
                losses.append(_model(inp).sum())
                losses[-1].backward()
            check_sharded_parity(
                self, ref_model, model, prefixes_to_ignore=prefixes_to_ignore
            )
            self.assertEqual(losses[0], losses[1])
            for _optim in (ref_optim, optim):
                _optim.step()
                _optim.zero_grad(set_to_none=(iter_idx % 2 == 0))
            check_sharded_parity(
                self, ref_model, model, prefixes_to_ignore=prefixes_to_ignore
            )


class TestFullyShardSharedParams(FSDPTest):
    @property
    def world_size(self) -> int:
        return min(4, torch.cuda.device_count())

    @skip_if_lt_x_gpu(2)
    @test_graph_break_fsdp(compile_compute_on_module=TransformerBlock)
    def test_train_parity_with_shared_params_no_ac(self):
        self.run_subtests(
            {
                "reshard_after_forward": [False, True],
                "use_activation_checkpointing": [False],
            },
            self._test_train_shared_params,
        )

    @skip_if_lt_x_gpu(2)
    def test_train_parity_with_shared_params_ac(self):
        self.run_subtests(
            {
                "reshard_after_forward": [False, True],
                "use_activation_checkpointing": [True],
            },
            self._test_train_shared_params,
        )

    def _test_train_shared_params(
        self,
        reshard_after_forward: bool,
        use_activation_checkpointing: bool,
    ):
        torch.manual_seed(42)
        model_args = ModelArgs(n_layers=3, dropout_p=0.0, weight_tying=True)
        model = Transformer(model_args)
        ref_model = copy.deepcopy(model).cuda()
        replicate(ref_model, device_ids=[self.rank])
        ref_optim = torch.optim.Adam(ref_model.parameters(), lr=1e-2)
        for module in model.modules():
            if isinstance(module, TransformerBlock):
                if use_activation_checkpointing:
                    checkpoint(module)
                fully_shard(module, reshard_after_forward=reshard_after_forward)
        fully_shard(model, reshard_after_forward=reshard_after_forward)
        optim = torch.optim.Adam(model.parameters(), lr=1e-2)

        torch.manual_seed(42 + self.rank + 1)
        for iter_idx in range(10):
            inp = torch.randint(0, model_args.vocab_size, (2, 16), device="cuda")
            losses: List[torch.Tensor] = []
            for _model, _optim in ((ref_model, ref_optim), (model, optim)):
                _optim.zero_grad(set_to_none=(iter_idx % 2 == 0))
                losses.append(_model(inp).sum())
                losses[-1].backward()
                _optim.step()
            self.assertEqual(losses[0], losses[1])


class TestFullyShardGradientAccumulation(FSDPTest):
    @property
    def world_size(self) -> int:
        return min(4, torch.cuda.device_count())

    @skip_if_lt_x_gpu(2)
    def test_gradient_accumulation(self):
        """
        Tests gradient accumulation with/without gradient reduction and
        with/without resharding after backward.
        """
        meshes = [init_device_mesh("cuda", (self.world_size,))]  # always test FSDP
        if self.world_size == 4:  # test HSDP too if enough GPUs
            shard_size, replicate_size = 2, 2
            meshes.append(init_device_mesh("cuda", (replicate_size, shard_size)))
        self.run_subtests(
            {
                "mesh": meshes,
                "reshard_after_forward": [True, False, 2],
                # "all": disable reduce-scatter for all modules
                # "root_only": disable reduce-scatter for root's linear only
                # "some_mlps": disable reduce-scatter for some MLPs
                "mode": ["all", "root_only", "some_mlps"],
                "reshard_after_backward": [False, True],
                "offload_policy": [OffloadPolicy(), CPUOffloadPolicy()],
                # For HSDP only:
                # `True`: reduce-scatter only (no all-reduce) each microbatch
                # until the last microbatch
                # `False`: neither reduce-scatter nor all-reduce each
                # microbatch until the last microbatch
                "reduce_scatter_only": [False, True],
            },
            self._test_gradient_accumulation,
        )

    def _test_gradient_accumulation(
        self,
        mesh: DeviceMesh,
        reshard_after_forward: Union[bool, int],
        mode: str,
        reshard_after_backward: bool,
        offload_policy: OffloadPolicy,
        reduce_scatter_only: bool,  # for HSDP
    ):
        if (
            (
                not reshard_after_backward
                and (reshard_after_forward is not False or mode == "some_mlps")
            )
            or (
                isinstance(offload_policy, CPUOffloadPolicy)
                and reshard_after_forward is not True
            )
            or (mesh.ndim != 2 and reduce_scatter_only)
        ):
            return  # skip since not common or applicable

        torch.manual_seed(42)
        batch_size, lin_dim, num_mlps, num_microbatches = (2, 32, 3, 3)
        if mode == "some_mlps":
            num_mlps_to_disable_reduce_scatter = 2
        modules = [nn.Linear(lin_dim, lin_dim)]
        modules.extend(MLP(lin_dim) for _ in range(num_mlps))
        model = nn.Sequential(*modules)
        ref_model = copy.deepcopy(model).cuda()
        fully_shard_fn = functools.partial(
            fully_shard,
            mesh=mesh,
            reshard_after_forward=reshard_after_forward,
            offload_policy=offload_policy,
        )
        for mlp in model[1:]:
            fully_shard_fn(mlp)
        fully_shard_fn(model)  # root gets the 1st linear
        ref_optim = torch.optim.Adam(ref_model.parameters(), lr=1e-2)
        optim = torch.optim.Adam(model.parameters(), lr=1e-2)

        def set_grad_sync_flag(
            module: nn.Module, is_last_microbatch: bool, recurse: bool = True
        ):
            if reduce_scatter_only:
                module.set_requires_all_reduce(is_last_microbatch, recurse=recurse)
            else:
                module.set_requires_gradient_sync(is_last_microbatch, recurse=recurse)

        def set_backward_flags(_model: nn.Module, is_last_microbatch: bool):
            if mode == "all":
                set_grad_sync_flag(_model, is_last_microbatch)
                if not reshard_after_backward:
                    _model.set_reshard_after_backward(is_last_microbatch)
            elif mode == "some_mlps":
                for mlp in model[1 : 1 + num_mlps_to_disable_reduce_scatter]:
                    set_grad_sync_flag(mlp, is_last_microbatch)
                    if not reshard_after_backward:
                        mlp.set_reshard_after_backward(is_last_microbatch)
            elif mode == "root_only":
                set_grad_sync_flag(model, is_last_microbatch, recurse=False)
                if not reshard_after_backward:
                    model.set_reshard_after_backward(is_last_microbatch, recurse=False)

        torch.manual_seed(42 + self.rank + 1)
        for iter_idx in range(5):
            with CommDebugMode() as comm_mode:
                for microbatch_idx in range(num_microbatches):
                    is_last_microbatch = microbatch_idx == num_microbatches - 1
                    set_backward_flags(model, is_last_microbatch)
                    inp = torch.randn(batch_size, lin_dim, device="cuda")
                    losses: List[torch.Tensor] = []
                    for _model in (ref_model, model):
                        losses.append(_model(inp).sum())
                        losses[-1].backward()
                    self.assertEqual(losses[0], losses[1])

            comm_counts = comm_mode.get_comm_counts()
            all_gather_count = comm_counts[c10d_ops._allgather_base_]
            reduce_scatter_count = comm_counts[c10d_ops._reduce_scatter_base_]
            all_reduce_count = comm_counts[c10d_ops.allreduce_]

            # Expect one reduce-scatter per MLP plus one for the root's linear
            # on the last microbatch
            expected_reduce_scatter_count = num_mlps + 1
            if mode == "some_mlps":
                # Expect additional reduce-scatters for non-disabled MLPs and
                # the root's linear
                expected_reduce_scatter_count += (
                    num_mlps - num_mlps_to_disable_reduce_scatter + 1
                ) * (num_microbatches - 1)
            elif mode == "root_only":
                # Expect additional reduce-scatters for all MLPs
                expected_reduce_scatter_count += (num_mlps) * (num_microbatches - 1)
            expected_all_reduce_count = (
                expected_reduce_scatter_count if mesh.ndim == 2 else 0
            )
            if reduce_scatter_only:
                # Specially for HSDP if only reduce-scattering but not
                # all-reducing until the last microbatch, expect one
                # reduce-scatter per MLP plus for the root per microbatch
                expected_reduce_scatter_count = (num_mlps + 1) * num_microbatches
            self.assertEqual(reduce_scatter_count, expected_reduce_scatter_count)
            self.assertEqual(all_reduce_count, expected_all_reduce_count)

            # Expect one all-gather per MLP plus one for the root's linear in
            # the first microbatch's forward
            expected_all_gather_count = num_mlps + 1
            if reshard_after_forward is not False:  # `True` or `2`
                # Add the number of MLPs without the +1 for the backward
                # all-gathers since the root does not reshard after forward
                expected_all_gather_count += num_mlps
                # Multiply by the number of microbatches since these
                # all-gathers run every microbatch
                expected_all_gather_count *= num_microbatches
            elif reshard_after_backward:  # `reshard_after_forward=False`
                expected_all_gather_count *= num_microbatches
            elif mode == "all":  # `reshard_after_forward/backward=False`
                # Only reshard parameters after the last microbatch's backward,
                # so there should not be any more all-gathers
                pass
            elif mode == "root_only":  # `reshard_after_forward/backward=False`
                # The MLPs should still contribute all-gathers in each
                # microbatch forward
                expected_all_gather_count += num_mlps * (num_microbatches - 1)
            self.assertEqual(all_gather_count, expected_all_gather_count)

            for param in ref_model.parameters():
                if param.grad is not None:
                    dist.all_reduce(param.grad, op=dist.ReduceOp.AVG)
            check_sharded_parity(self, ref_model, model)
            for _optim in (optim, ref_optim):
                _optim.step()
                # When `set_to_none=False`, we are exercising mixing
                # gradient accumulation with and without communication
                _optim.zero_grad(set_to_none=(iter_idx % 2))

    @skip_if_lt_x_gpu(2)
    def test_1f1b_microbatching(self):
        self.run_subtests(
            {
                "use_explicit_unshard": [False, True],
                "reshard_after_backward": [False, True],
            },
            self._test_1f1b_microbatching,
        )

    def _test_1f1b_microbatching(
        self, use_explicit_unshard: bool, reshard_after_backward: bool
    ):
        torch.manual_seed(42)
        model_args = ModelArgs(dropout_p=0.0)
        model = Transformer(model_args)
        ref_model = copy.deepcopy(model).cuda()
        ref_optim = torch.optim.AdamW(ref_model.parameters(), lr=1e-2)
        for module in model.modules():
            if isinstance(module, TransformerBlock):
                fully_shard(module, reshard_after_forward=False)
        fully_shard(model, reshard_after_forward=False)
        optim = torch.optim.AdamW(model.parameters(), lr=1e-2)

        num_microbatches = 3
        local_batch_size = 2
        torch.manual_seed(42 + self.rank + 1)
        inps = [
            torch.randint(
                0, model_args.vocab_size, (local_batch_size, 16), device="cuda"
            )
            for _ in range(num_microbatches)
        ]

        # Before pipelining, we may prefer to issue all all-gathers ahead of
        # time to increase overlap opportunity at no difference in parameter
        # memory usage since we do not reshard after forward
        if use_explicit_unshard:
            for module in model.modules():
                if isinstance(module, FSDPModule):
                    module.unshard(async_op=True)

        # Emulate the 1f1b pipeline schedule and only reduce gradients on the
        # last microbatch
        losses: List[torch.Tensor] = []
        ref_losses: List[torch.Tensor] = []
        for inp_idx, inp in enumerate(inps):
            is_last_microbatch = inp_idx == num_microbatches - 1
            model.set_requires_gradient_sync(is_last_microbatch)
            model.set_is_last_backward(is_last_microbatch)
            if not reshard_after_backward:
                model.set_reshard_after_backward(is_last_microbatch)
            losses.append(model(inp).sum())
            losses[-1].backward()
            ref_losses.append(ref_model(inp).sum())
            ref_losses[-1].backward()
        for param in ref_model.parameters():
            dist.all_reduce(param.grad, op=dist.ReduceOp.AVG)

        for loss, ref_loss in zip(losses, ref_losses):
            self.assertEqual(loss, ref_loss)
        optim.step()
        ref_optim.step()
        check_sharded_parity(self, ref_model, model)


class TestFullyShard2DTraining(FSDPTest):
    @property
    def world_size(self) -> int:
        return min(4, torch.cuda.device_count())

    def init_global_mesh(self) -> DeviceMesh:
        # Prefer to test with >=4 GPUs, but for 2 GPUs, use 2-way TP
        dp_size = 2 if self.world_size > 2 else 1
        return init_device_mesh(
            "cuda", (dp_size, self.world_size // dp_size), mesh_dim_names=("dp", "tp")
        )

    @skip_if_lt_x_gpu(2)
    @skipIfRocm
    def test_train_parity_2d_mlp(self):
        global_mesh = self.init_global_mesh()
        self.run_subtests(
            {
                # "reshard_after_forward": [False, True],
                # "use_activation_checkpointing": [False, True],
                # "mlp_dim": [3, 16, 17],
                "reshard_after_forward": [True],
                "use_activation_checkpointing": [False],
                "mlp_dim": [3, 16, 17],
                "full_graph_compile": [True],
            },
            functools.partial(self._test_train_parity_2d_mlp, global_mesh),
        )

    def _test_train_parity_2d_mlp(
        self,
        global_mesh: DeviceMesh,
        reshard_after_forward: bool,
        use_activation_checkpointing: bool,
        mlp_dim: int,
        full_graph_compile: bool,
    ):
        dp_mesh, tp_mesh = global_mesh["dp"], global_mesh["tp"]
        dp_pg = dp_mesh.get_group()  # used for `replicate()`

        torch.manual_seed(42)
        model = MLPStack(mlp_dim)

        def create_model_copy(model):
            new_model = copy.deepcopy(model).cuda()
            new_optim = torch.optim.Adam(new_model.parameters(), lr=1e-2, foreach=False)
            return new_model, new_optim

        ref_model, ref_optim = create_model_copy(model)
        replicate(ref_model, device_ids=[self.rank], process_group=dp_pg)
<<<<<<< HEAD

        model_for_eager, optim_for_eager = create_model_copy(model)
        model_for_eager.parallelize(
            tp_mesh, dp_mesh, use_activation_checkpointing, reshard_after_forward
=======
        ref_optim = torch.optim.Adam(ref_model.parameters(), lr=1e-2, foreach=False)
        model.parallelize(
            tp_mesh,
            dp_mesh,
            use_activation_checkpointing,
            reshard_after_forward=reshard_after_forward,
>>>>>>> cb7aacf4
        )

        if full_graph_compile:
            def compiler_fn(gm):
                return torch.compile(gm, backend="inductor", fullgraph=True)
            torch._dynamo.config.trace_distributed = True
            torch._functorch.config.aggressive_recomputation = False
            torch._inductor.config.reorder_for_compute_comm_overlap = True
            torch._inductor.config.reorder_for_compute_comm_overlap_passes = [
                "sink_waits",
                "raise_comms",
            ]
            torch._inductor.config.allow_buffer_reuse = True
            torch._inductor.config.inplace_buffers = True
            torch._inductor.config.raise_last_usage = True
            torch._dynamo.config.error_on_recompile = True
            model_to_be_compiled, optim_for_compile = create_model_copy(model)
            model_to_be_compiled.parallelize(
                tp_mesh, dp_mesh, use_activation_checkpointing, reshard_after_forward
            )

        compiled_model = None
        def get_compiled_model_and_optim(iter_idx):
            nonlocal compiled_model
            if not full_graph_compile:
                return None, None, False
            if iter_idx > 0:
                if compiled_model is None:
                    compiled_model = torch.compile(model_to_be_compiled, backend="inductor", fullgraph=True)
                return compiled_model, optim_for_compile, True
            else:
                return model_to_be_compiled, optim_for_compile, False

        torch.manual_seed(42 + dp_pg.rank() + 1)
        device = torch.device("cuda")
        for iter_idx in range(10):
            inp = torch.randn((8, mlp_dim), device=device)
            losses: List[torch.Tensor] = []
            for _model, _optim, _is_compile in ((ref_model, ref_optim, False), (model_for_eager, optim_for_eager, False), get_compiled_model_and_optim(iter_idx)):
                if _model is None:
                    continue
                _optim.zero_grad(set_to_none=(iter_idx % 2 == 0))
                if _is_compile:
                    ctx = compiled_autograd.enable(compiler_fn)
                else:
                    ctx = contextlib.nullcontext()
                with ctx:
                    loss = _model(inp).sum()
                    losses.append(loss.item())
                    loss.backward()
                _optim.step()
            losses_tensors = [torch.tensor(x) for x in losses]
            self.assertTrue(all(torch.allclose(x, losses_tensors[0]) for x in losses_tensors), msg=f"iter_idx: {iter_idx}, losses_tensors: {losses_tensors}, losses: {losses}")

    @skip_if_lt_x_gpu(2)
    @skipIfRocm
    def test_tp_with_fsdp_offloading(self):
        global_mesh = init_device_mesh(
            "cuda", (1, self.world_size), mesh_dim_names=("dp", "tp")
        )
        dp_mesh, tp_mesh = global_mesh["dp"], global_mesh["tp"]
        torch.manual_seed(42)
        mlp_dim = 16
        model = MLPStack(mlp_dim)
        ref_model = copy.deepcopy(model).cuda()
        ref_optim = torch.optim.Adam(ref_model.parameters(), lr=1e-2, foreach=False)
        # Parallelize with N-way TP and 1-way FSDP
        model.parallelize(
            tp_mesh,
            dp_mesh,
            use_activation_checkpointing=False,
            reshard_after_forward=True,
            offload_policy=CPUOffloadPolicy(),
        )
        for param in model.parameters():
            self.assertEqual(param.device.type, "cpu")
        num_mlps = sum(isinstance(module, MLP) for module in model.modules())
        optim = torch.optim.Adam(model.parameters(), lr=1e-2, foreach=False)

        # NOTE: We still see the FSDP all-gather/reduce-scatter c10d ops
        # called, but they will just be no-ops without issuing any kernels.
        # We prefer to keep the no-op check at the c10d level, not in FSDP.
        inp = torch.randn((4, mlp_dim), device="cuda")  # same on all ranks
        for iter_idx in range(10):
            ref_optim.zero_grad()
            optim.zero_grad()

            with CommDebugMode() as fwd_comm_mode:
                loss = model(inp).sum()

            fwd_comm_counts = fwd_comm_mode.get_comm_counts()
            self.assertEqual(len(fwd_comm_counts), 2)
            self.assertEqual(fwd_comm_counts[funcol.all_reduce], num_mlps)
            self.assertEqual(fwd_comm_counts[c10d_ops._allgather_base_], num_mlps)
            ref_loss = ref_model(inp).sum()
            self.assertEqual(loss, ref_loss)

            with CommDebugMode() as bwd_comm_mode:
                loss.backward()
            bwd_comm_counts = bwd_comm_mode.get_comm_counts()
            self.assertEqual(len(bwd_comm_counts), 3)
            # First MLP's input gradient does not need to be all-reduced
            self.assertEqual(bwd_comm_counts[funcol.all_reduce], num_mlps - 1)
            self.assertEqual(bwd_comm_counts[c10d_ops._allgather_base_], num_mlps)
            self.assertEqual(bwd_comm_counts[c10d_ops._reduce_scatter_base_], num_mlps)
            ref_loss.backward()

            optim.step()
            ref_optim.step()

    @skip_if_lt_x_gpu(2)
    @with_temp_dir
    def test_train_parity_2d_transformer_checkpoint_resume(self):
        """
        Tests train parity of a 2D transformer without checkpointing against a
        2D transformer with a checkpoint save/load.
        """
        self.run_subtests(
            {
                "use_seq_parallel": [False, True],
                # If reusing, then load into the same model/optimizer instance
                # else construct new ones (requiring eager optim state init)
                "reuse_model_optim": [False, True],
                "optimizer_class": [torch.optim.Adam, torch.optim.AdamW],
                # TODO: need to update `parallelize` before including foreach=True for testing
                "foreach": [False],
            },
            self._test_train_parity_2d_transformer_checkpoint_resume,
        )

    def _test_train_parity_2d_transformer_checkpoint_resume(
        self,
        use_seq_parallel: bool,
        reuse_model_optim: bool,
        optimizer_class: Type[torch.optim.Optimizer],
        foreach: bool,
    ):
        def train_step(
            _model: nn.Module, _optim: torch.optim.Optimizer, _inp: torch.Tensor
        ) -> torch.Tensor:
            loss = _model(_inp).sum()
            loss.backward()
            _optim.step()
            _optim.zero_grad()
            return loss

        def parallelize(_model: Transformer, mesh: DeviceMesh, use_seq_parallel: bool):
            _model = Transformer.parallelize(_model, mesh["tp"], use_seq_parallel)
            for layer in _model.layers:
                fully_shard(layer, mesh=mesh["dp"])
            fully_shard(_model, mesh=mesh["dp"])
            return _model

        global_mesh = self.init_global_mesh()
        # Baseline: run two iterations without checkpointing
        seed = 42
        torch.manual_seed(seed)
        model_args = ModelArgs(dropout_p=0.0)
        model_no_cp = parallelize(
            Transformer(model_args), global_mesh, use_seq_parallel
        )
        optim_no_cp = optimizer_class(
            model_no_cp.parameters(), lr=1e-2, foreach=foreach
        )

        torch.manual_seed(42 + global_mesh["dp"].get_local_rank() + 1)
        inp = torch.randint(0, model_args.vocab_size, (3, 16), device="cuda")
        loss_no_cp1 = train_step(model_no_cp, optim_no_cp, inp)
        loss_no_cp2 = train_step(model_no_cp, optim_no_cp, inp)

        # Test: run one iteration, save checkpoint, zero states or init new
        # model/optimizer, load checkpoint, and run another iteration
        torch.manual_seed(seed)
        model_cp = parallelize(Transformer(model_args), global_mesh, use_seq_parallel)
        optim_cp = optimizer_class(model_cp.parameters(), lr=1e-2, foreach=foreach)

        loss_cp1 = train_step(model_cp, optim_cp, inp)
        self.assertEqual(loss_no_cp1, loss_cp1)

        sharded_sd = {
            "model": get_model_state_dict(model_cp),
            # Use `get_optimizer_state_dict` to handle eager optim state init
            # when constructing a new optimizer instance
            "optim": get_optimizer_state_dict(model_cp, optim_cp),
        }
        dcp.save(
            state_dict=sharded_sd,
            storage_writer=dcp.FileSystemWriter(self.temp_dir),
        )
        if reuse_model_optim:
            with torch.no_grad():
                for param in model_cp.parameters():
                    param.zero_()
                optim_sd = optim_cp.state_dict()
                for param_states in optim_sd["state"].values():
                    for state_value in param_states.values():
                        if torch.is_tensor(state_value):
                            state_value.zero_()
        else:
            torch.manual_seed(seed + 1)  # different seed
            model_cp = parallelize(
                Transformer(model_args), global_mesh, use_seq_parallel
            )
            optim_cp = optimizer_class(model_cp.parameters(), lr=1e-2, foreach=foreach)
        self.assertNotEqual(loss_no_cp2, train_step(model_cp, optim_cp, inp))

        sharded_sd = {
            "model": get_model_state_dict(model_cp),
            "optim": get_optimizer_state_dict(model_cp, optim_cp),
        }
        dcp.load(
            state_dict=sharded_sd,
            storage_reader=dcp.FileSystemReader(self.temp_dir),
        )
        self.assertGreater(len(optim_cp.state_dict()["state"]), 0)

        loss_cp2 = train_step(model_cp, optim_cp, inp)
        self.assertEqual(loss_no_cp2, loss_cp2)


class TestFullyShardNDTraining(FSDPTest):
    @property
    def world_size(self) -> int:
        return min(8, torch.cuda.device_count())

    def init_global_mesh(self) -> DeviceMesh:
        # Prefer to test with >=8 GPUs, but for 2 GPUs, use 2-way TP
        dp_size = 2 if self.world_size > 2 else 1
        pp_size = 2 if self.world_size > 4 else 1
        return init_device_mesh(
            "cuda",
            (pp_size, dp_size, self.world_size // (dp_size * pp_size)),
            mesh_dim_names=("pp", "dp", "tp"),
        )

    @skip_if_lt_x_gpu(4)
    def test_2d_mlp_with_nd_mesh(self):
        global_mesh = self.init_global_mesh()
        self.run_subtests(
            {
                "reshard_after_forward": [False, True],
                "use_activation_checkpointing": [False, True],
                "mlp_dim": [3, 16, 17],
                "foreach": [False],
            },
            functools.partial(self._test_2d_mlp_with_nd_mesh, global_mesh),
        )

    def _test_2d_mlp_with_nd_mesh(
        self,
        global_mesh: DeviceMesh,
        reshard_after_forward: bool,
        use_activation_checkpointing: bool,
        mlp_dim: int,
        foreach: bool,
    ):
        global_mesh = self.init_global_mesh()
        pp_mesh, dp_mesh, tp_mesh = (
            global_mesh["pp"],
            global_mesh["dp"],
            global_mesh["tp"],
        )
        dp_pg = dp_mesh.get_group()  # used for `replicate()`

        torch.manual_seed(42)
        model = MLPStack(mlp_dim)
        ref_model = copy.deepcopy(model).cuda()
        replicate(ref_model, device_ids=[self.rank], process_group=dp_pg)
        ref_optim = torch.optim.Adam(ref_model.parameters(), lr=1e-2, foreach=foreach)
        model.parallelize(
            tp_mesh,
            dp_mesh,
            use_activation_checkpointing,
            reshard_after_forward=reshard_after_forward,
        )
        optim = torch.optim.Adam(model.parameters(), lr=1e-2, foreach=foreach)

        torch.manual_seed(42 + dp_pg.rank() + 1)
        device = torch.device("cuda")
        for iter_idx in range(10):
            inp = torch.randn((8, mlp_dim), device=device)
            losses: List[torch.Tensor] = []
            for _model, _optim in ((ref_model, ref_optim), (model, optim)):
                _optim.zero_grad(set_to_none=(iter_idx % 2 == 0))
                losses.append(_model(inp).sum())
                losses[-1].backward()
                _optim.step()
            self.assertEqual(losses[0], losses[1])


class TestFullyShardHSDPTraining(FSDPTest):
    @property
    def world_size(self) -> int:
        return min(4, torch.cuda.device_count())

    @skip_if_lt_x_gpu(2)
    def test_train_parity_hsdp(self):
        shard_size = 2 if self.world_size > 2 else 1
        replicate_size = self.world_size // shard_size
        global_mesh = init_device_mesh(
            "cuda", (replicate_size, shard_size), mesh_dim_names=("replicate", "shard")
        )
        self.run_subtests(
            {
                "reshard_after_forward": [False, True],
                "use_activation_checkpointing": [False, True],
                "mlp_dim": [3, 16, 17],
                "sync_gradients_at_last_batch": [True, False],
            },
            functools.partial(self._test_train_parity_hsdp, global_mesh),
        )

    def _test_train_parity_hsdp(
        self,
        global_mesh: DeviceMesh,
        reshard_after_forward: bool,
        use_activation_checkpointing: bool,
        mlp_dim: int,
        sync_gradients_at_last_batch: bool,
    ):
        torch.manual_seed(42)
        model = nn.Sequential(
            nn.LayerNorm(mlp_dim, bias=False),
            MLP(mlp_dim, dim_multiplier=3),
            MLP(mlp_dim),
            MLP(mlp_dim, dim_multiplier=3),
        )
        ref_model = copy.deepcopy(model).cuda()
        replicate(ref_model, device_ids=[self.rank])
        ref_optim = torch.optim.Adam(ref_model.parameters(), lr=1e-2)
        for mlp in model:
            if use_activation_checkpointing:
                checkpoint(mlp)
            fully_shard(
                mlp, mesh=global_mesh, reshard_after_forward=reshard_after_forward
            )
        fully_shard(
            model, mesh=global_mesh, reshard_after_forward=reshard_after_forward
        )
        optim = torch.optim.Adam(model.parameters(), lr=1e-2)
        check_sharded_parity(self, ref_model, model)
        torch.manual_seed(42 + self.rank + 1)
        device = torch.device("cuda")
        num_microbatches = 3
        for iter_idx in range(5):
            for microbatch_idx in range(num_microbatches):
                is_last_microbatch = microbatch_idx == num_microbatches - 1
                if sync_gradients_at_last_batch:
                    model.set_requires_gradient_sync(is_last_microbatch)
                inp = torch.randn((8, mlp_dim), device=device)
                losses: List[torch.Tensor] = []
                for _model, _optim in ((ref_model, ref_optim), (model, optim)):
                    losses.append(_model(inp).sum())
                    losses[-1].backward()
                self.assertEqual(losses[0], losses[1])
            check_sharded_parity(self, ref_model, model)
            for _model, _optim in ((ref_model, ref_optim), (model, optim)):
                _optim.step()
                _optim.zero_grad(set_to_none=(iter_idx % 2 == 0))
            check_sharded_parity(self, ref_model, model)


class TestFullyShardCustomForwardMethod(FSDPTestMultiThread):
    @property
    def world_size(self) -> int:
        return 2

    @unittest.skipIf(not TEST_CUDA, "no cuda")
    def test_register_fsdp_forward_method(self):
        """Based on https://github.com/pytorch/pytorch/issues/109385"""

        class VisionTransformer(nn.Module):
            def __init__(self):
                super().__init__()
                self.patch_proj = nn.Conv2d(3, 1024, kernel_size=14, stride=14)

            def forward_features(self, imgs: torch.Tensor) -> torch.Tensor:
                return self.patch_proj(imgs).flatten(2).transpose(1, 2)

            def forward(self, imgs: torch.Tensor) -> torch.Tensor:
                return self.forward_features(imgs).sum(dim=1)

        class Model(nn.Module):
            def __init__(self):
                super().__init__()
                self.vit, self.projector = VisionTransformer(), nn.Linear(1024, 256)

            def forward(self, imgs: torch.Tensor) -> torch.Tensor:
                # Run `vit.forward_features`, which is not `forward`!
                patch_embeddings = self.vit.forward_features(imgs)
                return self.projector(patch_embeddings)

        torch.manual_seed(42)
        model = Model()
        for param in model.parameters():
            dist.broadcast(param.detach(), src=0)
        ref_model = copy.deepcopy(model).cuda()
        fully_shard(model.vit)
        fully_shard(model.projector)
        fully_shard(model)
        register_fsdp_forward_method(model.vit, "forward_features")

        torch.manual_seed(42 + self.rank + 1)
        inp = torch.randn(4, 3, 224, 224, device="cuda")
        ref_loss = ref_model(inp).sum()
        loss = model(inp).sum()
        self.assertEqual(ref_loss, loss)
        ref_loss.backward()
        loss.backward()
        for param in ref_model.parameters():
            dist.all_reduce(param.grad, op=dist.ReduceOp.AVG)
        check_sharded_parity(self, ref_model, model)


if __name__ == "__main__":
    run_tests()<|MERGE_RESOLUTION|>--- conflicted
+++ resolved
@@ -1149,19 +1149,13 @@
 
         ref_model, ref_optim = create_model_copy(model)
         replicate(ref_model, device_ids=[self.rank], process_group=dp_pg)
-<<<<<<< HEAD
 
         model_for_eager, optim_for_eager = create_model_copy(model)
         model_for_eager.parallelize(
-            tp_mesh, dp_mesh, use_activation_checkpointing, reshard_after_forward
-=======
-        ref_optim = torch.optim.Adam(ref_model.parameters(), lr=1e-2, foreach=False)
-        model.parallelize(
             tp_mesh,
             dp_mesh,
             use_activation_checkpointing,
             reshard_after_forward=reshard_after_forward,
->>>>>>> cb7aacf4
         )
 
         if full_graph_compile:
@@ -1180,7 +1174,10 @@
             torch._dynamo.config.error_on_recompile = True
             model_to_be_compiled, optim_for_compile = create_model_copy(model)
             model_to_be_compiled.parallelize(
-                tp_mesh, dp_mesh, use_activation_checkpointing, reshard_after_forward
+                tp_mesh,
+                dp_mesh,
+                use_activation_checkpointing,
+                reshard_after_forward=reshard_after_forward,
             )
 
         compiled_model = None
