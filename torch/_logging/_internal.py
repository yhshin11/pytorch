--- conflicted
+++ resolved
@@ -4,6 +4,7 @@
 import json
 import logging
 import os
+import os.path
 import re
 import tempfile
 from dataclasses import dataclass, field
@@ -30,11 +31,8 @@
 LOG_ENV_VAR = "TORCH_LOGS"
 LOG_OUT_ENV_VAR = "TORCH_LOGS_OUT"
 LOG_FORMAT_ENV_VAR = "TORCH_LOGS_FORMAT"
-<<<<<<< HEAD
 LOG_RANK_ENV_VAR = "TORCH_LOGS_RANKS"
-=======
 TRACE_ENV_VAR = "TORCH_TRACE"
->>>>>>> de3202ab
 
 
 @dataclass
@@ -175,14 +173,14 @@
 
 # sample usage: torch._logging.set_logs(**torch._logging.DEFAULT_LOGGING)
 DEFAULT_LOGGING = {
-    "dynamo": logging.INFO,
-    "graph_code": True,
-    "aot": logging.INFO,
+    "dynamo": logging.DEBUG,
+    "aot": logging.DEBUG,
+    "inductor": logging.DEBUG,
+    "ddp_graphs": True,
     "graph_breaks": True,
+    "guards": True,
     "recompiles": True,
     "dynamic": logging.INFO,
-    "guards": True,
-    "trace_source": True,
 }
 
 
@@ -221,6 +219,8 @@
     overlap: bool = False,
     export: Optional[int] = None,
     modules: Optional[Dict[str, Union[int, bool]]] = None,
+    cudagraphs: bool = False,
+    sym_node: bool = False,
 ):
     """
     Sets the log level for individual components and toggles individual log
@@ -235,7 +235,7 @@
     A component is a set of related features in PyTorch. All of the log
     messages emitted from a given component have their own log levels. If the
     log level of a particular message has priority greater than or equal to its
-    component's log level setting, it is emitted. Otherwise, it is supressed.
+    component's log level setting, it is emitted. Otherwise, it is suppressed.
     This allows you to, for instance, silence large groups of log messages that
     are not relevant to you and increase verbosity of logs for components that
     are relevant. The expected log level values, ordered from highest to lowest
@@ -465,7 +465,9 @@
         onnx_diagnostics=onnx_diagnostics,
         fusion=fusion,
         overlap=overlap,
+        sym_node=sym_node,
         export=export,
+        cudagraphs=cudagraphs,
     )
 
 
@@ -753,10 +755,6 @@
         ):
             record.traceid = f" [{trace_id}]"
 
-<<<<<<< HEAD
-        prefix = f"{record.rankprefix}[{record.asctime}]{record.traceid} {record.name}: [{record.levelname}]"
-        return "\n".join(f"{prefix} {l}" for l in lines)
-=======
         glog_level_to_abbr = {
             "DEBUG": "V",  # V is for VERBOSE in glog
             "INFO": "I",
@@ -785,7 +783,6 @@
         else:
             lines = s.split("\n")
             return "\n".join(f"{prefix} {l}" for l in lines)
->>>>>>> de3202ab
 
 
 def _default_formatter():
