# Copyright (c) Meta Platforms, Inc. and affiliates
import logging
import operator
from abc import ABC, abstractmethod
from typing import Any, Dict, Iterable, List, Optional, Tuple, Union

import torch
import torch.distributed as dist
import torch.fx as fx
import torch.nn as nn
from torch._subclasses.fake_tensor import FakeTensor
from torch.distributed._composable.fsdp.fully_shard import FSDPModule
from torch.fx.node import map_aggregate
from torch.nn.parallel import DistributedDataParallel

from ._backward import stage_backward
from ._debug import map_debug_info
from ._IR import Pipe
from ._utils import flatten_args, modify_graph_op_device, validate_tensors_metadata


__all__ = [
    "PipelineStage",
    "TracerPipelineStage",
]

logger = logging.getLogger(__name__)


class _RootArgPlaceholder:
    """
    Placeholder for model-level inputs.
    """

    def __init__(self, tensor):
        self.meta = tensor.to("meta")


class _RecvInfo:
    """
    Represents a stage input.
    """

    def __init__(
        self,
        input_name: str,
        source: int,
        buffer: torch.Tensor,
    ):
        # Name of this input
        self.input_name = input_name
        # Stage index of the source of this input
        self.source = source
        # Buffer to receive the input into.
        self.buffer = buffer

    def __repr__(self):
        return f"_RecvInfo(input={self.input_name}, source={self.source}, shape={self.buffer.size()})"


# An input can be either a received activation or a model input
InputInfo = Union[_RecvInfo, _RootArgPlaceholder]


def _make_tensor_from_meta(
    example: Union[torch.Tensor, FakeTensor],
    device: torch.device,
) -> torch.Tensor:
    """
    Create a real tensor from a tensor.
    """
    return torch.empty(
        example.size(),
        dtype=example.dtype,
        layout=example.layout,
        device=device,
    )


class _PipelineStageBase(ABC):
    """
    Base class for pipeline stages.
    Implements common methods used by both the `TracerPipelineStage` used by the tracing frontend and `PipelineStage`.
    """

    def __init__(
        self,
        submodule: torch.nn.Module,
        stage_index: int,
        num_stages: int,
        device: torch.device,
        group: Optional[dist.ProcessGroup] = None,
    ):
        """
        Args:
            submodule (torch.nn.Module): The module to be executed in this stage.
            stage_index (int): The index of this stage.
            num_stages (int): The total number of stages in this pipeline.
            device (torch.device): The device to run this stage on.
            num_microbatches (int): The number of microbatches to be run with this stage.
            group (Optional[dist.ProcessGroup]): The process group to use for communication.
                If `None`, the default process group will be used.
                Default: `None`.
        """
        super().__init__()
        if stage_index >= num_stages:
            raise ValueError(
                f"Stage index {stage_index} is out of range of {num_stages}"
            )

        self.submod = submodule
        self.stage_index = stage_index
        self.num_stages = num_stages
        self.device = device
        self.group = group

        # `group_rank` is rank in process group `group`.
        self.group_rank = dist.get_rank(self.group)
        self.group_size = dist.get_world_size(self.group)
        if self.group_size > self.num_stages:
            raise RuntimeError(
                f"Pipeline group size {self.group_size} cannot be larger than number of stages {self.num_stages}"
            )

        # Run time states
        self._outputs_meta: Optional[Tuple[torch.Tensor, ...]] = None
        # map microbatch ID to list of forward tensor args
        self.fwd_cache: Dict[int, Tuple[Any, List[torch.Tensor]]] = {}
        # Caching chunk outputs for final output merge or reduction
        self.output_chunks: List[Any] = []

        # Create stage id to group rank mapping
        # In interleaved case, `group_rank` is stage index % group size.
        self.stage_index_to_group_rank: Dict[int, int] = {}
        pg_world_size = dist.get_world_size(group)
        for i in range(self.num_stages):
            # We only support wrapped-around interleaving
            peer_rank = i % pg_world_size
            self.stage_index_to_group_rank.setdefault(i, peer_rank)

        # Initialize has_backward to false; this will be set to true if loss
        # function is passed to pipeline schedule
        self.has_backward = False
        # Log prefix
        self.log_prefix = f"[Stage {self.stage_index}]"

        # Forward infra
        self.args_recv_info: Dict[int, Tuple[InputInfo, ...]] = {}
        self.set_requires_grad: Dict[int, bool] = {}
        self.act_send_info: Dict[int, List] = {}

        # Backward infra will created lazily
        self.grad_recv_info: Dict = {}
        self.grad_send_info: Optional[List] = None

<<<<<<< HEAD
        # To be populated later
        self.chunks: Optional[int] = None
=======
        # Number of backward chunks seen. This is used to determine when to do
        # grad reduction in DDP or FSDP.
        self._seen_bwd_chunks = 0
>>>>>>> fe959f00

    @property
    def has_backward(self) -> bool:
        """
        Returns true if this stage has a backward pass.
        """
        return self._has_backward

    @has_backward.setter
    def has_backward(self, has_backward: bool):
        self._has_backward = has_backward

    @property
    def is_first(self):
        """
        Returns true if this stage is the first stage in the pipeline.
        """
        return self.stage_index == 0

    @property
    def is_last(self):
        """
        Returns true if this stage is the last stage in the pipeline.
        """
        return self.stage_index == self.num_stages - 1

    def _check_chunk_id(self, chunk_id: int):
        if chunk_id >= self.chunks:
            raise RuntimeError(
                f"Chunk id {chunk_id} is out of range [0, {self.chunks})"
            )

    def _configure_outputs_meta(self, outputs_meta: Tuple[torch.Tensor, ...]):
        """
        Track the output shapes/dtype of this stage since they determine the send operation(s) which must match
        recv operations of the next stage.  The next stage _will_ be freezing its recv buffers based on its initial
        configuration, so it's important to also freeze/validate the output side to avoid any send/recv mismatches
        which could show up as hangs, silent corruption, or other errors.
        """
        assert (
            self._outputs_meta is None
        ), "Attempting to reconfigure output_meta, which is not supported"
        self._outputs_meta = tuple(outputs_meta)  # type: ignore[assignment]

    def get_outputs_meta(self) -> Tuple[torch.Tensor, ...]:
        """Get the output metadata (meta tensors) reprensenting the outputs of this stage"""
        assert (
            self._outputs_meta is not None
        ), "Attempted to get_outputs_meta() without configuring output meta"
        return self._outputs_meta

    def _create_grad_send_info(
        self,
        args_recv_info: Tuple,
    ) -> List[Optional[int]]:
        """
        Create a list of stage indices to send gradients to.
        """
        grad_send_info: List[Optional[int]] = []

        def map_recv_to_send(a):
            # Note: we send gradients back to previous stage as long as in
            # forward it is a received input, regardless of whether it requires
            # grad. It is up to the previous stage to disgard this gradient.
            if isinstance(a, _RecvInfo):
                grad_send_info.append(a.source)
                return a.source
            else:
                grad_send_info.append(None)
                return None

        map_aggregate(args_recv_info, map_recv_to_send)

        logger.debug(
            f"{self.log_prefix} Grad send info: {grad_send_info}"  # noqa: G004
        )
        return grad_send_info

    @abstractmethod
    def _prepare_forward_infra(self, num_microbatches: int):
        raise NotImplementedError

    def _prepare_backward_infra(self, num_microbatches: int):
        # TODO: this is needed for backward_maybe_with_nosync
        self.chunks = num_microbatches

        for mb_index in range(num_microbatches):
            # `grad_recv_info` is a mirror of `act_send_info`
            self.grad_recv_info[mb_index] = self._create_grad_recv_info(
                self.act_send_info
            )

    @abstractmethod
    def _create_grad_recv_info(
        self,
        act_send_info: Dict,
    ) -> Tuple[_RecvInfo, ...]:
        raise NotImplementedError

    def _get_recv_ops(
        self,
        recv_infos: Tuple[InputInfo, ...],
    ) -> List[dist.P2POp]:
        """
        Helper function shared by `get_fwd_recv_ops` and `get_bwd_recv_ops`.
        Returns a list of ops that correspond to the recv infos.
        """
        ops: List[dist.P2POp] = []
        for info in recv_infos:
            if not isinstance(info, _RecvInfo):
                continue

            peer_rank = self.stage_index_to_group_rank[info.source]
            peer_global_rank = (
                peer_rank
                if self.group is None
                else dist.get_global_rank(self.group, peer_rank)
            )  # TODO
            ops.append(
                dist.P2POp(dist.irecv, info.buffer, peer_global_rank, self.group)
            )

        return ops

    def get_fwd_recv_ops(self, fwd_chunk_id: int) -> List[dist.P2POp]:
        """
        Returns a list of ops that are needed to receive the input arguments
        for this stage.
        """
        recv_infos: Tuple[InputInfo, ...] = self.args_recv_info[fwd_chunk_id]

        # In case there is backward pass, set requires_grad for receive buffers
        # before first forward
        if self.has_backward and not self.set_requires_grad[fwd_chunk_id]:
            for a in recv_infos:
                if isinstance(a, _RecvInfo):
                    a.buffer.requires_grad_(True)

        return self._get_recv_ops(recv_infos)

    def get_bwd_recv_ops(self, bwd_chunk_id: int) -> List[dist.P2POp]:
        """
        Returns a list of ops that are needed to receive the gradients
        for this stage.
        """
        if not self.has_backward or self.is_last:
            return []

        recv_infos = self.grad_recv_info[bwd_chunk_id]
        return self._get_recv_ops(recv_infos)

    def get_fwd_send_ops(self, fwd_chunk_id: int) -> List[dist.P2POp]:
        """
        Get the activation send ops for current stage's forward.
        """
        output = self.output_chunks[fwd_chunk_id]
        # Unify output form to tuple for easy correspondance with
        # `act_send_info`
        output_tuple = output if type(output) is tuple else (output,)

        ops: List[dist.P2POp] = []

        for idx, out in enumerate(output_tuple):
            dst_stages = self.act_send_info[idx]
            for dst in dst_stages:
                if dst is None:
                    continue
                logger.debug(
                    f"{self.log_prefix} "  # noqa: G004
                    f"Sending tensor to Stage {dst}: {out.size()}"
                )
                peer_rank = self.stage_index_to_group_rank[dst]
                peer_global_rank = (
                    peer_rank
                    if self.group is None
                    else dist.get_global_rank(self.group, peer_rank)
                )  # TODO
                ops.append(dist.P2POp(dist.isend, out, peer_global_rank, self.group))

        return ops

    def get_bwd_send_ops(self, bwd_chunk_id: int) -> List[dist.P2POp]:
        """
        Get the gradient send ops for current stage's backward.
        """
        self._check_chunk_id(bwd_chunk_id)

        if not self.has_backward or self.is_first:
            return []

        # Create bwd send infra lazily
        if self.grad_send_info is None:
            # Send info for input grads during backward:
            # List of destinations corresponding to input grads
            # Can be None if an input has no grad
            # `grad_send_info` is a mirror of `args_recv_info`
            self.grad_send_info = self._create_grad_send_info(self.args_recv_info[0])

        ops: List[dist.P2POp] = []
        for grad, grad_recv_stage in zip(self.grads_input, self.grad_send_info):
            if isinstance(grad, torch.Tensor) and grad_recv_stage is not None:
                logger.debug(
                    f"{self.log_prefix} "  # noqa: G004
                    f"Sending gradient to Stage {grad_recv_stage}: {grad.size()}"
                )
                peer_rank = self.stage_index_to_group_rank[grad_recv_stage]
                peer_global_rank = (
                    peer_rank
                    if self.group is None
                    else dist.get_global_rank(self.group, peer_rank)
                )  # TODO
                ops.append(dist.P2POp(dist.isend, grad, peer_global_rank, self.group))
            else:
                if not (grad is None and grad_recv_stage is None):
                    raise RuntimeError(
                        f"[{self.stage_index}] for chunk {bwd_chunk_id - 1} has gradients {grad} "
                        f"and is expecting to send gradients to stage {grad_recv_stage}"
                    )
        return ops

    def clear_runtime_states(self) -> None:
        """
        Clear runtime states of the stage.
        """
        # map microbatch ID to list of forward tensor args
        self.fwd_cache.clear()
        # Caching chunk outputs for final output merge or reduction
        self.output_chunks.clear()
        # Reset bwd chunk counter
        self._seen_bwd_chunks = 0

        # Clear grad of input buffers in between schedule steps. This is because
        # `torch.autograd.backward()` will accumulate gradients into leaf
        # tensors by default. For gradients to pass back to previous stages, we
        # don't want such accumulation.
        for recv_tuple in self.args_recv_info.values():  # iterate over all chunks
            for a in recv_tuple:  # iterate over all input args
                if isinstance(a, _RecvInfo):
                    # Set to None is the newer and recommended way to clear grads, compared to `zero_()`.
                    # See https://github.com/pytorch/pytorch/pull/92731
                    a.buffer.grad = None

    def _map_tensor_from_recv_info(
        self,
        recv_infos: Tuple[InputInfo, ...],
    ):
        """
        Map tensors from recv infos to a list.
        """

        def get_recv_tensor(info):
            if isinstance(info, _RecvInfo):
                return info.buffer
            else:
                raise AssertionError(f"Expected _RecvInfo but got {type(info)}")

        tensors = map_aggregate(
            recv_infos,
            get_recv_tensor,
        )

        return tensors

    def _retrieve_recv_activations(self, fwd_chunk_id: int):
        """
        Retrieve the activations received for the current stage during forward.
        """
        recv_infos = self.args_recv_info[fwd_chunk_id]
        activations = self._map_tensor_from_recv_info(recv_infos)
        return activations

    def _retrieve_recv_grads(
        self,
        bwd_chunk_id: int,
    ):
        """
        Retrieve the gradients received for the current stage during backward.
        """
        recv_infos = self.grad_recv_info[bwd_chunk_id]
        grads = self._map_tensor_from_recv_info(recv_infos)
        return grads

    def forward_maybe_with_nosync(self, *args, **kwargs):
        # If submod is wrapped with DDP, we use the `no_sync` context manager to
        # avoid gradient all-reduce per microbatch
        if isinstance(self.submod, DistributedDataParallel):
            with self.submod.no_sync():  # type: ignore[operator]
                out_val = self.submod(*args, **kwargs)
        else:
            out_val = self.submod(*args, **kwargs)
        return out_val

    def backward_maybe_with_nosync(self, bwd_kwargs: Dict):
        """
        Whether using PP with FSDP or DDP, there are some runtime differences between the last backward step and the
        other steps.  Namely, we need to accumulate gradients on previous steps and reduce them on the last step, but
        there are additional state-variables and performance considerations depending on the data parallelism used.
        This helper should adapt any pipeline parallel schedule to work with common/supported data parallel libraries.
        """
        last_backward = self._seen_bwd_chunks == self.chunks - 1

        # If submod is wrapped by DDP
        if isinstance(self.submod, DistributedDataParallel):
            if last_backward:
                # Last chunk, prepare for gradient reduction
                # HACK: reaching into DDP implementation details here. Is there a better way?
                self.submod.reducer.prepare_for_backward(  # type: ignore[union-attr, operator]
                    list(
                        torch.nn.parallel.distributed._find_tensors(  # type: ignore[attr-defined]
                            bwd_kwargs["stage_output"]
                        )
                    )
                )
                grads_input = stage_backward(**bwd_kwargs)
            else:
                with self.submod.no_sync():  # type: ignore[operator]
                    grads_input = stage_backward(**bwd_kwargs)
        # If submod is a FSDP module
        elif isinstance(self.submod, FSDPModule):
            self.submod.set_is_last_backward(last_backward)
            self.submod.set_requires_gradient_sync(last_backward)
            grads_input = stage_backward(**bwd_kwargs)
        else:
            # Non-DP submodule, regular backward
            grads_input = stage_backward(**bwd_kwargs)

        self._seen_bwd_chunks += 1
        return grads_input

    def forward_one_chunk(
        self,
        fwd_chunk_id: int,
        args: Tuple[Any, ...],
        kwargs: Optional[Dict[str, Any]] = None,
    ):
        """
        Perform forward pass on the stage with one microbatch.
        `args` and `kwargs` are the inputs from *external* to this stage. They
        applies only to the first stage in most cases.
        """

        if self.is_first:
            # First stage doesn't need to receive anything
            composite_args = args
            composite_kwargs = kwargs or {}
        else:
            # Receive activations for this chunk
            # Activations only come in args form
            composite_args = self._retrieve_recv_activations(fwd_chunk_id)
            composite_kwargs = {}

        self._validate_fwd_input(args, kwargs)

        # Compute forward
        try:
            output = self.forward_maybe_with_nosync(*composite_args, **composite_kwargs)

        except Exception as e:
            exc_msg = f"""
            {self.log_prefix} failed to run forward:
            args: {map_debug_info(composite_args)}
            kwargs: {map_debug_info(composite_kwargs)}
            """
            raise RuntimeError(exc_msg) from e

        if type(output) is list:
            # HACK: this is a hacky workaround for the fact that export creates
            # output in list format
            output = tuple(output)

        # Unify output form to tuple for easy correspondance with
        # `act_send_info`
        output_tuple = output if type(output) is tuple else (output,)
        # Prepare for final output merge or reduction
        self.output_chunks.append(output)

        # Save activations and inputs for backward
        flat_args = flatten_args(composite_args)
        flat_kwargs = flatten_args(composite_kwargs)
        flatten_input_tensors = flat_args + flat_kwargs
        self.fwd_cache[fwd_chunk_id] = (
            output_tuple,  # stage_output
            flatten_input_tensors,  # input_values
        )

        logger.debug(
            f"{self.log_prefix} Forwarded chunk {fwd_chunk_id}, outputs: {map_debug_info(output)}"  # noqa: G004
        )
        self._validate_fwd_outputs(output_tuple)
        return output

    def backward_one_chunk(
        self,
        bwd_chunk_id: int,
        loss=None,
    ):
        """
        Perform backward pass on the module.
        This should only be called once per microbatch.
        """
        self._check_chunk_id(bwd_chunk_id)

        (
            stage_output,
            input_values,
        ) = self.fwd_cache.pop(bwd_chunk_id)

        # Compute backward
        if self.is_last:
            # Last stage computes gradients from loss and has no gradients from
            # next stage
            bwd_kwargs = {
                "stage_output": loss,
                "output_grads": None,
                "input_values": input_values,
            }
        else:
            # Otherwise, receive gradients from next stage
            grads_output = self._retrieve_recv_grads(bwd_chunk_id)
            # If an input to the pipeline requires gradient,
            # `torch.autograd.backward` will accumulate the gradient into the
            # `.grad` field of such input
            bwd_kwargs = {
                "stage_output": stage_output,
                "output_grads": grads_output,
                "input_values": input_values,
            }

        self.grads_input = self.backward_maybe_with_nosync(bwd_kwargs)
        logger.debug(f"{self.log_prefix} Backwarded chunk {bwd_chunk_id}")  # noqa: G004

    def _validate_fwd_input(self, args, kwargs):
        """Raises a RuntimeError if shapes of input args/kwargs do not match the shapes configured for this stage."""

        if self.is_first:
            # TODO why is there a separate recv_info for each pipeline chunk?
            # kwen2501: to avoid passing a `fwd_chunk_id` to this function, we
            # check all chunks against args_recv_info[0]
            expected_args = self.args_recv_info[0]
        else:
            # We don't check inputs for non-0 stages assuming they don't accept
            # user inputs in canonical pipeline scenarios
            return

        if len(kwargs):
            # TODO- need a mapping of kwarg to position in self.args_recv_info
            # without it, we just validate shapes for args and ignore kwargs
            expected_args = expected_args[: len(expected_args) - len(kwargs)]

        # TODO- need a mapping of kwarg to position in self.args_recv_info
        # maybe it's impossible to tell whether the len mismatches because
        # (a) the user passed an extra arg or missed an arg
        # (b) the user did not pass a kwarg, which has a default value baked into expected_args
        expected_tensors_meta = [
            e.meta if isinstance(e, _RootArgPlaceholder) else e.buffer
            for e in expected_args
        ]
        validate_tensors_metadata(
            f"Stage {self.stage_index} forward inputs", expected_tensors_meta, args
        )

    def _validate_fwd_outputs(self, outputs: Tuple[torch.Tensor, ...]):
        """Raises a RuntimeError if this stage produces an output of unexpected shape/dtype.
        Most likely, this could be cause either by incorrect user specification of output shapes, or becuase
        shape inference was done on the original model but then at runtime the model is wrapped with something like
        mixed precision which changes output dtype.
        """
        expected_tensors_meta = self.get_outputs_meta()
        validate_tensors_metadata(
            f"Stage {self.stage_index} forward outputs", expected_tensors_meta, outputs
        )


class _PipelineStage(_PipelineStageBase):
    def __init__(
        self,
        stage_module: torch.nn.Module,
        stage_index: int,
        pipe_info: Pipe.PipeInfo,
        device: torch.device,
        group: Optional[dist.ProcessGroup] = None,
    ):
        """
        Create a pipeline stage given a stage_module to be wrapped by this stage
        and a `pipe_info` describing the stage relationship of the pipeline.
        """
        _PipelineStageBase.__init__(
            self,
            stage_module,
            stage_index,
            pipe_info.num_stages,
            device,
            group,
        )
        self.pipe_info = pipe_info

        # Find stage nodes in graph
        submod_nodes = [
            node for node in pipe_info.graph.nodes if node.op == "call_module"
        ]
        if len(submod_nodes) != self.num_stages:
            raise AssertionError(
                f"Number of submodules in pipe graph {len(submod_nodes)} does not match number of stages {self.num_stages}"
            )

        # Find my stage node in graph
        self.node = submod_nodes[self.stage_index]
        self.name = self.node.name
        logger.info(
            f"[{self.group_rank}] "  # noqa: G004
            f"Creating PipelineStage {stage_index} for {self.name}"
        )

        # Create mapping from stage name to stage index
        self.submod_to_stage_index: Dict[str, int] = {}
        for i, node in enumerate(submod_nodes):
            self.submod_to_stage_index.setdefault(node.name, i)

        # Cast submodule to device
        self._move_submod_to_device()
        # Move ops argument to device
        self._move_ops_to_device()

    def _move_submod_to_device(self):
        # Move submodule to indicated device if possible
        # Note: we cannot move meta module to real devices because meta tensors
        # do not support to() method. One needs to do an in-place tensor swap in
        # that case.
        has_meta_param = any(
            isinstance(p, FakeTensor) or p.is_meta for p in self.submod.parameters()
        )
        if has_meta_param:
            logger.debug(f"{self.log_prefix} Found meta parameters!")  # noqa: G004
        else:
            self.submod.to(self.device)

    def _move_ops_to_device(self):
        # Today PT2 tracer does not treat `x.device` as a symbolic device;
        # instead, the device of tracing time got burned into the generated
        # code.  Here we provide a workaround for users to manually modify the
        # "device" kwarg of operations. Such operation may include:
        # `torch.ones`, `torch.zeros`, `torch.rand`, etc.
        if isinstance(self.submod, torch.fx.GraphModule):
            modify_graph_op_device(self.submod, self.device)

    def _prepare_forward_infra(self, num_microbatches: int):
        """
        Create send/recv infrastructures for activations (during forward)
        """
        # Flag per chunk to keep track of whether we have set `requires_grad`
        # for receive buffers. Format: {chunk : Boolean}
        for chunk in range(num_microbatches):
            self.args_recv_info[chunk] = self._create_act_recv_info()
            self.set_requires_grad[chunk] = False

        # Send info during forward for each activation
        self.act_send_info = self._create_act_send_info()

    def get_stage_index_of_submod(
        self,
        submod_name: str,
    ):
        """
        Given a submodule name, return the stage index of the submodule.
        """
        if submod_name not in self.submod_to_stage_index:
            raise AssertionError(f"Stage id of {submod_name} not found")

        return self.submod_to_stage_index[submod_name]

    def _create_act_recv_info(
        self,
    ):
        """
        Create a tuple of `_RecvInfo` for inputs to the stage.
        """

        def create_recv_tensor(placeholder, arg_node):
            """
            Create a receive buffer for a placeholder.
            """
            example_value = placeholder.meta["val"]
            if arg_node.op == "placeholder":
                # This is a root level placeholder, thus an input argument to the entire model.
                # We are likely at stage 0, hence no need to create a receive buffer.
                return _RootArgPlaceholder(example_value)

            # Figure out the source stage of this input
            while arg_node.target is operator.getitem:
                # If the input is a getitem, we need to go deeper
                arg_node = arg_node.args[0]

            assert (
                arg_node.op == "call_module"
            ), f"Expecting call_module, got {arg_node.op}"
            src_stage = self.get_stage_index_of_submod(arg_node.name)

            # Create a receive buffer for this placeholder
            logger.debug(
                f"{self.log_prefix} "  # noqa: G004
                f"Creating recv buffer for input '{placeholder.name}' "
                f": {example_value.shape}, {example_value.dtype}"
            )
            buffer = _make_tensor_from_meta(example_value, self.device)

            return _RecvInfo(
                arg_node.name,
                src_stage,
                buffer,
            )

        args_recv_info: List[InputInfo] = []
        # Filter out placeholder nodes from `self.submod` (a GraphModule)
        placeholders = filter(
            lambda node: node.op == "placeholder", self.submod.graph.nodes
        )
        # `placeholders` are nodes internal to submod.
        # `self.node.args` are dependency nodes in the outer graph.
        # The two are 1:1.
        for placeholder, arg_node in zip(placeholders, self.node.args):
            # Create a receive buffer for this placeholder
            recv_info = create_recv_tensor(placeholder, arg_node)
            args_recv_info.append(recv_info)

        logger.debug(
            f"{self.log_prefix} "  # noqa: G004
            f"Activation recv / args info: {args_recv_info}"
        )
        # `args` is a Tuple, hence we will return a Tuple[InputInfo]
        return tuple(args_recv_info)

    def find_dst_rank(
        self,
        user: fx.Node,
    ) -> Optional[int]:
        """
        Find the destination rank of a `user` node.
        If the `user` is not a submod, `None` may be returned.
        """
        if user.op == "call_module":
            # User is a stage (`call_module`)
            return self.get_stage_index_of_submod(user.name)
        else:
            # - If user.op == "output":
            #   No need to send back to rank 0
            # - If user.target is stage_backward:
            #   No need to send assuming submod output is stored locally or
            #   should be re-calucated in case of activation checkpointing
            return None

    def _create_act_send_info(self):
        """
        Create a dict of send info for activations.
        The dict is of the form:
        {
            output_index: [dst_rank_0, dst_rank_1, ...],
            ...
        }
        where the list of `dst_rank`s covers the case where an output value may
        be consumed by multiple stages.
        """
        # Output index: List of receiver ranks
        act_send_info: Dict[int, List] = {}
        out_idx = 0

        for user in self.node.users:
            if user.target is operator.getitem:
                # Recursively find the real destination
                gi_dsts = act_send_info.setdefault(out_idx, [])
                for gi_user in user.users:
                    dst_rank = self.find_dst_rank(gi_user)
                    if dst_rank is not None:
                        gi_dsts.append(dst_rank)
                # Next `getitem` will point to the next output index
                out_idx += 1
            else:
                # In case of single output value, `out_idx` will not increase
                dsts = act_send_info.setdefault(out_idx, [])
                dst_rank = self.find_dst_rank(user)
                if dst_rank is not None:
                    dsts.append(dst_rank)

        output_node = self._get_output_node()
        output_vals: Tuple[torch.Tensor] = tuple(
            v.meta["val"] for v in flatten_args(output_node.args)
        )
        self._configure_outputs_meta(output_vals)

        logger.debug(f"{self.log_prefix} " f"Send info: {act_send_info}")  # noqa: G004
        return act_send_info

    def _get_output_node(self):
        output_nodes = [node for node in self.submod.graph.nodes if node.op == "output"]
        assert len(output_nodes) == 1
        output_node = output_nodes[0]
        return output_node

    def _create_grad_recv_info(
        self,
        act_send_info: Dict,
    ) -> Tuple[_RecvInfo, ...]:
        """
        Create a tuple of `_RecvInfo` for gradients.
        """
        # Dict[output_index, _RecvInfo]
        grad_recv_info: Dict[int, _RecvInfo] = {}
        output_node = self._get_output_node()

        # The output node may take multiple args, meaning the submod having multiple output values.
        output_vals = flatten_args(output_node.args)

        for out_idx, dst_list in act_send_info.items():
            if not dst_list:
                # No actual receiver for activation so no grad coming back
                continue

            output = output_vals[out_idx]
            example_value = output.meta["val"]
            logger.debug(
                f"{self.log_prefix} Creating grad recv buffer for output {output.name} "  # noqa: G004
                f": {example_value.shape}, {example_value.dtype}"
            )

            # TODO: otherwise needs grad accumulation
            assert len(dst_list) == 1, "Backward of skip connections not supported yet"
            grad_src = dst_list[0]
            grad_recv_info[out_idx] = _RecvInfo(
                f"{grad_src}",  # noqa: G004
                grad_src,
                _make_tensor_from_meta(example_value, self.device),
            )

        # Convert to tuple for convenience in get_ops and retrieve tensor
        grad_recv_info_tuple = tuple(grad_recv_info.values())
        logger.debug(
            f"{self.log_prefix} Grad recv info: {grad_recv_info_tuple}"  # noqa: G004
        )
        return grad_recv_info_tuple


# TODO: Update this to be returned by helper method under Pipe (kwen)
class TracerPipelineStage(_PipelineStage):
    def __init__(
        self,
        pipe: Pipe,
        stage_index: int,
        device: torch.device,
        group: Optional[dist.ProcessGroup] = None,
    ):
        """
        Create a pipeline stage given a `Pipe` (representing the whole pipeline) and a stage index.
        """
        # Find my stage module
        stage_module = pipe.get_stage_module(stage_index)
        # Get my pipe info
        pipe_info = pipe.info()
        super().__init__(stage_module, stage_index, pipe_info, device, group)


# Manual PipelineStage functions and definition

METADATA_TENSOR_LEN = 100
PLACEHOLDER_VAL = -1


def _create_empty_tensors(
    tensor: Union[torch.Tensor, Iterable[torch.Tensor]], device: torch.device
) -> List[torch.Tensor]:
    """
    Creates a list of empty tensors with the same properties (like shape and dtype) as the input tensor(s),
    and places them on the specified device.
    Args:
        tensor (Union[torch.Tensor, List[torch.tensor]]): The input tensor(s).
        device (torch.device): The device where the new tensors will be placed.
    Returns:
        List[torch.Tensor]: A list of empty tensors with the same properties as the input tensor(s).
    """
    if isinstance(tensor, torch.Tensor):
        return [torch.empty_like(tensor, device=device)]
    elif isinstance(tensor, (list, tuple)):
        return [torch.empty_like(t, device=device) for t in tensor]
    raise TypeError(f"Unsupported type {type(tensor)} cannot create empty tensors")


def _create_metadata_tensor(
    tensors: Optional[List[torch.Tensor]] = None,
    device: Optional[torch.device] = torch.device("cpu"),
) -> torch.Tensor:
    """
    Create a metadata tensor that can be sent over the wire.
    This tensor contains the number of dimensions and the shape of each tensor being sent.

    The data is of format [num_dims, dim1, dim2, ...].
    If the tensor is None, a tensor of only placeholder values will be returned.

    Inputs:
        tensors: A list of tensors, the tensors will converted into its shape dimensions and
                 these dimensions will be concatenated.
        device: The device where the metadata tensor will be created.
    If the tensor is None, then this tensor will contain PLACEHOLDER_VALs.

    """
    metadata_tensor = torch.full(
        (METADATA_TENSOR_LEN,),
        PLACEHOLDER_VAL,
        dtype=torch.int32,
        device=device,
    )
    if tensors:
        # Create a list of tensors containing the number of dimensions and the shape of each tensor
        data = [
            # data is of format [num_dims, dim1, dim2, ...]
            torch.tensor(
                [len(tensor.shape)] + list(tensor.shape),
                dtype=torch.int32,
                device=device,
            )
            for tensor in tensors
        ]
        # Concatenate the data into a single tensor
        data_tensor = torch.cat(data)
        dt_shape = data_tensor.shape[0]
        if dt_shape > METADATA_TENSOR_LEN:
            raise ValueError(
                f"Metadata tensor size ({dt_shape}) exceeds maximum allowed length ({METADATA_TENSOR_LEN})."
            )
        metadata_tensor[:dt_shape] = data_tensor
    return metadata_tensor


def _extract_metadata_from_tensor(tensor: torch.Tensor) -> List[torch.Size]:
    """
    Extract the number of dimensions and the shape of each tensor from a metadata tensor.
    """
    metadata: List[torch.Size] = []
    i = 0
    while i < len(tensor) and tensor[i] != PLACEHOLDER_VAL:
        num_dims = int(tensor[i].item())
        shape = torch.Size(tensor[i + 1 : i + 1 + num_dims].tolist())
        metadata.append(shape)
        i += num_dims + 1
    return metadata


def _get_stage_shapes(
    stage_modules: List[nn.Module],
    stage_ids: List[int],
    num_stages: int,
    rank: int,
    world_size: int,
    device: torch.device,
    microbatch: Optional[Union[torch.Tensor, List[torch.Tensor]]] = None,
):
    """
    Performs a dry run through all the pipeline stages (a rank can have multiple pipeline stages in the case of
    virtual pipelining) and returns the shape of the inputs and outputs of the module.
    Only the first stage must pass in a microbatch.

    Each rank must call _get_stage_shapes or the program will hang.

    Args:
        stage_modules: The chunks assigned to this rank. Rhe length should be 1 for any
                non-interleaved schedules and >1 for any interleaved schedules.
        stage_ids: The id of the stages assigned to this rank.
        num_stages: Total number of stages.
        rank: Rank of the current process.
        world_size: Number of processes participating in the pipeline.
        device: Device where the tensors are allocated.

    Returns a dictionary containing the following keys:
        "inputs": Shape of the inputs to the module
        "outputs": Shape of the outputs of the module
    """

    stage_id_to_shapes: Dict[int, Dict[str, list[torch.Size]]] = {}
    for stage_id, model in zip(stage_ids, stage_modules):
        input_shape_metadata_tensor = _create_metadata_tensor(device=device)
        # TODO: Assumes prev_stage == rank - 1 and next_stage == rank + 1
        prev_rank = (rank - 1) % world_size
        next_rank = (rank + 1) % world_size
        shapes = {}

        # first stage doesn't receive anything and uses a microbatch
        if stage_id == 0:
            if microbatch is None:
                raise RuntimeError("Microbatch is required for first stage")
            example_fwd_inputs = microbatch
            if isinstance(example_fwd_inputs, torch.Tensor):
                example_fwd_inputs = [example_fwd_inputs]
        else:
            # other stages must receive shape information
            # TODO: send/recv should take a group, rather than use the default group
            dist.recv(input_shape_metadata_tensor, prev_rank)
            metadata = _extract_metadata_from_tensor(input_shape_metadata_tensor)
            example_fwd_inputs = [
                torch.empty(shape_list, device=device) for shape_list in metadata
            ]
        shapes["inputs"] = [fwd_input.shape for fwd_input in example_fwd_inputs]

        # perform forward
        # TODO: if forward fails raise a more descriptive error explaining which stage failed
        fwd_outputs = model(*example_fwd_inputs)
        fwd_outputs = _create_empty_tensors(fwd_outputs, device)
        shapes["outputs"] = [fwd_output.shape for fwd_output in fwd_outputs]

        # send shape dims
        if stage_id != num_stages - 1:
            output_shape_metadata_tensor = _create_metadata_tensor(
                fwd_outputs, device=device
            )
            dist.send(output_shape_metadata_tensor, next_rank)
        stage_id_to_shapes[stage_id] = shapes
    logger.info(stage_id_to_shapes)
    return stage_id_to_shapes


class PipelineStage(_PipelineStageBase):
    """
    A class representing a pipeline stage in a pipeline parallelism setup.
    This class is created manually by providing a example input (and optionally output)
    as opposed to the PipelineStage class that is outputed from pipeline().
    This class extends the `_PipelineStageBase` class and can similarly be used
    in `PipelineScheule`.

    Args:
        submodule (nn.Module): The PyTorch module wrapped by this stage.
        stage_index (int): The ID of this stage.
        num_stages (int): The total number of stages.
        device (torch.device): The device where this stage is located.
        num_microbatches (int): The number of microbatches to use.
        input_args (Union[torch.Tensor, Tuple[torch.tensor]], optional): The input arguments for the submodule.
        output_args (Union[torch.Tensor, Tuple[torch.tensor]], optional): The output arguments for the submodule.
        group (dist.ProcessGroup, optional): The process group for distributed training. If None, default group.
    """

    def __init__(
        self,
        submodule: nn.Module,
        stage_index: int,
        num_stages: int,
        device: torch.device,
        input_args: Union[torch.Tensor, Tuple[torch.Tensor, ...]],
        output_args: Optional[Union[torch.Tensor, Tuple[torch.Tensor, ...]]] = None,
        group: Optional[dist.ProcessGroup] = None,
    ):
        super().__init__(submodule, stage_index, num_stages, device, group)
        self.submod.to(self.device)
        # When we materialize the model partition on cuda, we call reset_parameters() if it is available
        self.inputs: List[torch.Tensor] = []
        self.outputs: List[torch.Tensor] = []

        self.inputs = _create_empty_tensors(input_args, device)

        if output_args is None:
            logger.info("output_args not provided, performing forward using input_args")
            self.outputs = self.submod(*self.inputs)
            # create buffers for the output so that the data is in the correct
            # shape in order to use in p2p op (send)
            self.outputs = _create_empty_tensors(self.outputs, device)
        else:
            self.outputs = _create_empty_tensors(output_args, device)

        self._configure_outputs_meta(tuple(self.outputs))

        # these are the buffers used in backwards send/recv, they are allocated later
        self.outputs_grad: List[torch.Tensor] = []

        def stage_global_rank(peer_rank):
            return (
                peer_rank
                if self.group is None
                else dist.get_global_rank(self.group, peer_rank)
            )

        self.prev_stage = stage_global_rank((self.group_rank - 1) % self.group_size)
        self.next_stage = stage_global_rank((self.group_rank + 1) % self.group_size)

        logger.debug(
            f"finished pipeline stage init, {self.stage_index=}, {self.is_first=}, "  # noqa: G004
            f"{self.is_last=}, {self.num_stages=}, "
            f"inputs: {[inp.shape for inp in self.inputs]}, "
            f"output: {[output.shape for output in self.outputs]}"
        )

    def _prepare_forward_infra(self, num_microbatches: int) -> None:
        # Receive info during forward
        # TODO: create args_recv_info lazily? (same needed for PipelineStage)
        for chunk_id in range(num_microbatches):
            self.set_requires_grad[chunk_id] = False
            if not self.is_first:
                # We assume that we always receive from stage - 1
                recv_infos = tuple(
                    [
                        _RecvInfo(
                            f"recv_for_{self.stage_index}_from_{self.stage_index - 1}",
                            self.stage_index - 1,
                            _make_tensor_from_meta(inp, self.device),
                        )
                        for inp in self.inputs
                    ]
                )

                self.args_recv_info[chunk_id] = recv_infos
            else:
                self.args_recv_info[chunk_id] = tuple(
                    [_RootArgPlaceholder(i) for i in self.inputs]
                )

        # Send info during forward for each activation
        # only need the rank that is being sent to
        self.act_send_info: Dict[int, List] = {}
        for idx in range(len(self.outputs)):
            # We assume we always send to stage + 1
            if not self.is_last:
                self.act_send_info[idx] = [self.stage_index + 1]
            else:
                self.act_send_info[idx] = []

    def _create_grad_recv_info(
        self,
        act_send_info: Dict,
    ) -> Tuple[_RecvInfo, ...]:
        grad_recv_info: Tuple[_RecvInfo, ...] = ()
        if not self.is_last:
            # Receiving gradients from multiple sources is not supported
            # hence we only take the first destination
            grad_recv_info = tuple(
                [
                    _RecvInfo(
                        f"recv_grad_for_{self.stage_index}_from_{dst_list[0]}",
                        dst_list[0],
                        _make_tensor_from_meta(self.outputs[idx], self.device),
                    )
                    for idx, dst_list in act_send_info.items()
                ]
            )
        return grad_recv_info

    def _init_p2p_neighbors(self):
        """
        Set up p2p communitors between previous and next stages
        by sending a dummy tensor.

        If this is used, must be called for all pipeline stages.
        """
        ops = []
        recv_tensor = torch.zeros(1, device="cuda")
        send_tensor = torch.ones(1, device="cuda")
        # forward
        if not self.is_first:
            ops.append(dist.P2POp(dist.irecv, recv_tensor, self.prev_stage, self.group))
        if not self.is_last:
            ops.append(dist.P2POp(dist.isend, send_tensor, self.next_stage, self.group))

        # backward
        if not self.is_first:
            ops.append(dist.P2POp(dist.isend, send_tensor, self.prev_stage, self.group))
        if not self.is_last:
            ops.append(dist.P2POp(dist.irecv, recv_tensor, self.next_stage, self.group))

        return True


def _validate_stage_shapes(pipeline_stages: List[PipelineStage]):
    """
    Check that the buffer shapes match between stages was expected by performing an all_gather between
    all stages.
    """
    if len(pipeline_stages) == 0:
        raise ValueError("No pipeline stages provided.")

    virtual_pipeline_size = len(pipeline_stages)
    all_inputs = []
    all_outputs = []
    world_size = pipeline_stages[0].group_size
    num_stages = pipeline_stages[0].num_stages

    # perform all gathers between all stages
    for virtual_id, stage in enumerate(pipeline_stages):
        world_size = stage.group_size
        stage_id: int = stage.stage_index
        rank = stage.group_rank
        # check that world_size and num_stages are consistent across all stages
        if stage.group_size != world_size:
            raise ValueError(
                f"Stage id {stage_id} has world size ({stage.group_size}) \
                which does not match world size ({world_size}) of other stages."
            )
        if stage.num_stages != num_stages:
            raise ValueError(
                f"Stage id {stage_id} has num stages ({stage.num_stages}) \
                which does not match num stages ({num_stages}) of other stages."
            )

        pg_rank = dist.get_rank(stage.group)
        if rank != pg_rank:
            raise ValueError(
                f"Rank {rank} is not equal to process group rank {pg_rank}"
            )

        if (num_stages := stage.num_stages) % world_size != 0:
            raise ValueError(
                f"Number of stages ({num_stages}) must be a multiple of the world_size ({world_size})"
            )

        # all gather each ranks inputs
        tensor_list = [
            _create_metadata_tensor(device=stage.device)
            for _ in range(stage.group_size)
        ]
        expected_inputs = stage.inputs
        stage_input = _create_metadata_tensor(expected_inputs, device=stage.device)
        dist.all_gather(tensor_list, stage_input)
        stage_input_shapes = [
            _extract_metadata_from_tensor(tensor) for tensor in tensor_list
        ]

        # all gather each ranks outputs
        tensor_list = [
            _create_metadata_tensor(device=stage.device)
            for _ in range(stage.group_size)
        ]
        expected_outputs = stage.outputs
        stage_output = _create_metadata_tensor(expected_outputs, device=stage.device)
        dist.all_gather(tensor_list, stage_output)
        stage_output_shapes = [
            _extract_metadata_from_tensor(tensor) for tensor in tensor_list
        ]

        logger.debug(
            f"Rank: {pg_rank}"  # noqa: G004
            f"Stage id: {stage_id}"
            f"Stage num stages: {stage.num_stages}"
            f"Stage rank: {rank}"
            f"Stage world size: {world_size}"
            f"Stage {virtual_id * world_size}-{(virtual_id + 1) * world_size - 1} input shapes: {stage_input_shapes}"  # noqa: G003
            f"Stage {virtual_id * world_size}-{(virtual_id + 1) * world_size - 1} output shapes: {stage_output_shapes}"  # noqa: G003
        )

        all_inputs.extend(stage_input_shapes)
        all_outputs.extend(stage_output_shapes)

        # log only rank 0's view, they will all be equivalent
        if pg_rank == 0:
            logger.info(
                f"all stage inputs: {all_inputs}"  # noqa: G004
                f"all stage outputs: {all_outputs}"
            )

    # Check if the output for stage 0 matches the input at stage 1, and so forth
    for i in range(virtual_pipeline_size * world_size - 1):
        if (out := all_outputs[i]) != (inp := all_inputs[i + 1]):
            raise ValueError(
                f"Stage_id {i} output shape {out} at does not match stage_id {i + 1} input shape {inp}."
            )<|MERGE_RESOLUTION|>--- conflicted
+++ resolved
@@ -153,14 +153,12 @@
         self.grad_recv_info: Dict = {}
         self.grad_send_info: Optional[List] = None
 
-<<<<<<< HEAD
-        # To be populated later
-        self.chunks: Optional[int] = None
-=======
         # Number of backward chunks seen. This is used to determine when to do
         # grad reduction in DDP or FSDP.
         self._seen_bwd_chunks = 0
->>>>>>> fe959f00
+
+        # To be populated later
+        self.chunks: Optional[int] = None
 
     @property
     def has_backward(self) -> bool:
@@ -188,6 +186,10 @@
         return self.stage_index == self.num_stages - 1
 
     def _check_chunk_id(self, chunk_id: int):
+        if self.chunks is None:
+            raise RuntimeError(
+                "Attempted to access chunk_id before chunks have been configured."
+            )
         if chunk_id >= self.chunks:
             raise RuntimeError(
                 f"Chunk id {chunk_id} is out of range [0, {self.chunks})"
@@ -460,7 +462,7 @@
         there are additional state-variables and performance considerations depending on the data parallelism used.
         This helper should adapt any pipeline parallel schedule to work with common/supported data parallel libraries.
         """
-        last_backward = self._seen_bwd_chunks == self.chunks - 1
+        last_backward = self._seen_bwd_chunks == self.chunks - 1  # type: ignore[operator]
 
         # If submod is wrapped by DDP
         if isinstance(self.submod, DistributedDataParallel):
