--- conflicted
+++ resolved
@@ -987,11 +987,7 @@
 def topk_strategy(mesh: DeviceMesh, op_schema: OpSchema) -> OpStrategy:
     input_strategy = cast(OpStrategy, op_schema.args_schema[0])
     k = cast(int, op_schema.args_schema[1])
-<<<<<<< HEAD
-    input_shape = input_strategy.output_shape
-=======
     input_shape = input_strategy.shape
->>>>>>> 8a333d26
     topk_dim = op_schema.args_schema[2] if len(op_schema.args_schema) > 2 else -1
     topk_dim = normalize_dim(topk_dim, input_strategy.ndim)
 
@@ -1003,20 +999,11 @@
     single_mesh_dim_strategies.append(all_replicate)
 
     # every dim except topk dim should work
-    for dim in range(input_strategy.output_ndim):
+    for dim in range(input_strategy.ndim):
         if dim != topk_dim:
             dim_shardings = [Shard(dim)] * 3
             single_mesh_dim_strategies.append(dim_shardings)
-
-<<<<<<< HEAD
-        # TODO: topk on sharded dim requries non-trival reduction, address it later
-=======
-        # every dim except topk dim should work
-        for dim in range(input_strategy.ndim):
-            if dim != topk_dim:
-                dim_shardings = [Shard(dim)] * 3
-                single_mesh_dim_strategies.append(dim_shardings)
->>>>>>> 8a333d26
+    # TODO: topk on sharded dim requries non-trival reduction, address it later
 
     return expand_to_full_mesh_op_strategy(
         mesh, op_schema, single_mesh_dim_strategies, input_index=2
