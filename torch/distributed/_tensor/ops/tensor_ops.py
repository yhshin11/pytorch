--- conflicted
+++ resolved
@@ -3,12 +3,8 @@
 
 import torch
 
-<<<<<<< HEAD
-from torch.distributed._tensor.op_schema import (
+from torch.distributed._tensor._op_schema import (
     _is_inplace_op,
-=======
-from torch.distributed._tensor._op_schema import (
->>>>>>> 40309971
     OpSchema,
     OpStrategy,
     OutputSharding,
