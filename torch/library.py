--- conflicted
+++ resolved
@@ -151,7 +151,7 @@
         else:
             func_to_register = fn
 
-        handle = entry.abstract_impl.register(func_to_register, source)
+        handle = entry.fake_impl.register(func_to_register, source)
         self._registration_handles.append(handle)
 
     def _impl_with_aoti_compile(self, op_name, dispatch_key=''):
@@ -642,11 +642,6 @@
             return opdef.register_fake(func)
     assert isinstance(op, str)
 
-<<<<<<< HEAD
-        handle = entry.fake_impl.register(func_to_register, source)
-        if lib is not None:
-            lib._registration_handles.append(handle)
-=======
     stacklevel = _stacklevel
 
     def register(func):
@@ -657,7 +652,6 @@
         else:
             use_lib = lib
         use_lib._register_fake(op_name, func, _stacklevel=stacklevel + 1)
->>>>>>> afc6ad1c
         return func
 
     if func is None:
@@ -834,10 +828,7 @@
     Calling ``get_ctx()`` is only valid inside of an fake impl
     (see :func:`torch.library.register_fake` for more usage details.
     """
-<<<<<<< HEAD
     return torch._library.fake_impl.global_ctx_getter()
-=======
-    return torch._library.abstract_impl.global_ctx_getter()
 
 
 _OPCHECK_DEFAULT_UTILS = (
@@ -938,5 +929,4 @@
 
     """
     import torch.testing._internal.optests as optests
-    return optests.opcheck(op, args, kwargs, test_utils=test_utils, raise_exception=raise_exception)
->>>>>>> afc6ad1c
+    return optests.opcheck(op, args, kwargs, test_utils=test_utils, raise_exception=raise_exception)