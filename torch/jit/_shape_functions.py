import math
from typing import Any, Callable, Dict, List, Optional, Tuple, Union

number = Union[int, float]
# flake8: noqa

###
# There are generated files that depend on this file
# To re-generate, please run from the root of the repo:
# python torchgen/shape_functions/gen_jit_shape_functions.py

# How to test:
# After regenerating files, compile PyTorch.
# Then run: ./build/bin/test_jit --gtest_filter=TestShapeGraphLinting.Basic
# If you have enabled opinfo testing for the op, also run:
# python test/test_ops_jit.py TestJitCPU.test_variant_consistency_jit_[FAILING_OP]_cpu_float32
# to reproduce errors from opinfo tests.

# Example PR: https://github.com/pytorch/pytorch/pull/80860/files
####

import torch


def broadcast(a: List[int], b: List[int]):
    dimsA = len(a)
    dimsB = len(b)
    ndim = max(dimsA, dimsB)
    expandedSizes: List[int] = []

    for i in range(ndim):
        offset = ndim - 1 - i
        dimA = dimsA - 1 - offset
        dimB = dimsB - 1 - offset
        sizeA = a[dimA] if (dimA >= 0) else 1
        sizeB = b[dimB] if (dimB >= 0) else 1

        if sizeA != sizeB and sizeA != 1 and sizeB != 1:
            # TODO: only assertion error is bound in C++ compilation right now
            raise AssertionError(
                f"The size of tensor a {sizeA} must match the size of tensor b ({sizeB}) at non-singleton dimension {i}"
            )

        expandedSizes.append(sizeB if sizeA == 1 else sizeA)

    return expandedSizes


def broadcast_three(a: List[int], b: List[int], c: List[int]):
    return broadcast(broadcast(a, b), c)


def broadcast_one_three(a: List[int], b: Any, c: List[int]):
    return broadcast(a, c)


def adaptive_avg_pool2d(self: List[int], out: List[int]):
    assert len(out) == 2
    assert len(self) == 3 or len(self) == 4
    for i in range(1, len(self)):
        assert self[i] != 0

    shape: List[int] = []
    for i in range(0, len(self) - 2):
        shape.append(self[i])
    for elem in out:
        shape.append(elem)
    return shape


def _copy(self: List[int]):
    out: List[int] = []
    for elem in self:
        out.append(elem)
    return out


def unary(self: List[int]):
    return _copy(self)


def broadcast_inplace(a: List[int], b: List[int]):
    dimsA = len(a)
    dimsB = len(b)
    if dimsB > dimsA:
        raise AssertionError(
            f"The dims of tensor b ({dimsB}) must be less than or equal tothe dims of tensor a ({dimsA}) "
        )
    for dimA in range(dimsA):
        dimB = dimsB - dimsA + dimA
        sizeA = a[dimA]
        sizeB = b[dimB] if (dimB >= 0) else 1
        if sizeA != sizeB and sizeB != 1:
            # TODO: only assertion error is bound in C++ compilation right now
            raise AssertionError(
                "The size of tensor a {} must match the size of tensor b ("
                "{}) at non-singleton dimension {}".format(sizeA, sizeB, dimA)
            )
    return _copy(a)


def expand(self: List[int], sizes: List[int]):
    assert len(sizes) >= len(self)
    ndim = len(sizes)
    tensor_dim = len(self)
    if ndim == 0:
        return _copy(sizes)
    out: List[int] = []
    for i in range(ndim):
        offset = ndim - 1 - i
        dim = tensor_dim - 1 - offset
        size = self[dim] if dim >= 0 else 1
        targetSize = sizes[i]
        if targetSize == -1:
            assert dim >= 0
            targetSize = size
        if size != targetSize:
            assert size == 1
            size = targetSize
        out.append(size)
    return out


def expand_one_unused(self: List[int], sizes: List[int], inp0: Any):
    return expand(self, sizes)


def infer_size_impl(shape: List[int], numel: int) -> List[int]:
    newsize = 1
    infer_dim: Optional[int] = None
    for dim in range(len(shape)):
        if shape[dim] == -1:
            if infer_dim is not None:
                raise AssertionError("only one dimension can be inferred")
            infer_dim = dim
        elif shape[dim] >= 0:
            newsize *= shape[dim]
        else:
            raise AssertionError("invalid shape dimensions")
    if not (
        numel == newsize
        or (infer_dim is not None and newsize > 0 and numel % newsize == 0)
    ):
        raise AssertionError("invalid shape")
    out = _copy(shape)
    if infer_dim is not None:
        out[infer_dim] = numel // newsize
    return out


def numel(sizes: List[int]):
    numel = 1
    for elem in sizes:
        numel *= elem
    return numel


def view(self: List[int], sizes: List[int]):
    return infer_size_impl(sizes, numel(self))


def view_one_unused(self: List[int], sizes: List[int], *, implicit: bool = False):
    return view(self, sizes)


def sum_mean_dim(
    self: List[int], opt_dims: Optional[List[int]], keep_dim: bool, dt: Any
):
    out: List[int] = []
    if opt_dims is None or len(opt_dims) == 0:
        dims: List[int] = list(range(len(self)))
    else:
        dims = opt_dims

    for idx in range(len(self)):
        is_mean_dim: bool = False
        for reduce_dim in dims:
            if idx == maybe_wrap_dim(reduce_dim, len(self)):
                is_mean_dim = True
        if is_mean_dim:
            if keep_dim:
                out.append(1)
        else:
            out.append(self[idx])
    return out


def max_dim(self: List[int], dim: int, keep_dim: bool):
    out = sum_mean_dim(self, [dim], keep_dim, None)
    return out, out


# note: python already rounds down towards negative infinity on integer division, special arithmetic not needed
def div_rtn(x: int, y: int):
    return x // y


def pooling_output_shape_pad_lr(
    inputSize: int,
    kernelSize: int,
    pad_l: int,
    pad_r: int,
    stride: int,
    dilation: int,
    ceil_mode: bool,
):
    outputSize = (
        div_rtn(
            inputSize
            + pad_l
            + pad_r
            - dilation * (kernelSize - 1)
            - 1
            + (stride - 1 if ceil_mode else 0),
            stride,
        )
        + 1
    )
    if ceil_mode:
        if (outputSize - 1) * stride >= inputSize + pad_l:
            outputSize = outputSize - 1
    return outputSize


def pooling_output_shape(
    inputSize: int,
    kernelSize: int,
    pad_l: int,
    stride: int,
    dilation: int,
    ceil_mode: bool,
):
    assert stride != 0, "stride should not be zeero"
    return pooling_output_shape_pad_lr(
        inputSize, kernelSize, pad_l, pad_l, stride, dilation, ceil_mode
    )


def pool2d_shape_check(
    input: List[int],
    kH: int,
    kW: int,
    dH: int,
    dW: int,
    padH: int,
    padW: int,
    dilationH: int,
    dilationW: int,
    nInputPlane: int,
    inputHeight: int,
    inputWidth: int,
    outputHeight: int,
    outputWidth: int,
):
    ndim = len(input)
    nOutputPlane = nInputPlane

    assert kW > 0 and kH > 0
    assert dW > 0 and dH > 0
    assert dilationH > 0 and dilationW > 0

    valid_dims = input[1] != 0 and input[2] != 0
    assert (
        ndim == 3
        and input[0] != 0
        and valid_dims
        or (ndim == 4 and valid_dims and input[3] != 0)
    )

    assert kW // 2 >= padW and kH // 2 >= padH
    assert outputWidth >= 1 and outputHeight >= 1


def max_pool2d(
    input: List[int],
    kernel_size: List[int],
    stride: List[int],
    padding: List[int],
    dilation: List[int],
    ceil_mode: bool,
):
    assert (
        len(kernel_size) == 1 or len(kernel_size) == 2
    ), "max_pool2d: kernel_size must either be a single int, or a tuple of two ints"
    kH = kernel_size[0]
    kW = kH if len(kernel_size) == 1 else kernel_size[1]

    assert (
        len(stride) == 0 or len(stride) == 1 or len(stride) == 2
    ), "max_pool2d: stride must either be omitted, a single int, or a tuple of two ints"
    dH = kH if len(stride) == 0 else stride[0]
    if len(stride) == 0:
        dW = kW
    elif len(stride) == 1:
        dW = dH
    else:
        dW = stride[1]

    assert (
        len(padding) == 1 or len(padding) == 2
    ), "max_pool2d: padding must either be a single int, or a tuple of two ints"
    padH = padding[0]
    padW = padH if len(padding) == 1 else padding[1]

    assert (
        len(dilation) == 1 or len(dilation) == 2
    ), "max_pool2d: dilation must be either a single int, or a tuple of two ints"
    dilationH = dilation[0]
    dilationW = dilationH if len(dilation) == 1 else dilation[1]

    assert len(input) == 3 or len(input) == 4

    nbatch = input[-4] if len(input) == 4 else 1
    nInputPlane = input[-3]
    inputHeight = input[-2]
    inputWidth = input[-1]

    outputHeight = pooling_output_shape(inputHeight, kH, padH, dH, dilationH, ceil_mode)
    outputWidth = pooling_output_shape(inputWidth, kW, padW, dW, dilationW, ceil_mode)

    pool2d_shape_check(
        input,
        kH,
        kW,
        dH,
        dW,
        padH,
        padW,
        dilationH,
        dilationW,
        nInputPlane,
        inputHeight,
        inputWidth,
        outputHeight,
        outputWidth,
    )

    if len(input) == 3:
        return [nInputPlane, outputHeight, outputWidth]
    else:
        return [nbatch, nInputPlane, outputHeight, outputWidth]


def max_pool2d_with_indices(
    input: List[int],
    kernel_size: List[int],
    stride: List[int],
    padding: List[int],
    dilation: List[int],
    ceil_mode: bool,
):
    out = max_pool2d(input, kernel_size, stride, padding, dilation, ceil_mode)
    return (out, out)


def upsample_nearest2d(
    input: List[int],
    output_size: Optional[List[int]],
    scale_factors: Optional[List[float]],
):
    out: List[int] = []
    out.append(input[0])
    out.append(input[1])

    if scale_factors is None and output_size is None:
        assert 0, "Either output_size or scale_factors must be presented"

    if output_size is not None:
        assert (
            scale_factors is None
        ), "Must specify exactly one of output_size and scale_factors"
        assert len(output_size) == 2
        out.append(output_size[0])
        out.append(output_size[1])

    if scale_factors is not None:
        assert (
            output_size is None
        ), "Must specify exactly one of output_size and scale_factors"
        assert len(scale_factors) == 2
        out.append(int(input[2] * scale_factors[0]))
        out.append(int(input[3] * scale_factors[1]))

    return out


def mm(self: List[int], mat2: List[int]):
    assert len(self) == 2, "self must be a matrix"
    assert len(mat2) == 2, "mat2 must be a matrix"

    assert self[1] == mat2[0]
    return [self[0], mat2[1]]


def dot(self: List[int], tensor: List[int]):
    assert len(self) == 1 and len(tensor) == 1
    assert self[0] == tensor[0]
    out: List[int] = []
    return out


def mv(self: List[int], vec: List[int]):
    assert len(self) == 2 and len(vec) == 1
    assert self[1] == vec[0]
    # TODO: return self
    return [self[0]]


def unsqueeze(li: List[int], dim: int):
    dim = maybe_wrap_dim(dim, len(li) + 1)
    out = _copy(li)
    out.insert(dim, 1)
    return out


def squeeze_nodim(li: List[int]):
    out: List[int] = []
    for i in range(len(li)):
        if li[i] != 1:
            out.append(li[i])
    return out


def squeeze(li: List[int], dim: int):
    out: List[int] = []
    wrapped_dim = maybe_wrap_dim(dim, len(li))
    for i in range(len(li)):
        if i == wrapped_dim:
            if li[i] != 1:
                out.append(li[i])
        else:
            out.append(li[i])
    return out


def squeeze_dims(li: List[int], dims: List[int]):
    if len(dims) == 0:
        return li
    wrapped_dims = _copy(dims)
    for i in range(len(dims)):
        wrapped_dims[i] = maybe_wrap_dim(wrapped_dims[i], len(li))
    result: List[int] = []
    for i in range(len(li)):
        if li[i] == 1:
            if i not in wrapped_dims:
                result.append(li[i])
        else:
            result.append(li[i])
    return result


def index_select(self: List[int], dim: int, index: List[int]):
    dim = maybe_wrap_dim(dim, len(self))
    numel = multiply_integers(index)
    assert len(index) <= 1
    assert dim == 0 or dim < len(self)
    result_size: List[int] = []
    for i in range(len(self)):
        if dim == i:
            result_size.append(numel)
        else:
            result_size.append(self[i])
    return result_size


def embedding(
    weight: List[int],
    indices: List[int],
    padding_idx: int = -1,
    scale_grad_by_freq: bool = False,
    sparse: bool = False,
):
    assert len(weight) == 2
    if len(indices) == 1:
        return index_select(weight, 0, indices)
    size = _copy(indices)
    size.append(weight[1])
    return size


def max_int():
    return 9223372036854775807


def slice(
    self: List[int], dim: int, start: Optional[int], end: Optional[int], step: int
):
    ndim = len(self)
    assert ndim != 0
    dim = maybe_wrap_dim(dim, ndim)
    start_val = start if start is not None else 0
    end_val = end if end is not None else max_int()
    assert step > 0
    if start_val == max_int():
        start_val = 0
    if start_val < 0:
        start_val += self[dim]
    if end_val < 0:
        end_val += self[dim]
    if start_val < 0:
        start_val = 0
    elif start_val > self[dim]:
        start_val = self[dim]
    if end_val < start_val:
        end_val = start_val
    elif end_val >= self[dim]:
        end_val = self[dim]
    slice_len = end_val - start_val
    out = _copy(self)
    out[dim] = (slice_len + step - 1) // step
    return out


def check_cat_no_zero_dim(tensors: List[List[int]]):
    for tensor in tensors:
        assert len(tensor) > 0


def legacy_cat_wrap_dim(dim: int, tensor_sizes: List[List[int]]):
    out_dim: Optional[int] = None
    for size in tensor_sizes:
        if not (len(size) == 1 and size[0] == 0):
            if out_dim is None:
                out_dim = maybe_wrap_dim(dim, len(size))
    if out_dim is None:
        out_dim = dim
    return out_dim


def should_skip(tensor: List[int]):
    return numel(tensor) == 0 and len(tensor) == 1


def check_cat_shape_except_dim(
    first: List[int], second: List[int], dimension: int, index: int
):
    first_dims = len(first)
    second_dims = len(second)
    assert first_dims == second_dims, "Tensors must have same number of dimensions"
    for dim in range(0, first_dims):
        if dim != dimension:
            assert (
                first[dim] == second[dim]
            ), "Sizes of tensors must match except in dimension"


def cat(tensors: List[List[int]], dim: int):
    check_cat_no_zero_dim(tensors)
    dim = legacy_cat_wrap_dim(dim, tensors)
    assert len(tensors) > 0
    not_skipped_tensor: Optional[List[int]] = None
    for tensor in tensors:
        if not should_skip(tensor):
            not_skipped_tensor = tensor
    if not_skipped_tensor is None:
        return [0]

    cat_dim_size = 0

    for i in range(len(tensors)):
        tensor = tensors[i]
        if not should_skip(tensor):
            check_cat_shape_except_dim(not_skipped_tensor, tensor, dim, i)
            cat_dim_size = cat_dim_size + tensor[dim]

    result_size = _copy(not_skipped_tensor)
    result_size[dim] = cat_dim_size
    return result_size


def stack(tensors: List[List[int]], dim: int):
    unsqueezed_tensors: List[List[int]] = []
    for tensor in tensors:
        unsqueezed = unsqueeze(tensor, dim)
        unsqueezed_tensors.append(unsqueezed)
    return cat(unsqueezed_tensors, dim)


def select(self: List[int], dim: int, index: int):
    ndim = len(self)
    assert ndim != 0
    dim = maybe_wrap_dim(dim, ndim)
    size = self[dim]
    assert not (index < -size or index >= size)
    if index < 0:
        index += size
    out: List[int] = []
    for i in range(ndim):
        if i != dim:
            out.append(self[i])
    return out


def matmul(tensor1: List[int], tensor2: List[int]):
    dim_tensor1 = len(tensor1)
    dim_tensor2 = len(tensor2)
    if dim_tensor1 == 1 and dim_tensor2 == 1:
        return dot(tensor1, tensor2)
    elif dim_tensor1 == 2 and dim_tensor2 == 1:
        return mv(tensor1, tensor2)
    elif dim_tensor1 == 1 and dim_tensor2 == 2:
        return squeeze(mm(unsqueeze(tensor1, 0), tensor2), 0)
    elif dim_tensor1 == 2 and dim_tensor2 == 2:
        return mm(tensor1, tensor2)
    elif dim_tensor1 >= 1 and dim_tensor2 >= 1:
        # We are multiplying b1 x n x m1 by x2 x m2 x p (where b1 can be a list);
        # we track m1 vs m2 separately even though they must match for nicer error messages
        n = tensor1[-2] if dim_tensor1 > 1 else 1
        m1 = tensor1[-1]
        batch_tensor1: List[int] = []
        # TODO: handling of slice
        for i in range(dim_tensor1 - 2):
            batch_tensor1.append(tensor1[i])
        m2 = tensor2[-1] if dim_tensor2 > 1 else 1
        p = tensor2[-1]
        batch_tensor2: List[int] = []
        # TODO: handling of slice
        for i in range(dim_tensor2 - 2):
            batch_tensor2.append(tensor2[i])

        # expand the batch portion (i.e. cut off matrix dimensions and expand rest)
        expand_batch_portion = broadcast(batch_tensor1, batch_tensor2)

        # todo: copy ?
        output_shape = expand_batch_portion
        if dim_tensor1 > 1:
            output_shape.append(n)

        if dim_tensor2 > 1:
            output_shape.append(p)

        return output_shape
    else:
        assert False, "both  arguments to matmul need to be at least 1D"


def t(self: List[int]):
    assert len(self) <= 2
    self_len = len(self)
    if self_len == 0:
        out: List[int] = []
        return out
    elif self_len == 1:
        return [self[0]]
    else:
        return [self[1], self[0]]


def transpose(self: List[int], dim0: int, dim1: int):
    ndims = len(self)
    dim0 = maybe_wrap_dim(dim0, ndims)
    dim1 = maybe_wrap_dim(dim1, ndims)
    if dim0 == dim1:
        return _copy(self)
    out: List[int] = []
    for i in range(ndims):
        if i == dim0:
            out.append(self[dim1])
        elif i == dim1:
            out.append(self[dim0])
        else:
            out.append(self[i])
    return out


def linear(input: List[int], weight: List[int], bias: Optional[List[int]]):
    out = matmul(input, t(weight))
    if bias is not None:
        assert broadcast(bias, out) == out
    return out


def addmm(self: List[int], mat1: List[int], mat2: List[int], beta: Any, alpha: Any):
    return broadcast(self, mm(mat1, mat2))


def check_non_negative(array: List[int]) -> bool:
    # TODO: look into rewriting with early return and getting loop unrolling to fire
    non_negative = False
    for val in array:
        if val < 0:
            non_negative = True
    return non_negative


def check_shape_forward(
    input: List[int],
    weight_sizes: List[int],
    bias: Optional[List[int]],
    stride: List[int],
    padding: List[int],
    dilation: List[int],
    groups: int,
):
    k = len(input)
    weight_dim = len(weight_sizes)

    # TODO: assertions could be expanded with the error messages
    assert not check_non_negative(padding)
    assert not check_non_negative(stride)

    assert weight_dim == k
    assert weight_sizes[0] >= groups
    assert (weight_sizes[0] % groups) == 0
    # only handling not transposed
    assert input[1] == weight_sizes[1] * groups
    assert bias is None or (len(bias) == 1 and bias[0] == weight_sizes[0])

    for i in range(2, k):
        assert (input[i] + 2 * padding[i - 2]) >= (
            dilation[i - 2] * (weight_sizes[i] - 1) + 1
        )

    # this is not handling transposed convolution yet


def conv_output_size(
    input_size: List[int],
    weight_size: List[int],
    bias: Optional[List[int]],
    stride: List[int],
    padding: List[int],
    dilation: List[int],
    groups: int,
):
    check_shape_forward(
        input_size, weight_size, bias, stride, padding, dilation, groups
    )

    has_dilation = len(dilation) > 0
    dim = len(input_size)
    output_size: List[int] = []
    input_batch_size_dim = 0
    weight_output_channels_dim = 0
    output_size.append(input_size[input_batch_size_dim])
    output_size.append(weight_size[weight_output_channels_dim])

    for d in range(2, dim):
        dilation_ = dilation[d - 2] if has_dilation else 1
        kernel = dilation_ * (weight_size[d] - 1) + 1
        output_size.append(
            (input_size[d] + (2 * padding[d - 2]) - kernel) // stride[d - 2] + 1
        )
    return output_size


def conv1d(
    input: List[int],
    weight: List[int],
    bias: Optional[List[int]],
    stride: List[int],
    padding: List[int],
    dilation: List[int],
    groups: int,
):
    assert len(weight) == 3
    assert len(input) == 3
    return conv_output_size(input, weight, bias, stride, padding, dilation, groups)


def conv2d(
    input: List[int],
    weight: List[int],
    bias: Optional[List[int]],
    stride: List[int],
    padding: List[int],
    dilation: List[int],
    groups: int,
):
    assert len(weight) == 4
    assert len(input) == 4
    return conv_output_size(input, weight, bias, stride, padding, dilation, groups)


def conv_backwards(
    grad_output: List[int],
    input: List[int],
    weight: List[int],
    biases: Optional[List[int]],
):
    # Bias gradient is always generated regardess of if biases is supplied
    return _copy(input), _copy(weight), [grad_output[1]]


def conv_transpose2d_input(
    input: List[int],
    weight: List[int],
    bias: Optional[List[int]] = None,
    stride: Optional[List[int]] = None,
    padding: Optional[List[int]] = None,
    output_padding: Optional[List[int]] = None,
    groups: int = 1,
    dilation: Optional[List[int]] = None,
) -> List[int]:
    if stride is None:
        stride = [1, 1]
    if padding is None:
        padding = [0, 0]
    if output_padding is None:
        output_padding = [0, 0]
    if dilation is None:
        dilation = [1, 1]
    has_dilation = len(dilation) > 0
    dim = len(input)
    output_size: List[int] = []
    input_batch_size_dim = 0
    weight_output_channels_dim = 1
    output_size.append(input[input_batch_size_dim])
    output_size.append(weight[weight_output_channels_dim] * groups)

    for d in range(2, dim):
        dilation_ = dilation[d - 2] if has_dilation else 1
        kernel = dilation_ * (weight[d] - 1)
        output_size.append(
            (input[d] - 1) * stride[d - 2]
            - 2 * padding[d - 2]
            + kernel
            + output_padding[d - 2]
            + 1
        )
    return output_size


def conv_forwards(
    input: List[int],
    weight: List[int],
    bias: Optional[List[int]],
    stride: List[int],
    padding: List[int],
    dilation: List[int],
    transposed: bool,
    output_padding: List[int],
    groups: int,
) -> List[int]:
    has_dilation = len(dilation) > 0
    has_output_padding = len(output_padding) > 0
    dim = len(input)
    output_size: List[int] = []
    input_batch_size_dim = 0
    weight_output_channels_dim = 1 if transposed else 0
    output_size.append(input[input_batch_size_dim])
    if transposed:
        output_size.append(weight[weight_output_channels_dim] * groups)
    else:
        output_size.append(weight[weight_output_channels_dim])

    for d in range(2, dim):
        dilation_ = dilation[d - 2] if has_dilation else 1
        output_padding_ = output_padding[d - 2] if has_output_padding else 0
        if transposed:
            kernel = dilation_ * (weight[d] - 1)
            output_size.append(
                (input[d] - 1) * stride[d - 2]
                - 2 * padding[d - 2]
                + kernel
                + output_padding_
                + 1
            )
        else:
            kernel = dilation_ * (weight[d] - 1) + 1
            output_size.append(
                (input[d] + (2 * padding[d - 2]) - kernel) // stride[d - 2] + 1
            )
    return output_size


def _conv_forwards(
    input: List[int],
    weight: List[int],
    bias: Optional[List[int]],
    stride: List[int],
    padding: List[int],
    dilation: List[int],
    transposed: bool,
    output_padding: List[int],
    groups: int,
    benchmark: bool,
    deterministic: bool,
    cudnn_enabled: bool,
    allow_tf32: bool,
) -> List[int]:
    return conv_forwards(
        input,
        weight,
        bias,
        stride,
        padding,
        dilation,
        transposed,
        output_padding,
        groups,
    )


def batch_norm(
    input: List[int],
    weight: Optional[List[int]],
    bias: Optional[List[int]],
    running_mean: Optional[List[int]],
    running_var: Optional[List[int]],
    training: bool,
    momentum: float,
    eps: float,
    cudnn_enabled: bool,
):
    out: List[int] = []
    for elem in input:
        out.append(elem)
    return out


def conv3d(
    input: List[int],
    weight: List[int],
    bias: Optional[List[int]],
    stride: List[int],
    padding: List[int],
    dilation: List[int],
    groups: int,
):
    assert len(weight) == 5
    assert len(input) == 5
    return conv_output_size(input, weight, bias, stride, padding, dilation, groups)


def maybe_wrap_dim(dim: int, dim_post_expr: int, wrap_scalar: bool = True):
    if dim_post_expr <= 0:
        assert wrap_scalar
        dim_post_expr = 1
    min = -dim_post_expr
    max = dim_post_expr - 1
    assert not (dim < min or dim > max)
    if dim < 0:
        dim += dim_post_expr
    return dim


def zero_dim_tensor(input: Any):
    out: List[int] = []
    return out


def multiply_integers(li: List[int]):
    out = 1
    for elem in li:
        out = out * elem
    return out


def arange_end(end: number, inp0: Any, inp1: Any, inp2: Any, inp3: Any):
    assert end >= 0
    return [int(math.ceil(end))]


def arange_start(
    start: number, end: number, inp0: Any, inp1: Any, inp2: Any, inp3: Any
):
    assert end >= 0
    assert end >= start
    return [int(math.ceil(end - start))]


def arange_start_step(
    start: number, end: number, step: number, inp0: Any, inp1: Any, inp2: Any, inp3: Any
):
    assert step != 0
    if step < 0:
        assert start >= end
    else:
        assert end >= start
    return [int(math.ceil((end - start) / step))]


def permute(input: List[int], dims: List[int]):
    assert len(input) == len(dims)
    ndim = len(dims)
    seen_dims: List[int] = []
    newSizes: List[int] = []
    for i in range(ndim):
        dim = maybe_wrap_dim(dims[i], ndim)
        seen_dims.append(dim)
        newSizes.append(input[dim])
    for i in range(1, ndim):
        for j in range(i):
            assert seen_dims[i] != seen_dims[j]
    return newSizes


def movedim(self: List[int], source: List[int], destination: List[int]) -> List[int]:
    self_dim = len(self)
    if self_dim <= 1:
        return self
    normalized_src: List[int] = []
    normalized_dst: List[int] = []
    for i in range(len(source)):
        normalized_src.append(maybe_wrap_dim(source[i], self_dim))
        normalized_dst.append(maybe_wrap_dim(destination[i], self_dim))
    order = [-1 for i in range(self_dim)]
    src_dims = [i for i in range(self_dim)]
    dst_dims = [i for i in range(self_dim)]

    for i in range(len(source)):
        order[normalized_dst[i]] = normalized_src[i]
        src_dims[normalized_src[i]] = -1
        dst_dims[normalized_dst[i]] = -1

    source_dims: List[int] = []
    destination_dims: List[int] = []
    for ele in src_dims:
        if ele != -1:
            source_dims.append(ele)
    for ele in dst_dims:
        if ele != -1:
            destination_dims.append(ele)

    rest_dim = self_dim - len(source)
    for i in range(rest_dim):
        order[destination_dims[i]] = source_dims[i]
    return permute(self, order)


def flatten(input: List[int], start_dim: int, end_dim: int):
    start_dim = maybe_wrap_dim(start_dim, len(input))
    end_dim = maybe_wrap_dim(end_dim, len(input))
    assert start_dim <= end_dim
    if len(input) == 0:
        return [1]
    if start_dim == end_dim:
        # TODO: return self
        out: List[int] = []
        for elem in input:
            out.append(elem)
        return out
    slice_numel = 1
    for i in range(start_dim, end_dim + 1):
        slice_numel *= input[i]
    # TODO: use slicing when slice optimization has landed
    # slice_numel = multiply_integers(input[start_dim:end_dim - start_dim + 1])
    shape: List[int] = []
    for i in range(start_dim):
        shape.append(input[i])
    shape.append(slice_numel)
    for i in range(end_dim + 1, len(input)):
        shape.append(input[i])
    return shape


def nonzero_lower_bound(input: List[int]):
    return [0, len(input)]


def nonzero_upper_bound(input: List[int]):
    return [numel(input), len(input)]


def _reduce_along_dim(self: List[int], dim: int, keepdim: bool):
    dim = maybe_wrap_dim(dim, len(self))
    out: List[int] = []
    for i, self_dim in enumerate(self):
        if i == dim:
            if keepdim:
                out.append(1)
        else:
            out.append(self_dim)
    return out


def argmax(
    self: List[int], dim: Optional[int] = None, keepdim: bool = False
) -> List[int]:
    if dim is None:
        return []
    return _reduce_along_dim(self, dim, keepdim)


def bmm(self: List[int], mat2: List[int]) -> List[int]:
    assert len(self) == 3, "bmm only supports 3D tensors"
    assert len(mat2) == 3, "bmm only supports 3D tensors"
    assert self[0] == mat2[0], "mismatching batch dimension"
    assert self[2] == mat2[1], "mismatching contracting dimension"
    return [self[0], self[1], mat2[2]]


def _shape_as_tensor(self: List[int]) -> List[int]:
    return [len(self)]


def topk(self: List[int], k: int, dim: int = -1) -> Tuple[List[int], List[int]]:
    if len(self) == 0:
        result: List[int] = []
    else:
        assert (
            k <= self[dim]
        ), f"k ({k}) is too big for dimension {dim} of size {self[dim]}"
        result = _copy(self)
        result[dim] = k
    return result, result


def nll_loss_forward(
    self: List[int], target: List[int], weight: Optional[List[int]], reduction: int
) -> Tuple[List[int], List[int]]:
    # This is taken shamelessly from the meta function in LossNLL.cpp
    self_dim = len(self)
    target_dim = len(target)
    assert 0 < self_dim <= 2
    assert target_dim <= 1
    no_batch_dim = self_dim == 1 and target_dim == 0
    assert no_batch_dim or (self[0] == target[0])
    n_classes = self[-1]
    scalar_shape: List[int] = []
    assert weight is None or (len(weight) == 1 and weight[0] == n_classes)
    if reduction == 0 and self_dim == 2:
        reduction_shape = [self[0]]
    else:
        reduction_shape = scalar_shape
    return reduction_shape, scalar_shape


def native_layer_norm(
    input: List[int], normalized_shape: List[int]
) -> Tuple[List[int], List[int], List[int]]:
    reduction_shape: List[int] = []
    num_unreduced_dimensions = len(input) - len(normalized_shape)
    assert num_unreduced_dimensions >= 0
    for i in range(num_unreduced_dimensions):
        reduction_shape.append(input[i])
    for i in range(num_unreduced_dimensions, len(input)):
        reduction_shape.append(1)
    return _copy(input), reduction_shape, reduction_shape


def native_batch_norm(
    input: List[int],
    weight: Optional[List[int]],
    bias: Optional[List[int]],
    running_mean: Optional[List[int]],
    running_var: Optional[List[int]],
    training: bool,
) -> Tuple[List[int], List[int], List[int]]:
    if training:
        _size = [input[1]]
    else:
        _size = [0]
    return _copy(input), _size, _size


def _batch_norm_with_update(
    input: List[int],
    weight: Optional[List[int]],
    bias: Optional[List[int]],
    running_mean: Optional[List[int]],
    running_var: Optional[List[int]],
) -> Tuple[List[int], List[int], List[int], List[int]]:
    _size = [input[1]]
    return _copy(input), _size, _size, [0]


def cross_entropy_loss(
    self: List[int],
    target: List[int],
    weight: Optional[List[int]] = None,
    reduction: int = 1,
    ignore_index: int = -100,
    label_smoothing: float = 0.0,
) -> List[int]:
    result_shape = nll_loss_forward(self, target, weight, reduction)[0]
    return result_shape


"""
Currently deferring the enabling of this, as part of the propoasal to suspend
adding ops.
There are currently cases in the test case where this is being called
in the SSA opinfo tests with with unexpected values (eg list of two ints, see the first
opinfo test). The behavoir of index is significantly dependent on the inputs.

This could be an error with how we are matching up shape functions, or that this
function needs to just implement everything.

def index_Tensor(self: List[int], indices: List[Optional[List[int]]]) -> List[int]:
    assert len(indices) <= len(self), "More indices than dimensions to index"
    broadcasted_shape: List[int] = []
    for index_tensor_shape in indices:
        if index_tensor_shape is not None:
            broadcasted_shape = broadcast(broadcasted_shape, index_tensor_shape)
    return broadcasted_shape
"""

ScriptFn = torch._C.ScriptFunction
shape_compute_graph_mapping: Dict[str, ScriptFn] = {}
bounded_compute_graph_mapping: Dict[str, Tuple[ScriptFn, ScriptFn]] = {}
script_func_map: Dict[Callable, ScriptFn] = {}


def process_func(func: Callable):
    if func not in script_func_map:
        scripted_func = torch.jit.script(func)

        torch._C._jit_pass_inline(scripted_func.graph)

        for _ in range(2):
            torch._C._jit_pass_peephole(scripted_func.graph)
            torch._C._jit_pass_constant_propagation(scripted_func.graph)

        script_func_map[func] = scripted_func
    return script_func_map[func]


def add_shape_compute_mapping(operator_schema: str, func: Callable):
    global shape_compute_graph_mapping

    shape_compute_graph_mapping[operator_schema] = process_func(func)


def add_bounded_compute_mapping(
    operator_schema: str, lower_bound_func: Callable, upper_bound_func: Callable
):
    # Adds a shape compute function for both upper and lower bounds
    fns = (process_func(lower_bound_func), process_func(upper_bound_func))
    bounded_compute_graph_mapping[operator_schema] = fns


add_shape_compute_mapping(
    "aten::contiguous(Tensor(a) self, *, MemoryFormat memory_format=contiguous_format) -> Tensor(a)",
    unary,
)
add_shape_compute_mapping(
    "aten::rsub.Tensor(Tensor self, Scalar other, Scalar alpha=1) -> Tensor", unary
)
add_shape_compute_mapping(
    "aten::dropout(Tensor input, float p, bool train) -> Tensor", unary
)
add_shape_compute_mapping(
    "aten::adaptive_avg_pool2d(Tensor self, int[2] output_size) -> Tensor",
    adaptive_avg_pool2d,
)
add_shape_compute_mapping(
    "prim::NumToTensor.Scalar(Scalar a) -> Tensor", zero_dim_tensor
)
add_shape_compute_mapping("prim::NumToTensor.bool(bool a) -> Tensor", zero_dim_tensor)
add_shape_compute_mapping(
    "aten::zeros(int[] size, *, int? dtype=None, int? layout=None, Device? device=None, bool? pin_memory=None) -> (Tensor)",
    unary,
)
add_shape_compute_mapping(
    "aten::to.dtype(Tensor(a) self, int dtype, bool non_blocking=False, bool copy=False, int? memory_format=None) -> (Tensor(a))",
    unary,
)
add_shape_compute_mapping(
    "aten::arange(Scalar end, *, int? dtype=None, int? layout=None, Device? device=None, bool? pin_memory=None) -> (Tensor)",
    arange_end,
)
add_shape_compute_mapping(
    "aten::arange.start(Scalar start, Scalar end, *, ScalarType? dtype=None, Layout? layout=None, Device? device=None, bool? pin_memory=None) -> Tensor",
    arange_start,
)
add_shape_compute_mapping(
    "aten::arange.start_step(Scalar start, Scalar end, Scalar step, *, ScalarType? dtype=None, Layout? layout=None, Device? device=None, bool? pin_memory=None) -> Tensor",
    arange_start_step,
)
add_shape_compute_mapping("aten::squeeze(Tensor(a) self) -> Tensor(a)", squeeze_nodim)
add_shape_compute_mapping(
    "aten::squeeze.dim(Tensor(a) self, int dim) -> Tensor(a)", squeeze
)
add_shape_compute_mapping(
    "aten::squeeze.dims(Tensor(a) self, int[] dim) -> Tensor(a)", squeeze_dims
)
add_shape_compute_mapping(
    "aten::unsqueeze(Tensor(a) self, int dim) -> Tensor(a)", unsqueeze
)
add_shape_compute_mapping(
    "aten::slice.Tensor(Tensor(a) self, int dim=0, int? start=None, int? end=None, int step=1) -> Tensor(a)",
    slice,
)
add_shape_compute_mapping(
    "aten::select.int(Tensor(a) self, int dim, int index) -> Tensor(a)", select
)
add_shape_compute_mapping(
    "aten::index_select(Tensor self, int dim, Tensor index) -> Tensor", index_select
)
add_shape_compute_mapping(
    "aten::layer_norm(Tensor input, int[] normalized_shape, Tensor? weight=None, Tensor? bias=None, "
    "float eps=1e-05, bool cudnn_enable=True) -> Tensor",
    unary,
)
add_shape_compute_mapping(
    "aten::softmax.int(Tensor self, int dim, ScalarType? dtype=None) -> Tensor", unary
)
add_shape_compute_mapping(
    "aten::_no_grad_embedding_renorm_(Tensor weight, Tensor input, float max_norm, float norm_type) -> Tensor",
    unary,
)
add_shape_compute_mapping(
    "aten::embedding_renorm_(Tensor(a!) self, Tensor indices, float max_norm, float norm_type) -> Tensor(a!)",
    unary,
)
add_shape_compute_mapping(
    "aten::embedding(Tensor weight, Tensor indices, int padding_idx=-1, bool scale_grad_by_freq=False, bool sparse=False) -> Tensor",
    embedding,
)
add_shape_compute_mapping("aten::mm(Tensor self, Tensor mat2) -> Tensor", mm)
add_shape_compute_mapping("aten::dot(Tensor self, Tensor tensor) -> Tensor", dot)
add_shape_compute_mapping("aten::mv(Tensor self, Tensor vec) -> Tensor", mv)
add_shape_compute_mapping("aten::matmul(Tensor self, Tensor other) -> Tensor", matmul)
add_shape_compute_mapping(
    "aten::linear(Tensor input, Tensor weight, Tensor? bias=None) -> Tensor", linear
)
add_shape_compute_mapping(
    "aten::max_pool2d(Tensor self, int[2] kernel_size, int[2] stride=[], int[2] padding=0, int[2] dilation=1, bool ceil_mode=False) -> Tensor",
    max_pool2d,
)
add_shape_compute_mapping(
    "aten::max_pool2d_with_indices(Tensor self, int[2] kernel_size, int[2] stride=[], int[2] padding=0, int[2] dilation=1, bool ceil_mode=False) -> (Tensor, Tensor)",
    max_pool2d_with_indices,
)
add_shape_compute_mapping("aten::t(Tensor(a) self) -> Tensor(a)", t)
add_shape_compute_mapping(
    "aten::transpose.int(Tensor(a) self, int dim0, int dim1) -> Tensor(a)", transpose
)
add_shape_compute_mapping(
    "aten::conv1d(Tensor input, Tensor weight, Tensor? bias=None, int[1] stride=1, int[1] padding=0, int[1] dilation=1, int groups=1) -> Tensor",
    conv1d,
)
add_shape_compute_mapping(
    "aten::conv2d(Tensor input, Tensor weight, Tensor? bias=None, int[2] stride=1, int[2] padding=0, int[2] dilation=1, int groups=1) -> Tensor",
    conv2d,
)
add_shape_compute_mapping(
    "aten::batch_norm(Tensor input, Tensor? weight, Tensor? bias, Tensor? running_mean, Tensor? running_var, bool training, float momentum, float eps, bool cudnn_enabled) -> Tensor",
    batch_norm,
)
add_shape_compute_mapping(
    "aten::conv3d(Tensor input, Tensor weight, Tensor? bias=None, int[3] stride=1, int[3] padding=0, int[3] dilation=1, int groups=1) -> Tensor",
    conv3d,
)
add_shape_compute_mapping(
    "aten::convolution_backward(Tensor grad_output, Tensor input, Tensor weight, int[]? bias_sizes, int[] stride, int[] padding, int[] dilation, bool transposed, int[] output_padding, int groups, bool[3] output_mask) -> (Tensor, Tensor, Tensor)",
    conv_backwards,
)
add_shape_compute_mapping(
    "aten::convolution(Tensor input, Tensor weight, Tensor? bias, int[] stride, int[] padding, int[] dilation, bool transposed, int[] output_padding, int groups) -> Tensor",
    conv_forwards,
)
add_shape_compute_mapping(
    "aten::_convolution(Tensor input, Tensor weight, Tensor? bias, int[] stride, int[] padding, int[] dilation, bool transposed, int[] output_padding, int groups, bool benchmark, bool deterministic, bool cudnn_enabled, bool allow_tf32) -> Tensor",
    _conv_forwards,
)
add_shape_compute_mapping(
    "aten::conv_transpose2d.input(Tensor input, Tensor weight, Tensor? bias=None, int[2] stride=1, int[2] padding=0, int[2] output_padding=0, int groups=1, int[2] dilation=1) -> Tensor",
    conv_transpose2d_input,
)
add_shape_compute_mapping(
    "aten::flatten.using_ints(Tensor(a) self, int start_dim=0, int end_dim=-1) -> Tensor(a)",
    flatten,
)
add_shape_compute_mapping("aten::cat(Tensor[] tensors, int dim=0) -> Tensor", cat)
add_shape_compute_mapping("aten::stack(Tensor[] tensors, int dim=0) -> Tensor", stack)
add_shape_compute_mapping(
    "aten::permute(Tensor(a) self, int[] dims) -> Tensor(a)", permute
)
add_shape_compute_mapping(
    "aten::movedim.intlist(Tensor(a) self, int[] source, int[] destination) -> Tensor(a)",
    movedim,
)
add_shape_compute_mapping("aten::view(Tensor(a) self, int[] size) -> Tensor(a)", view)
add_shape_compute_mapping(
    "aten::expand_as(Tensor(a) self, Tensor other) -> Tensor(a)", expand
)
add_shape_compute_mapping(
    "aten::expand(Tensor(a) self, int[] size, *, bool implicit=False) -> Tensor(a)",
    expand_one_unused,
)
add_shape_compute_mapping(
    "aten::mean.dim(Tensor self, int[1]? dim, bool keepdim=False, *, ScalarType? dtype=None) -> Tensor",
    sum_mean_dim,
)
add_shape_compute_mapping(
    "aten::sum.dim_IntList(Tensor self, int[1]? dim, bool keepdim=False, *, ScalarType? dtype=None) -> Tensor",
    sum_mean_dim,
)
add_shape_compute_mapping(
    "aten::max.dim(Tensor self, int dim, bool keepdim=False) -> (Tensor values, Tensor indices)",
    max_dim,
)
add_shape_compute_mapping(
    "aten::mean(Tensor self, *, ScalarType? dtype=None) -> Tensor", zero_dim_tensor
)
add_shape_compute_mapping(
    "aten::sum(Tensor self, *, ScalarType? dtype=None) -> Tensor", zero_dim_tensor
)
add_shape_compute_mapping(
    "aten::addmm(Tensor self, Tensor mat1, Tensor mat2, *, Scalar beta=1, Scalar alpha=1) -> Tensor",
    addmm,
)
add_shape_compute_mapping(
    "aten::upsample_nearest2d.vec(Tensor input, int[]? output_size, float[]? scale_factors) -> (Tensor)",
    upsample_nearest2d,
)
add_shape_compute_mapping(
    "aten::quantize_per_tensor(Tensor self, float scale, int zero_point, ScalarType dtype) -> Tensor",
    unary,
)
add_shape_compute_mapping(
    "aten::quantize_per_tensor.tensor_qparams(Tensor self, Tensor scale, Tensor zero_point, ScalarType dtype) -> Tensor",
    unary,
)
add_shape_compute_mapping("aten::dequantize(Tensor self) -> Tensor", unary)
add_shape_compute_mapping(
    "quantized::add(Tensor qa, Tensor qb, float scale, int zero_point) -> Tensor qc",
    broadcast,
)
add_shape_compute_mapping(
    "aten::argmax(Tensor self, int? dim=None, bool keepdim=False) -> Tensor", argmax
)
add_shape_compute_mapping("aten::bmm(Tensor self, Tensor mat2) -> Tensor", bmm)
add_shape_compute_mapping(
    "aten::_shape_as_tensor(Tensor self) -> Tensor", _shape_as_tensor
)
add_shape_compute_mapping(
    "aten::topk(Tensor self, int k, int dim=-1, bool largest=True, bool sorted=True) -> (Tensor values, Tensor indices)",
    topk,
)
add_shape_compute_mapping(
    "aten::nll_loss_forward(Tensor self, Tensor target, Tensor? weight, int reduction, int ignore_index) -> (Tensor output, Tensor total_weight)",
    nll_loss_forward,
)
add_shape_compute_mapping(
    "aten::native_layer_norm(Tensor input, int[] normalized_shape, Tensor? weight, Tensor? bias, float eps) -> (Tensor, Tensor, Tensor)",
    native_layer_norm,
)
add_shape_compute_mapping(
    "aten::native_batch_norm(Tensor input, Tensor? weight, Tensor? bias, Tensor? running_mean, Tensor? running_var, bool training, float momentum, float eps) -> (Tensor, Tensor, Tensor)",
    native_batch_norm,
)
add_shape_compute_mapping(
    "aten::_native_batch_norm_legit(Tensor input, Tensor? weight, Tensor? bias, Tensor running_mean, Tensor running_var, bool training, float momentum, float eps) -> (Tensor, Tensor, Tensor)",
    native_batch_norm,
)
add_shape_compute_mapping(
    "aten::_native_batch_norm_legit.no_stats(Tensor input, Tensor? weight, Tensor? bias, Tensor running_mean, Tensor running_var, bool training, float momentum, float eps) -> (Tensor, Tensor, Tensor)",
    native_batch_norm,
)
add_shape_compute_mapping(
    "_batch_norm_with_update(Tensor input, Tensor? weight, Tensor? bias, Tensor(a!) running_mean, Tensor(b!) running_var, float momentum, float eps) -> (Tensor, Tensor, Tensor, Tensor)",
<<<<<<< HEAD
    native_batch_norm,
=======
    _batch_norm_with_update,
>>>>>>> 22ba180e
)

add_shape_compute_mapping(
    "aten::cross_entropy_loss(Tensor self, Tensor target, Tensor? weight=None, int reduction=Mean, SymInt ignore_index=-100, float label_smoothing=0.0) -> Tensor",
    cross_entropy_loss,
)
# add_shape_compute_mapping("aten::index.Tensor(Tensor self, Tensor?[] indices) -> Tensor", index_Tensor)

# TODO: migrate over all of symbolic_shape_registry_util.cpp
# These are duplicated here so that the functions will be serialiazed
add_shape_compute_mapping(
    "aten::lerp.Tensor(Tensor self, Tensor end, Tensor weight) -> Tensor",
    broadcast_three,
)
add_shape_compute_mapping(
    "aten::where.ScalarSelf(Tensor condition, Scalar self, Tensor other) -> Tensor",
    broadcast_one_three,
)
add_shape_compute_mapping(
    "aten::add_.Tensor(Tensor(a!) self, Tensor other, *, Scalar alpha=1) -> Tensor(a!)",
    broadcast_inplace,
)

# quantized_conv_prepack TODO

# Shape Compute Fn with upper and lower bounds
add_bounded_compute_mapping(
    "aten::nonzero(Tensor self) -> (Tensor)", nonzero_lower_bound, nonzero_upper_bound
)<|MERGE_RESOLUTION|>--- conflicted
+++ resolved
@@ -1443,11 +1443,7 @@
 )
 add_shape_compute_mapping(
     "_batch_norm_with_update(Tensor input, Tensor? weight, Tensor? bias, Tensor(a!) running_mean, Tensor(b!) running_var, float momentum, float eps) -> (Tensor, Tensor, Tensor, Tensor)",
-<<<<<<< HEAD
-    native_batch_norm,
-=======
     _batch_norm_with_update,
->>>>>>> 22ba180e
 )
 
 add_shape_compute_mapping(
