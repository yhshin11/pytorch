--- conflicted
+++ resolved
@@ -2078,14 +2078,8 @@
             return PlacementVariable(value)
         elif DeviceMeshVariable.is_device_mesh(value):
             return DeviceMeshVariable(value)
-<<<<<<< HEAD
-        typ = type(value)
-        unimplemented(
-            f"Unexpected type in sourceless builder {typ.__module__}.{typ.__qualname__}"
-=======
         unimplemented(
             f"Unexpected type in sourceless builder {value_type.__module__}.{value_type.__qualname__}"
->>>>>>> c9910f03
         )
 
     @staticmethod
