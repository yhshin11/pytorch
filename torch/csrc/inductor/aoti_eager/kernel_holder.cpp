#if !defined(C10_MOBILE) && !defined(ANDROID)
#include <torch/csrc/inductor/aoti_eager/kernel_holder.h>

#include <ATen/ATen.h>

#include <ATen/core/dispatch/Dispatcher.h>
#include <torch/csrc/Dtype.h>
#include <torch/csrc/PyInterpreter.h>
#include <torch/csrc/autograd/python_variable.h>
#include <torch/csrc/inductor/aoti_runner/model_container_runner_cpu.h>
#ifdef USE_CUDA
#include <torch/csrc/inductor/aoti_runner/model_container_runner_cuda.h>
#endif
#include <torch/csrc/jit/frontend/function_schema_parser.h>

#include <ATen/core/jit_type.h>
#include <torch/csrc/inductor/aoti_runner/model_container_runner_cpu.h>
#include <torch/csrc/inductor/aoti_torch/c/shim.h>
#include <torch/csrc/inductor/aoti_torch/tensor_converter.h>

namespace torch::inductor {

namespace {

inline void unpack_tensor_ivalue(
    const c10::IValue& ivalue,
    const c10::Device& device,
    std::vector<at::Tensor>& inputs) {
  inputs.push_back(ivalue.toTensor());
}

inline void unpack_optional_tensor_ivalue(
    const c10::IValue& ivalue,
    const c10::Device& device,
    std::vector<at::Tensor>& inputs) {
  auto ivalue_opt_tensor = ivalue.toOptional<at::Tensor>();
  if (ivalue_opt_tensor.has_value()) {
    inputs.push_back(ivalue_opt_tensor.value());
  }
}

inline void unpack_tensor_list_ivalue(
    const c10::IValue& ivalue,
    const c10::Device& device,
    std::vector<at::Tensor>& inputs) {
  for (const auto& item : ivalue.toListRef()) {
    inputs.push_back(item.toTensor());
  }
}

inline void unpack_optional_tensor_list_ivalue(
    const c10::IValue& ivalue,
    const c10::Device& device,
    std::vector<at::Tensor>& inputs) {
  for (const auto& item : ivalue.toListRef()) {
    unpack_optional_tensor_ivalue(item, device, inputs);
  }
}

inline void unpack_scalar_ivalue(
    const c10::IValue& ivalue,
    const c10::Device& device,
    std::vector<at::Tensor>& inputs) {
  inputs.push_back(at::scalar_tensor(
      ivalue.toScalar(),
      c10::TensorOptions().device(device).dtype(ivalue.toScalar().type())));
}

bool unpack_ivalue(
    const c10::Argument& argument,
    const c10::IValue& ivalue,
    const c10::Device& device,
    std::vector<at::Tensor>& inputs) {
  if (ivalue.isTensor()) {
    unpack_tensor_ivalue(ivalue, device, inputs);
  } else if (ivalue.isTensorList()) {
    unpack_tensor_list_ivalue(ivalue, device, inputs);
  } else if (ivalue.isOptionalTensorList()) {
    unpack_optional_tensor_list_ivalue(ivalue, device, inputs);
  } else if (ivalue.isScalar()) {
    // ivalue is scalar
    unpack_scalar_ivalue(ivalue, device, inputs);
  } else if (
      *argument.real_type() == *c10::getTypePtr<std::optional<at::Tensor>>()) {
    // ivalue is std::optional<at::Tensor>
    unpack_optional_tensor_ivalue(ivalue, device, inputs);
  } else {
    // Unsupport IValue type.
    return false;
  }

  return true;
}

bool unpack_tensors(
    const std::vector<c10::Argument>& arguments,
    const torch::jit::Stack& stack,
    const c10::Device& device,
    std::vector<at::Tensor>& inputs,
    bool with_scalar = false) {
  for (size_t idx = 0; idx < stack.size(); idx++) {
    if (!with_scalar && stack[idx].isScalar()) {
      continue;
    }

    if (!unpack_ivalue(arguments[idx], stack[idx], device, inputs)) {
      return false;
    }
  }

  return true;
}

std::vector<size_t> get_tensor_parameter_index(
    const std::vector<c10::Argument>& arguments,
    const torch::jit::Stack& stack) {
  std::vector<size_t> tensor_parameter_index;
  for (size_t idx = 0; idx < stack.size(); idx++) {
    if (stack[idx].isScalar() || stack[idx].isTensor()) {
      // scalar and tensor
      tensor_parameter_index.push_back(idx);
    } else if (stack[idx].isTensorList()) {
      // tensor list
      std::fill_n(
          std::back_inserter(tensor_parameter_index),
          stack[idx].toListRef().size(),
          idx);
    } else if (stack[idx].isOptionalTensorList()) {
      // optional tensor list: std::vector<std::optional<at::Tensor>>
      for (const auto& item : stack[idx].toListRef()) {
        if (item.toOptional<at::Tensor>().has_value()) {
          tensor_parameter_index.push_back(idx);
        }
      }
    } else if (
        *arguments[idx].real_type() ==
        *c10::getTypePtr<c10::optional<at::Tensor>>()) {
      // optional tensor
      if (stack[idx].toOptional<at::Tensor>().has_value()) {
        tensor_parameter_index.push_back(idx);
      }
    }
  }

  return tensor_parameter_index;
}

} // namespace

AOTIPythonKernelHolder::AOTIPythonKernelHolder(
    c10::DispatchKey dispatch_key,
    c10::string_view ns,
    c10::string_view op_name_with_overload)
    : dispatch_key_(dispatch_key),
      ns_(std::string(ns)),
      op_name_with_overload_(std::string(op_name_with_overload)),
      device_(c10::dispatchKeyToDeviceType(dispatch_key_), 0),
      pyinterpreter_(getPyInterpreter()) {
  TORCH_CHECK(
      (device_.type() == c10::DeviceType::CPU) ||
          (device_.type() == c10::DeviceType::CUDA),
      "Unsupported device type");
  init_aoti_kernel_cache();
}

void AOTIPythonKernelHolder::operator()(
    const c10::OperatorHandle& op,
    c10::DispatchKeySet keyset,
    torch::jit::Stack* stack) {
  AOTIKernelState kernel_state;
  if (cache_lookup(op, keyset, stack, kernel_state)) {
    cache_hit(kernel_state, op, keyset, stack);
  } else {
    cache_miss(op, keyset, stack);
  }
}

bool AOTIPythonKernelHolder::cache_lookup(
    const c10::OperatorHandle& op,
    const c10::DispatchKeySet& keyset,
    const torch::jit::Stack* stack,
    AOTIKernelState& kernel_state) {
  TORCH_CHECK_NOT_IMPLEMENTED(
      op.schema().returns().size() == 1,
      "Not implemented for operations that return either multiple values or no value.");
  TORCH_CHECK_NOT_IMPLEMENTED(
      op.schema().returns()[0].type()->isSubtypeOf(c10::TensorType::get()),
      "Not implemented for operations that return a non-Tensor value.");

  std::vector<at::Tensor> inputs;
<<<<<<< HEAD
  auto res =
      unpack_tensors(op.schema().arguments(), *stack, device_, inputs, true);
=======
  auto res = unpack_tensors(op.schema().arguments(), *stack, device_, inputs);
>>>>>>> 79655a13
  TORCH_CHECK_NOT_IMPLEMENTED(
      res && inputs.size() > 0,
      "Not implemented for operations that contain a parameter which is ",
      "not one of the following types: at::Tensor, at::TensorList, ",
      "std::optional<at::Tensor>, std::vector<std::optional<at::Tensor>>.");

<<<<<<< HEAD
  auto tensor_parameter_index =
      get_tensor_parameter_index(op.schema().arguments(), *stack);
  TORCH_INTERNAL_ASSERT(tensor_parameter_index.size() == inputs.size());
  auto inputs_metadata = get_inputs_metadata(
      inputs, op.schema().arguments(), tensor_parameter_index);
=======
  auto inputs_metadata = get_inputs_metadata(inputs);
>>>>>>> 79655a13
  auto aoti_kernel_state = aoti_kernel_cache_.find(inputs_metadata);
  if (aoti_kernel_state == aoti_kernel_cache_.end()) {
    return false;
  }

  if (aoti_kernel_state->second.tensor_checks_.size() != inputs.size()) {
    return false;
  }

  torch::dynamo::LocalState local_state;
  local_state.overrideDispatchKeySet(c10::DispatchKeySet(dispatch_key_));

  for (size_t i = 0; i < inputs.size(); ++i) {
    bool pass = aoti_kernel_state->second.tensor_checks_[i].check(
        local_state, inputs[i]);
    if (!pass) {
      return false;
    }
  }

  kernel_state = aoti_kernel_state->second;
  return true;
}

void AOTIPythonKernelHolder::cache_hit(
    const AOTIKernelState& kernel_state,
    const c10::OperatorHandle& op,
    const c10::DispatchKeySet& keyset,
    torch::jit::Stack* stack) {
  std::vector<at::Tensor> inputs;
  unpack_tensors(op.schema().arguments(), *stack, device_, inputs);
  torch::jit::drop(*stack, op.schema().arguments().size());

  auto outputs = kernel_state.kernel_runner_->run(inputs);
  for (auto& output : outputs) {
    stack->push_back(output);
  }
}

AOTIKernelMetadata AOTIPythonKernelHolder::get_inputs_metadata(
<<<<<<< HEAD
    const std::vector<at::Tensor>& inputs,
    const std::vector<c10::Argument>& inputs_argument,
    const std::vector<size_t>& inputs_argument_index) {
  AOTIKernelMetadata inputs_metadata;
  for (size_t idx = 0; idx < inputs.size(); ++idx) {
    auto input = inputs[idx];
    auto input_info = inputs_argument[inputs_argument_index[idx]];

=======
    const std::vector<at::Tensor>& inputs) {
  AOTIKernelMetadata inputs_metadata;
  for (const auto& input : inputs) {
>>>>>>> 79655a13
    auto device = input.device();
    if (device.is_cpu()) {
      // If the device is CPU, set the device index to -1.
      device = c10::Device(device.type(), -1);
    }

<<<<<<< HEAD
    c10::Scalar scalar_value((double)1.0);
    auto tensor_type = input.scalar_type();

    bool is_scalar = input_info.type()->isSubtypeOf(*c10::NumberType::get());
    if (is_scalar) {
      if (c10::isFloatingType(input.scalar_type())) {
        auto scalar_numeric_value = input.item().toDouble();
        tensor_type = c10::ScalarType::Double;
        scalar_value = c10::Scalar(scalar_numeric_value);
      } else if (c10::isIntegralType(input.scalar_type(), false)) {
        auto scalar_numeric_value = input.item().toUInt64();
        tensor_type = c10::ScalarType::UInt64;
        scalar_value = c10::Scalar(scalar_numeric_value);
      } else if (input.scalar_type() == c10::ScalarType::Bool) {
        auto scalar_numeric_value = input.item().toBool();
        tensor_type = c10::ScalarType::Bool;
        scalar_value = c10::Scalar(scalar_numeric_value);
      } else {
        TORCH_CHECK(
            false,
            "Unsupported scalar tensor type: ",
            c10::toString(input.scalar_type()));
      }
    }

    inputs_metadata.emplace_back(
        false,
        tensor_type,
        c10::IValue(scalar_value),
=======
    inputs_metadata.emplace_back(
        false, // is symbloic
        input.scalar_type(),
>>>>>>> 79655a13
        device,
        input.sizes().vec(),
        input.strides().vec());
  }
  return inputs_metadata;
}

void AOTIPythonKernelHolder::init_aoti_kernel_cache() {
  if (device_.type() == c10::DeviceType::COMPILE_TIME_MAX_DEVICE_TYPES) {
    return;
  }

  py::gil_scoped_acquire gil;

  py::handle load_aoti_eager_cache_function =
      py::module::import("torch._inductor.utils").attr("load_aoti_eager_cache");
  TORCH_INTERNAL_ASSERT(
      load_aoti_eager_cache_function.ptr() != nullptr,
      "Failed to import - torch._inductor.utils.load_aoti_eager_cache");

  auto result = py::reinterpret_steal<py::object>(PyObject_CallFunctionObjArgs(
      load_aoti_eager_cache_function.ptr(),
      py::str(ns_).ptr(),
      py::str(op_name_with_overload_).ptr(),
      py::str(c10::DeviceTypeName(device_.type(), true)).ptr(),
      nullptr));
  TORCH_INTERNAL_ASSERT(
      result.ptr() != nullptr && result.ptr() != Py_None,
      "Failed to load AOTI kernel. Operator Name is ",
      op_name_with_overload_);

  auto kernel_info_list = result.cast<py::list>();
  for (auto kernel_info : kernel_info_list) {
    auto item_dict = kernel_info.cast<py::dict>();

    // Access the kernel_path field
    auto kernel_path = item_dict["kernel_path"].cast<std::string>();

    // Access the meta_info list
    auto inputs_metadata = item_dict["meta_info"].cast<py::list>();

    std::vector<torch::dynamo::TensorCheck> tensor_checks;
    std::vector<TensorMetadata> tensor_metadata_list;

    torch::dynamo::LocalState state;
    // Loop over the meta_info list
    for (auto item : inputs_metadata) {
      // Convert the handle to a dict
      auto metadata = item.cast<py::dict>();

      // Access the fields of each metadata dict
      auto is_dynamic = metadata["is_dynamic"].cast<bool>();
      auto device_type = metadata["device_type"].cast<std::string>();
      auto device_index = metadata["device_index"].cast<int8_t>();
      auto data_type_obj = metadata["dtype"].cast<py::object>();
      TORCH_INTERNAL_ASSERT(THPDtype_Check(data_type_obj.ptr()));
      auto data_type =
          reinterpret_cast<THPDtype*>(data_type_obj.ptr())->scalar_type;
      auto sizes = metadata["sizes"].cast<std::vector<int64_t>>();
      auto strides = metadata["strides"].cast<std::vector<int64_t>>();
<<<<<<< HEAD
      bool is_scalar = metadata.contains("scalar_value");
=======
>>>>>>> 79655a13

      std::vector<std::optional<c10::SymInt>> sym_optional_sizes;
      std::vector<std::optional<c10::SymInt>> sym_optional_strides;
      for (int64_t size : sizes) {
        sym_optional_sizes.push_back(std::optional<c10::SymInt>(size));
      }
      for (int64_t stride : strides) {
        sym_optional_strides.push_back(std::optional<c10::SymInt>(stride));
      }

<<<<<<< HEAD
      // If an input parameter is a scalar, its detailed value is cached.
      // This is done to ensure correctness during subsequent checks.
      c10::Scalar scalar_value((double)1.0);
      if (is_scalar) {
        if (c10::isFloatingType(data_type)) {
          auto scalar_numeric_value = metadata["scalar_value"].cast<double>();
          data_type = c10::ScalarType::Double;
          scalar_value = c10::Scalar(scalar_numeric_value);
        } else if (c10::isIntegralType(data_type, false)) {
          auto scalar_numeric_value = metadata["scalar_value"].cast<int64_t>();
          data_type = c10::ScalarType::UInt64;
          scalar_value = c10::Scalar(scalar_numeric_value);
        } else if (data_type == c10::ScalarType::Bool) {
          auto scalar_numeric_value = metadata["scalar_value"].cast<bool>();
          data_type = c10::ScalarType::Bool;
          scalar_value = c10::Scalar(scalar_numeric_value);
        } else {
          TORCH_CHECK(
              false,
              "Unsupported scalar tensor type: ",
              c10::toString(data_type));
        }
      }

      tensor_metadata_list.emplace_back(
          is_dynamic,
          data_type,
          c10::IValue(scalar_value),
=======
      // Now you can use these variables in your code
      tensor_metadata_list.emplace_back(
          is_dynamic,
          data_type,
>>>>>>> 79655a13
          c10::Device(c10::Device(device_type).type(), device_index),
          sizes,
          strides);
      tensor_checks.emplace_back(
          state,
          nullptr,
          uint64_t(c10::DispatchKeySet(dispatch_key_).raw_repr()),
          data_type,
          c10::DeviceIndex(device_index),
          sym_optional_sizes,
          sym_optional_strides);
    }

    AOTIKernelState aoti_kernel_state;
    aoti_kernel_state.kernel_runner_ = load_aoti_model_runner(kernel_path);
    aoti_kernel_state.tensor_checks_ = tensor_checks;
    aoti_kernel_cache_[tensor_metadata_list] = aoti_kernel_state;
  }
}

std::shared_ptr<AOTIModelContainerRunner> AOTIPythonKernelHolder::
    load_aoti_model_runner(const std::string& so_path) {
  if (device_.type() == c10::DeviceType::CUDA) {
#ifdef USE_CUDA
    return std::make_shared<AOTIModelContainerRunnerCpu>(so_path);
#else
    return nullptr;
#endif
  } else if (device_.type() == c10::DeviceType::CPU) {
    return std::make_shared<AOTIModelContainerRunnerCpu>(so_path);
  } else {
    TORCH_WARN("Unsupported device type");
    return nullptr;
  }
}

void AOTIPythonKernelHolder::cache_miss(
    const c10::OperatorHandle& op,
    const c10::DispatchKeySet& keyset,
    torch::jit::Stack* stack) {
  auto kernel_lib_path = produce_aoti_kernel_lib(op, keyset, stack);
  std::shared_ptr<AOTIModelContainerRunner> kernel = nullptr;
  // TODO: To enable the plugin mechanism to allow registration for other
  // backends
  if (device_.type() == c10::DeviceType::CPU) {
    kernel = std::make_shared<AOTIModelContainerRunnerCpu>(kernel_lib_path);
  } else {
#ifdef USE_CUDA
    kernel = std::make_shared<AOTIModelContainerRunnerCuda>(kernel_lib_path);
#else
    TORCH_CHECK(false, "Unsupported CUDA device type");
#endif
  }

  std::vector<at::Tensor> inputs;
  TORCH_INTERNAL_ASSERT(
      unpack_tensors(op.schema().arguments(), *stack, device_, inputs),
      "Failed to unpack tensors for the stack to run the AOTI kernel.");
  auto outputs = kernel->run(inputs);
  torch::jit::drop(*stack, op.schema().arguments().size());
  // TODO: Get the output type of this operation and then convert to the
  // output type.
  for (auto& output : outputs) {
    torch::jit::push(*stack, std::move(output));
  }
}

std::string AOTIPythonKernelHolder::produce_aoti_kernel_lib(
    const c10::OperatorHandle& op,
    const c10::DispatchKeySet& keyset,
    const torch::jit::Stack* stack) {
  auto arguments = torch::jit::last(*stack, op.schema().arguments().size());

  const auto& schema = op.schema();
  const auto& qualified_name = op.operator_name().name;
  const auto& overload_name =
      schema.overload_name().empty() ? "default" : schema.overload_name();
  auto pos = qualified_name.find("::");
  TORCH_INTERNAL_ASSERT(pos != std::string::npos, qualified_name);
  std::string ns_str(qualified_name.begin(), qualified_name.begin() + pos);
  std::string func_name(
      qualified_name.begin() + pos + strlen("::"), qualified_name.end());

  py::gil_scoped_acquire gil;
  py::handle op_py_func = op.getPythonOp(pyinterpreter_, [&]() -> PyObject* {
    py::handle torch_api_function = py::module::import("torch")
                                        .attr("ops")
                                        .attr(ns_str.c_str())
                                        .attr(func_name.c_str());
    if (overload_name.empty()) {
      return torch_api_function.attr("default").ptr();
    } else {
      return torch_api_function.attr(overload_name.c_str()).ptr();
    }
  });

  TORCH_INTERNAL_ASSERT(
      op_py_func.ptr() != nullptr && op_py_func.ptr() != Py_None,
      "Failed to get python operation. Operator Name is ",
      op.operator_name().name,
      ", Overload Name is ",
      overload_name);

  py::handle aot_compile_function =
      py::module::import("torch._inductor.utils")
          .attr("aoti_compile_with_persistent_cache");
  TORCH_INTERNAL_ASSERT(
      aot_compile_function.ptr() != nullptr &&
          aot_compile_function.ptr() != Py_None,
      "Failed to import - torch._inductor.utils.aoti_compile_with_persistent_cache");

  // Pass the python operation to the AOT Inductor to generate the kernel
  // library.
  auto args_kwargs = parseIValuesToPyArgsKwargs(op, arguments.vec());
  auto result = py::reinterpret_steal<py::object>(PyObject_CallFunctionObjArgs(
      aot_compile_function.ptr(),
      py::str(ns_str).ptr(),
      py::str(op_name_with_overload_).ptr(),
      py::str(c10::DeviceTypeName(device_.type(), true)).ptr(),
      py::bool_(false).ptr(),
      op_py_func.ptr(),
      args_kwargs.first.ptr(),
      args_kwargs.second.ptr(),
      nullptr));
  TORCH_INTERNAL_ASSERT(result.ptr() != nullptr && result.ptr() != Py_None);

  auto kernel_lib_path = py::cast<std::string>(result);
  TORCH_CHECK(
      !kernel_lib_path.empty(),
      "Failed to produce kernel libarary by using AOTI for ",
      c10::DeviceTypeName(device_.type()),
      ". Operator Name is ",
      op.operator_name().name,
      ", Overload Name is ",
      op.schema().overload_name());

  return kernel_lib_path;
}

} // namespace torch::inductor
#endif<|MERGE_RESOLUTION|>--- conflicted
+++ resolved
@@ -188,27 +188,19 @@
       "Not implemented for operations that return a non-Tensor value.");
 
   std::vector<at::Tensor> inputs;
-<<<<<<< HEAD
   auto res =
       unpack_tensors(op.schema().arguments(), *stack, device_, inputs, true);
-=======
-  auto res = unpack_tensors(op.schema().arguments(), *stack, device_, inputs);
->>>>>>> 79655a13
   TORCH_CHECK_NOT_IMPLEMENTED(
       res && inputs.size() > 0,
       "Not implemented for operations that contain a parameter which is ",
       "not one of the following types: at::Tensor, at::TensorList, ",
       "std::optional<at::Tensor>, std::vector<std::optional<at::Tensor>>.");
 
-<<<<<<< HEAD
   auto tensor_parameter_index =
       get_tensor_parameter_index(op.schema().arguments(), *stack);
   TORCH_INTERNAL_ASSERT(tensor_parameter_index.size() == inputs.size());
   auto inputs_metadata = get_inputs_metadata(
       inputs, op.schema().arguments(), tensor_parameter_index);
-=======
-  auto inputs_metadata = get_inputs_metadata(inputs);
->>>>>>> 79655a13
   auto aoti_kernel_state = aoti_kernel_cache_.find(inputs_metadata);
   if (aoti_kernel_state == aoti_kernel_cache_.end()) {
     return false;
@@ -249,7 +241,6 @@
 }
 
 AOTIKernelMetadata AOTIPythonKernelHolder::get_inputs_metadata(
-<<<<<<< HEAD
     const std::vector<at::Tensor>& inputs,
     const std::vector<c10::Argument>& inputs_argument,
     const std::vector<size_t>& inputs_argument_index) {
@@ -258,18 +249,12 @@
     auto input = inputs[idx];
     auto input_info = inputs_argument[inputs_argument_index[idx]];
 
-=======
-    const std::vector<at::Tensor>& inputs) {
-  AOTIKernelMetadata inputs_metadata;
-  for (const auto& input : inputs) {
->>>>>>> 79655a13
     auto device = input.device();
     if (device.is_cpu()) {
       // If the device is CPU, set the device index to -1.
       device = c10::Device(device.type(), -1);
     }
 
-<<<<<<< HEAD
     c10::Scalar scalar_value((double)1.0);
     auto tensor_type = input.scalar_type();
 
@@ -299,11 +284,6 @@
         false,
         tensor_type,
         c10::IValue(scalar_value),
-=======
-    inputs_metadata.emplace_back(
-        false, // is symbloic
-        input.scalar_type(),
->>>>>>> 79655a13
         device,
         input.sizes().vec(),
         input.strides().vec());
@@ -364,10 +344,7 @@
           reinterpret_cast<THPDtype*>(data_type_obj.ptr())->scalar_type;
       auto sizes = metadata["sizes"].cast<std::vector<int64_t>>();
       auto strides = metadata["strides"].cast<std::vector<int64_t>>();
-<<<<<<< HEAD
       bool is_scalar = metadata.contains("scalar_value");
-=======
->>>>>>> 79655a13
 
       std::vector<std::optional<c10::SymInt>> sym_optional_sizes;
       std::vector<std::optional<c10::SymInt>> sym_optional_strides;
@@ -378,7 +355,6 @@
         sym_optional_strides.push_back(std::optional<c10::SymInt>(stride));
       }
 
-<<<<<<< HEAD
       // If an input parameter is a scalar, its detailed value is cached.
       // This is done to ensure correctness during subsequent checks.
       c10::Scalar scalar_value((double)1.0);
@@ -407,12 +383,6 @@
           is_dynamic,
           data_type,
           c10::IValue(scalar_value),
-=======
-      // Now you can use these variables in your code
-      tensor_metadata_list.emplace_back(
-          is_dynamic,
-          data_type,
->>>>>>> 79655a13
           c10::Device(c10::Device(device_type).type(), device_index),
           sizes,
           strides);
