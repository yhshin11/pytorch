<<<<<<< HEAD
import copyreg
=======
# mypy: allow-untyped-defs
>>>>>>> 182ea1f9
import difflib
import functools
import io
import os
import pickle
import shutil
import struct
import sys
import tarfile
import tempfile
import warnings
from contextlib import closing, contextmanager
from enum import Enum
from typing import (
    Any,
    BinaryIO,
    Callable,
    cast,
    Dict,
    IO,
    List,
    Optional,
    Tuple,
    Type,
    Union,
)
from typing_extensions import TypeAlias, TypeGuard  # Python 3.10+

import torch
import torch._weights_only_unpickler as _weights_only_unpickler
from torch._sources import get_source_lines_and_file
from torch._utils import _import_dotted_name
from torch.storage import _get_dtype_from_pickle_storage_type
from torch.types import Storage


__all__ = [
    "SourceChangeWarning",
    "mkdtemp",
    "register_package",
    "check_module_version_greater_or_equal",
    "validate_cuda_device",
    "validate_hpu_device",
    "location_tag",
    "default_restore_location",
    "normalize_storage_type",
    "storage_to_tensor_type",
    "save",
    "load",
    "StorageType",
    "LoadEndianness",
    "get_default_load_endianness",
    "set_default_load_endianness",
    "clear_safe_globals",
    "get_safe_globals",
    "add_safe_globals",
]


DEFAULT_PROTOCOL = 2

LONG_SIZE = struct.Struct("=l").size
INT_SIZE = struct.Struct("=i").size
SHORT_SIZE = struct.Struct("=h").size

MAGIC_NUMBER = 0x1950A86A20F9469CFC6C
PROTOCOL_VERSION = 1001
STORAGE_KEY_SEPARATOR = ","

FILE_LIKE: TypeAlias = Union[str, os.PathLike, BinaryIO, IO[bytes]]
MAP_LOCATION: TypeAlias = Optional[
    Union[Callable[[Storage, str], Storage], torch.device, str, Dict[str, str]]
]
STORAGE: TypeAlias = Union[Storage, torch.storage.TypedStorage, torch.UntypedStorage]

IS_WINDOWS = sys.platform == "win32"

if not IS_WINDOWS:
    from mmap import MAP_PRIVATE, MAP_SHARED
else:
    MAP_SHARED, MAP_PRIVATE = None, None  # type: ignore[assignment]


class SourceChangeWarning(Warning):
    pass


@contextmanager
def mkdtemp():
    path = tempfile.mkdtemp()
    try:
        yield path
    finally:
        shutil.rmtree(path)


_package_registry: List[
    Tuple[
        int,
        Callable[[STORAGE], Optional[str]],
        Callable[[STORAGE, str], Optional[STORAGE]],
    ]
] = []


class LoadEndianness(Enum):
    NATIVE = 1
    LITTLE = 2
    BIG = 3


_default_load_endian: Optional[LoadEndianness] = None


def get_default_load_endianness() -> Optional[LoadEndianness]:
    """
    Get fallback byte order for loading files

    If byteorder mark is not present in saved checkpoint,
    this byte order is used as fallback.
    By default, it's "native" byte order.

    Returns:
        default_load_endian: Optional[LoadEndianness]
    """
    return _default_load_endian


def set_default_load_endianness(endianness):
    """
    Set fallback byte order for loading files

    If byteorder mark is not present in saved checkpoint,
    this byte order is used as fallback.
    By default, it's "native" byte order.

    Args:
        endianness: the new fallback byte order
    """
    global _default_load_endian
    if not isinstance(endianness, LoadEndianness) and endianness is not None:
        raise TypeError("Invalid argument type in function set_default_load_endianness")
    _default_load_endian = endianness


_default_mmap_options: int = MAP_PRIVATE


def get_default_mmap_options() -> int:
    """
    Get default mmap options for :func:`torch.load` with ``mmap=True``.

    Defaults to ``mmap.MAP_PRIVATE``.


    Returns:
        default_mmap_options: int
    """
    return _default_mmap_options


def set_default_mmap_options(flags: int):
    """
    Set default mmap options for :func:`torch.load` with ``mmap=True`` to flags.

    For now, only either ``mmap.MAP_PRIVATE`` or ``mmap.MAP_SHARED`` are supported.
    Please open an issue if you need any other option to be added here.

    .. note::
        This feature is currently not supported for Windows.

    Args:
        flags: ``mmap.MAP_PRIVATE`` or ``mmap.MAP_SHARED``
    """
    global _default_mmap_options
    if IS_WINDOWS:
        raise RuntimeError(
            "Changing the default mmap options is currently not supported for Windows"
        )
    if flags != MAP_PRIVATE and flags != MAP_SHARED:
        raise ValueError(
            "Invalid argument in function set_default_mmap_options, "
            f"expected mmap.MAP_PRIVATE or mmap.MAP_SHARED, but got {flags}"
        )
    _default_mmap_options = flags


def clear_safe_globals() -> None:
    """
    Clears the list of globals that are safe for ``weights_only`` load.
    """
    _weights_only_unpickler._clear_safe_globals()


def get_safe_globals() -> List[Any]:
    """
    Returns the list of user-added globals that are safe for ``weights_only`` load.
    """
    return _weights_only_unpickler._get_safe_globals()


def add_safe_globals(safe_globals: List[Any]) -> None:
    """
    Marks the given globals as safe for ``weights_only`` load.

    Args:
        safe_globals (List[Any]): list of globals to mark as safe
    """
    _weights_only_unpickler._add_safe_globals(safe_globals)


def _is_zipfile(f) -> bool:
    # This is a stricter implementation than zipfile.is_zipfile().
    # zipfile.is_zipfile() is True if the magic number appears anywhere in the
    # binary. Since we expect the files here to be generated by torch.save or
    # torch.jit.save, it's safe to only check the start bytes and avoid
    # collisions and assume the zip has only 1 file.
    # See bugs.python.org/issue28494.

    start = f.tell()
    # Read the first few bytes and match against the ZIP file signature
    local_header_magic_number = b"PK\x03\x04"
    read_bytes = f.read(len(local_header_magic_number))
    f.seek(start)
    return read_bytes == local_header_magic_number


def register_package(
    priority: int,
    tagger: Callable[[STORAGE], Optional[str]],
    deserializer: Callable[[STORAGE, str], Optional[STORAGE]],
):
    """
    Registers callables for tagging and deserializing storage objects with an associated priority.
    Tagging associates a device with a storage object at save time while deserializing moves a
    storage object to an appropriate device at load time. :attr:`tagger` and :attr:`deserializer`
    are run in the order given by their :attr:`priority` until a tagger/deserializer returns a
    value that is not `None`.

    To override the deserialization behavior for a device in the global registry, one can register a
    tagger with a higher priority than the existing tagger.

    This function can also be used to register a tagger and deserializer for new devices.

    Args:
        priority: Indicates the priority associated with the tagger and deserializer, where a lower
            value indicates higher priority.
        tagger: Callable that takes in a storage object and returns its tagged device as a string
            or None.
        deserializer: Callable that takes in storage object and a device string and returns a storage
            object on the appropriate device or None.

    Returns:
        `None`

    Example:
        >>> def ipu_tag(obj):
        >>>     if obj.device.type == 'ipu':
        >>>         return 'ipu'
        >>> def ipu_deserialize(obj, location):
        >>>     if location.startswith('ipu'):
        >>>         ipu = getattr(torch, "ipu", None)
        >>>         assert ipu is not None, "IPU device module is not loaded"
        >>>         assert torch.ipu.is_available(), "ipu is not available"
        >>>         return obj.ipu(location)
        >>> torch.serialization.register_package(11, ipu_tag, ipu_deserialize)
    """
    queue_elem = (priority, tagger, deserializer)
    _package_registry.append(queue_elem)
    _package_registry.sort()


def check_module_version_greater_or_equal(
    module, req_version_tuple, error_if_malformed=True
):
    """
    Check if a module's version satisfies requirements

    Usually, a module's version string will be like 'x.y.z', which would be represented
    as a tuple (x, y, z), but sometimes it could be an unexpected format. If the version
    string does not match the given tuple's format up to the length of the tuple, then
    error and exit or emit a warning.

    Args:
        module: the module to check the version of
        req_version_tuple: tuple (usually of ints) representing the required version
        error_if_malformed: whether we should exit if module version string is malformed

    Returns:
        requirement_is_met: bool
    """
    try:
        version_strs = module.__version__.split(".")
        # Cast module version fields to match the types of the required version
        module_version = tuple(
            type(req_field)(version_strs[idx])
            for idx, req_field in enumerate(req_version_tuple)
        )
        requirement_is_met = module_version >= req_version_tuple

    except Exception as e:
        message = (
            f"'{module.__name__}' module version string is malformed '{module.__version__}' and cannot be compared"
            f" with tuple {str(req_version_tuple)}"
        )
        if error_if_malformed:
            raise RuntimeError(message) from e
        else:
            warnings.warn(message + ", but continuing assuming that requirement is met")
            requirement_is_met = True

    return requirement_is_met


def _cpu_tag(obj):
    if obj.device.type == "cpu":
        return "cpu"


def _mps_tag(obj):
    if obj.device.type == "mps":
        return "mps"


def _meta_tag(obj):
    if obj.device.type == "meta":
        return "meta"


def _backend_tag(backend_name, obj):
    if backend_name == "privateuse1":
        backend_name = torch._C._get_privateuse1_backend_name()
    if obj.device.type == backend_name:
        if obj.device.index is None:
            return backend_name
        else:
            return backend_name + ":" + str(obj.device.index)


def _cpu_deserialize(obj, location):
    if location == "cpu":
        return obj


def _mps_deserialize(obj, location):
    if location.startswith("mps"):
        return obj.mps()


def _meta_deserialize(obj, location):
    if location == "meta":
        return torch.UntypedStorage(obj.nbytes(), device="meta")


def _validate_device(location, backend_name):
    """
    Check whether the device index of specified backend is valid

    In case of privateuse1 backend, your must first register a device_module for
    privateuse1 using torch._register_device_module. Implement the following
    methods in device_module like cuda: device_module._utils._get_device_index(location, True),
    device_module.device_count().

    Args:
        location: string of device
        backend_name: the backend name or the name of privateuse1, which can be renamed

    Returns:
        device_index: int
    """
    if not hasattr(torch, backend_name):
        raise RuntimeError(
            f"The {backend_name.upper()} device module is not registered. "
            "If you are running on a CPU-only machine, "
            "please use torch.load with map_location=torch.device('cpu') "
            "to map your storages to the CPU."
        )
    device_module = getattr(torch, backend_name)
    if hasattr(device_module, "_utils") and hasattr(
        device_module._utils, "_get_device_index"
    ):
        device_index = device_module._utils._get_device_index(location, True)
        device = torch.device(backend_name, device_index)
    else:
        device = torch.device(location)
        device_index = device.index if device.index else 0
    if hasattr(device_module, "is_available") and not device_module.is_available():
        raise RuntimeError(
            f"Attempting to deserialize object on a {backend_name.upper()} "
            f"device but torch.{backend_name}.is_available() is False. "
            "If you are running on a CPU-only machine, "
            "please use torch.load with map_location=torch.device('cpu') "
            "to map your storages to the CPU."
        )
    if hasattr(device_module, "device_count"):
        device_count = device_module.device_count()
        if device_index >= device_count:
            raise RuntimeError(
                f"Attempting to deserialize object on {backend_name.upper()} device "
                f"{device_index} but torch.{backend_name}.device_count() is {device_count}. "
                "Please use torch.load with map_location to map your storages "
                "to an existing device."
            )
    return device


def validate_cuda_device(location):
    return _validate_device(location, "cuda").index


def validate_hpu_device(location):
    return _validate_device(location, "hpu").index


def _deserialize(backend_name, obj, location):
    if backend_name == "privateuse1":
        backend_name = torch._C._get_privateuse1_backend_name()
    if location.startswith(backend_name):
        device = _validate_device(location, backend_name)
        return obj.to(device=device)


register_package(10, _cpu_tag, _cpu_deserialize)
register_package(
    20, functools.partial(_backend_tag, "cuda"), functools.partial(_deserialize, "cuda")
)
register_package(21, _mps_tag, _mps_deserialize)
register_package(22, _meta_tag, _meta_deserialize)
register_package(
    23,
    functools.partial(_backend_tag, "privateuse1"),
    functools.partial(_deserialize, "privateuse1"),
)
register_package(
    24, functools.partial(_backend_tag, "hpu"), functools.partial(_deserialize, "hpu")
)
register_package(
    25, functools.partial(_backend_tag, "xpu"), functools.partial(_deserialize, "xpu")
)


def location_tag(
    storage: Union[Storage, torch.storage.TypedStorage, torch.UntypedStorage]
):
    for _, tagger, _ in _package_registry:
        location = tagger(storage)
        if location:
            return location
    raise RuntimeError(
        "don't know how to determine data location of " + torch.typename(storage)
    )


def default_restore_location(storage, location):
    for _, _, fn in _package_registry:
        result = fn(storage, location)
        if result is not None:
            return result
    raise RuntimeError(
        "don't know how to restore data location of "
        + torch.typename(storage)
        + " (tagged with "
        + location
        + ")"
    )


def normalize_storage_type(storage_type):
    return getattr(torch, storage_type.__name__)


def storage_to_tensor_type(storage):
    storage_type = type(storage)
    module = _import_dotted_name(storage_type.__module__)
    return getattr(module, storage_type.__name__.replace("Storage", "Tensor"))


def _is_path(name_or_buffer) -> TypeGuard[Union[str, os.PathLike]]:
    return isinstance(name_or_buffer, (str, os.PathLike))


class _opener:
    def __init__(self, file_like):
        self.file_like = file_like

    def __enter__(self):
        return self.file_like

    def __exit__(self, *args):
        pass


class _open_file(_opener):
    def __init__(self, name, mode):
        super().__init__(open(name, mode))

    def __exit__(self, *args):
        self.file_like.close()


class _open_buffer_reader(_opener):
    def __init__(self, buffer):
        super().__init__(buffer)
        _check_seekable(buffer)


class _open_buffer_writer(_opener):
    def __exit__(self, *args):
        self.file_like.flush()


def _open_file_like(name_or_buffer, mode):
    if _is_path(name_or_buffer):
        return _open_file(name_or_buffer, mode)
    else:
        if "w" in mode:
            return _open_buffer_writer(name_or_buffer)
        elif "r" in mode:
            return _open_buffer_reader(name_or_buffer)
        else:
            raise RuntimeError(f"Expected 'r' or 'w' in mode but got {mode}")


class _open_zipfile_reader(_opener):
    def __init__(self, name_or_buffer) -> None:
        super().__init__(torch._C.PyTorchFileReader(name_or_buffer))


class _open_zipfile_writer_file(_opener):
    def __init__(self, name) -> None:
        self.file_stream = None
        self.name = str(name)
        try:
            self.name.encode("ascii")
        except UnicodeEncodeError:
            # PyTorchFileWriter only supports ascii filename.
            # For filenames with non-ascii characters, we rely on Python
            # for writing out the file.
            self.file_stream = io.FileIO(self.name, mode="w")
            super().__init__(torch._C.PyTorchFileWriter(self.file_stream))
        else:
            super().__init__(torch._C.PyTorchFileWriter(self.name))

    def __exit__(self, *args) -> None:
        self.file_like.write_end_of_file()
        if self.file_stream is not None:
            self.file_stream.close()


class _open_zipfile_writer_buffer(_opener):
    def __init__(self, buffer) -> None:
        if not callable(getattr(buffer, "write", None)):
            msg = f"Buffer of {str(type(buffer)).strip('<>')} has no callable attribute 'write'"
            if not hasattr(buffer, "write"):
                raise AttributeError(msg)
            raise TypeError(msg)
        self.buffer = buffer
        super().__init__(torch._C.PyTorchFileWriter(buffer))

    def __exit__(self, *args) -> None:
        self.file_like.write_end_of_file()
        self.buffer.flush()


def _open_zipfile_writer(name_or_buffer):
    container: Type[_opener]
    if _is_path(name_or_buffer):
        container = _open_zipfile_writer_file
    else:
        container = _open_zipfile_writer_buffer
    return container(name_or_buffer)


def _is_compressed_file(f) -> bool:
    compress_modules = ["gzip"]
    try:
        return f.__module__ in compress_modules
    except AttributeError:
        return False


def _should_read_directly(f):
    """
    Checks if f is a file that should be read directly. It should be read
    directly if it is backed by a real file (has a fileno) and is not a
    a compressed file (e.g. gzip)
    """
    if _is_compressed_file(f):
        return False
    try:
        return f.fileno() >= 0
    except io.UnsupportedOperation:
        return False
    except AttributeError:
        return False


def _check_seekable(f) -> bool:
    def raise_err_msg(patterns, e):
        for p in patterns:
            if p in str(e):
                msg = (
                    str(e)
                    + ". You can only torch.load from a file that is seekable."
                    + " Please pre-load the data into a buffer like io.BytesIO and"
                    + " try to load from it instead."
                )
                raise type(e)(msg)
        raise e

    try:
        f.seek(f.tell())
        return True
    except (io.UnsupportedOperation, AttributeError) as e:
        raise_err_msg(["seek", "tell"], e)
    return False


def _check_dill_version(pickle_module) -> None:
    """Checks if using dill as the pickle module, and if so, checks if it is the correct version.
    If dill version is lower than 0.3.1, a ValueError is raised.

    Args:
        pickle_module: module used for pickling metadata and objects

    """
    if pickle_module is not None and pickle_module.__name__ == "dill":
        required_dill_version = (0, 3, 1)
        if not check_module_version_greater_or_equal(
            pickle_module, required_dill_version, False
        ):
            raise ValueError(
                (
                    "'torch' supports dill >= {}, but you have dill {}."
                    " Please upgrade dill or switch to 'pickle'"
                ).format(
                    ".".join([str(num) for num in required_dill_version]),
                    pickle_module.__version__,
                )
            )


def _check_save_filelike(f):
    if not _is_path(f) and not hasattr(f, "write"):
        raise AttributeError(
            "expected 'f' to be string, path, or a file-like object with "
            "a 'write' attribute"
        )


def save(
    obj: object,
    f: FILE_LIKE,
    pickle_module: Any = pickle,
    pickle_protocol: int = DEFAULT_PROTOCOL,
    _use_new_zipfile_serialization: bool = True,
    _disable_byteorder_record: bool = False,
) -> None:
    # Reference: https://github.com/pytorch/pytorch/issues/54354
    # The first line of this docstring overrides the one Sphinx generates for the
    # documentation. We need it so that Sphinx doesn't leak `pickle`s path from
    # the build environment (e.g. `<module 'pickle' from '/leaked/path').

    """save(obj, f, pickle_module=pickle, pickle_protocol=DEFAULT_PROTOCOL, _use_new_zipfile_serialization=True)

    Saves an object to a disk file.

    See also: :ref:`saving-loading-tensors`

    Args:
        obj: saved object
        f: a file-like object (has to implement write and flush) or a string or
           os.PathLike object containing a file name
        pickle_module: module used for pickling metadata and objects
        pickle_protocol: can be specified to override the default protocol

    .. note::
        A common PyTorch convention is to save tensors using .pt file extension.

    .. note::
        PyTorch preserves storage sharing across serialization. See
        :ref:`preserve-storage-sharing` for more details.

    .. note::
        The 1.6 release of PyTorch switched ``torch.save`` to use a new
        zipfile-based file format. ``torch.load`` still retains the ability to
        load files in the old format. If for any reason you want ``torch.save``
        to use the old format, pass the kwarg ``_use_new_zipfile_serialization=False``.

    Example:
        >>> # xdoctest: +SKIP("makes cwd dirty")
        >>> # Save to file
        >>> x = torch.tensor([0, 1, 2, 3, 4])
        >>> torch.save(x, 'tensor.pt')
        >>> # Save to io.BytesIO buffer
        >>> buffer = io.BytesIO()
        >>> torch.save(x, buffer)
    """
    torch._C._log_api_usage_once("torch.save")
    _check_dill_version(pickle_module)
    _check_save_filelike(f)

    if _use_new_zipfile_serialization:
        with _open_zipfile_writer(f) as opened_zipfile:
            _save(
                obj,
                opened_zipfile,
                pickle_module,
                pickle_protocol,
                _disable_byteorder_record,
            )
            return
    else:
        with _open_file_like(f, "wb") as opened_file:
            _legacy_save(obj, opened_file, pickle_module, pickle_protocol)


def _legacy_save(obj, f, pickle_module, pickle_protocol) -> None:
    import torch.nn as nn

    serialized_container_types = {}
    serialized_storages = {}

    # Since loading storages that view the same data with different dtypes is
    # not supported, we need to keep track of the dtype associated with each
    # storage data_ptr and throw an error if the dtype is ever different.
    # TODO: This feature could be added in the future
    storage_dtypes: Dict[int, torch.dtype] = {}

    def persistent_id(obj: Any) -> Optional[Tuple]:
        # FIXME: the docs say that persistent_id should only return a string
        # but torch store returns tuples. This works only in the binary protocol
        # see
        # https://docs.python.org/2/library/pickle.html#pickling-and-unpickling-external-objects
        # https://github.com/python/cpython/blob/master/Lib/pickle.py#L527-L537
        if isinstance(obj, type) and issubclass(obj, nn.Module):
            if obj in serialized_container_types:
                return None
            serialized_container_types[obj] = True
            source_file = source = None
            try:
                source_lines, _, source_file = get_source_lines_and_file(obj)
                source = "".join(source_lines)
            except (
                Exception
            ):  # saving the source is optional, so we can ignore any errors
                warnings.warn(
                    "Couldn't retrieve source code for container of "
                    "type " + obj.__name__ + ". It won't be checked "
                    "for correctness upon loading."
                )
            return ("module", obj, source_file, source)

        if isinstance(obj, torch.storage.TypedStorage) or torch.is_storage(obj):
            storage: torch.UntypedStorage

            if isinstance(obj, torch.storage.TypedStorage):
                # TODO: Once we decide to break serialization FC, this case
                # can be deleted
                storage = obj._untyped_storage
                storage_dtype = obj.dtype
                storage_type_str = obj._pickle_storage_type()
                storage_type = getattr(torch, storage_type_str)
                dtype = obj.dtype
                storage_numel = obj._size()

            elif isinstance(obj, torch.UntypedStorage):
                storage = obj
                storage_dtype = torch.uint8
                storage_type = normalize_storage_type(type(obj))
                dtype = torch.uint8
                storage_numel = storage.nbytes()
            else:
                raise TypeError(f"type not recognized: {type(obj)}")

            # If storage is allocated, ensure that any other saved storages
            # pointing to the same data all have the same dtype. If storage is
            # not allocated, don't perform this check
            if storage.data_ptr() != 0:
                if storage.data_ptr() in storage_dtypes:
                    if storage_dtype != storage_dtypes[storage.data_ptr()]:
                        raise RuntimeError(
                            "Cannot save multiple tensors or storages that "
                            "view the same data as different types"
                        )
                else:
                    storage_dtypes[storage.data_ptr()] = storage_dtype

            view_metadata: Optional[Tuple[str, int, int]]

            # Offset is always 0, but we keep it for backwards compatibility
            # with the old serialization format (which supported storage views)
            offset = 0
            storage_key = str(storage._cdata)
            location = location_tag(storage)

            # TODO: There's an issue here with FC. It might be impossible to
            # solve, but it's worth noting. Imagine we save a list `[storage,
            # tensor]`, where `tensor.storage()` is the same as `storage`, and
            # `tensor.element_size() > 1`. Let's say that `tensor.dtype ==
            # torch.float`.  The storage will be serialized with element size
            # of 1, since we're choosing to serialize the first occurance of
            # a duplicate storage. Since this legacy serialization format saves
            # the numel of the storage, rather than nbytes directly, we'll be
            # effectively saving nbytes in this case.  We'll be able to load it
            # and the tensor back up with no problems in _this_ and future
            # versions of pytorch, but in older versions, here's the problem:
            # the storage will be loaded up as a UntypedStorage, and then the
            # FloatTensor will loaded and the UntypedStorage will be assigned to
            # it. Since the storage dtype does not match the tensor dtype, this
            # will cause an error.  If we reverse the list, like `[tensor,
            # storage]`, then we will save the `tensor.storage()` as a faked
            # `FloatStorage`, and the saved size will be the correct
            # dtype-specific numel count that old versions expect. `tensor`
            # will be able to load up properly in old versions, pointing to
            # a FloatStorage. However, `storage` is still being translated to
            # a UntypedStorage, and it will try to resolve to the same
            # FloatStorage that `tensor` contains. This will also cause an
            # error. It doesn't seem like there's any way around this.
            # Probably, we just cannot maintain FC for the legacy format if the
            # saved list contains both a tensor and a storage that point to the
            # same data.  We should still be able to maintain FC for lists of
            # just tensors, as long as all views share the same dtype as the
            # tensor they are viewing.

            if storage_key not in serialized_storages:
                serialized_storages[storage_key] = (storage, dtype)
            is_view = storage._cdata != storage._cdata
            if is_view:
                view_metadata = (str(storage._cdata), offset, storage.nbytes())
            else:
                view_metadata = None

            res = (
                "storage",
                storage_type,
                storage_key,
                location,
                storage_numel,
                view_metadata,
            )
            return res
        return None

    sys_info = dict(
        protocol_version=PROTOCOL_VERSION,
        little_endian=sys.byteorder == "little",
        type_sizes=dict(
            short=SHORT_SIZE,
            int=INT_SIZE,
            long=LONG_SIZE,
        ),
    )

    pickle_module.dump(MAGIC_NUMBER, f, protocol=pickle_protocol)
    pickle_module.dump(PROTOCOL_VERSION, f, protocol=pickle_protocol)
    pickle_module.dump(sys_info, f, protocol=pickle_protocol)
    pickler = pickle_module.Pickler(f, protocol=pickle_protocol)
    pickler.persistent_id = persistent_id
    pickler.dump(obj)

    serialized_storage_keys = sorted(serialized_storages.keys())
    pickle_module.dump(serialized_storage_keys, f, protocol=pickle_protocol)
    f.flush()
    for key in serialized_storage_keys:
        storage, dtype = serialized_storages[key]
        storage._write_file(
            f, _should_read_directly(f), True, torch._utils._element_size(dtype)
        )


def _save(obj, zip_file, pickle_module, pickle_protocol, _disable_byteorder_record):
    serialized_storages = {}
    id_map: Dict[int, str] = {}

    # Since loading storages that view the same data with different dtypes is
    # not supported, we need to keep track of the dtype associated with each
    # storage data_ptr and throw an error if the dtype is ever different.
    # TODO: This feature could be added in the future
    storage_dtypes: Dict[int, torch.dtype] = {}

    def persistent_id(obj):
        # FIXME: the docs say that persistent_id should only return a string
        # but torch store returns tuples. This works only in the binary protocol
        # see
        # https://docs.python.org/2/library/pickle.html#pickling-and-unpickling-external-objects
        # https://github.com/python/cpython/blob/master/Lib/pickle.py#L527-L537
        if isinstance(obj, torch.storage.TypedStorage) or torch.is_storage(obj):
            if isinstance(obj, torch.storage.TypedStorage):
                # TODO: Once we decide to break serialization FC, this case
                # can be deleted
                storage = obj._untyped_storage
                storage_dtype = obj.dtype
                storage_type_str = obj._pickle_storage_type()
                storage_type = getattr(torch, storage_type_str)
                storage_numel = obj._size()

            else:
                storage = obj
                storage_dtype = torch.uint8
                storage_type = normalize_storage_type(type(obj))
                storage_numel = storage.nbytes()

            # If storage is allocated, ensure that any other saved storages
            # pointing to the same data all have the same dtype. If storage is
            # not allocated, don't perform this check
            if storage.data_ptr() != 0:
                if storage.data_ptr() in storage_dtypes:
                    if storage_dtype != storage_dtypes[storage.data_ptr()]:
                        raise RuntimeError(
                            "Cannot save multiple tensors or storages that "
                            "view the same data as different types"
                        )
                else:
                    storage_dtypes[storage.data_ptr()] = storage_dtype

            storage_key = id_map.setdefault(storage._cdata, str(len(id_map)))
            location = location_tag(storage)
            serialized_storages[storage_key] = storage

            return ("storage", storage_type, storage_key, location, storage_numel)

        return None

    # Write the pickle data for `obj`
    data_buf = io.BytesIO()
    pickler = pickle_module.Pickler(data_buf, protocol=pickle_protocol)
    pickler.persistent_id = persistent_id
    pickler.dump(obj)
    data_value = data_buf.getvalue()
    zip_file.write_record("data.pkl", data_value, len(data_value))

    # Write byte order marker
    if not _disable_byteorder_record:
        if sys.byteorder not in ["little", "big"]:
            raise ValueError("Unknown endianness type: " + sys.byteorder)

        zip_file.write_record("byteorder", sys.byteorder, len(sys.byteorder))

    # Write each tensor to a file named tensor/the_tensor_key in the zip archive
    for key in sorted(serialized_storages.keys()):
        name = f"data/{key}"
        storage = serialized_storages[key]
        # given that we copy things around anyway, we might use storage.cpu()
        # this means to that to get tensors serialized, you need to implement
        # .cpu() on the underlying Storage
        if storage.device.type != "cpu":
            storage = storage.cpu()
        # Now that it is on the CPU we can directly copy it into the zip file
        num_bytes = storage.nbytes()
        zip_file.write_record(name, storage, num_bytes)


def load(
    f: FILE_LIKE,
    map_location: MAP_LOCATION = None,
    pickle_module: Any = None,
    *,
    weights_only: bool = False,
    mmap: Optional[bool] = None,
    **pickle_load_args: Any,
) -> Any:
    # Reference: https://github.com/pytorch/pytorch/issues/54354
    # The first line of this docstring overrides the one Sphinx generates for the
    # documentation. We need it so that Sphinx doesn't leak `pickle`s path from
    # the build environment (e.g. `<module 'pickle' from '/leaked/path').

    """load(f, map_location=None, pickle_module=pickle, *, weights_only=False, mmap=None, **pickle_load_args)

    Loads an object saved with :func:`torch.save` from a file.

    :func:`torch.load` uses Python's unpickling facilities but treats storages,
    which underlie tensors, specially. They are first deserialized on the
    CPU and are then moved to the device they were saved from. If this fails
    (e.g. because the run time system doesn't have certain devices), an exception
    is raised. However, storages can be dynamically remapped to an alternative
    set of devices using the :attr:`map_location` argument.

    If :attr:`map_location` is a callable, it will be called once for each serialized
    storage with two arguments: storage and location. The storage argument
    will be the initial deserialization of the storage, residing on the CPU.
    Each serialized storage has a location tag associated with it which
    identifies the device it was saved from, and this tag is the second
    argument passed to :attr:`map_location`. The builtin location tags are ``'cpu'``
    for CPU tensors and ``'cuda:device_id'`` (e.g. ``'cuda:2'``) for CUDA tensors.
    :attr:`map_location` should return either ``None`` or a storage. If
    :attr:`map_location` returns a storage, it will be used as the final deserialized
    object, already moved to the right device. Otherwise, :func:`torch.load` will
    fall back to the default behavior, as if :attr:`map_location` wasn't specified.

    If :attr:`map_location` is a :class:`torch.device` object or a string containing
    a device tag, it indicates the location where all tensors should be loaded.

    Otherwise, if :attr:`map_location` is a dict, it will be used to remap location tags
    appearing in the file (keys), to ones that specify where to put the
    storages (values).

    User extensions can register their own location tags and tagging and
    deserialization methods using :func:`torch.serialization.register_package`.

    Args:
        f: a file-like object (has to implement :meth:`read`, :meth:`readline`, :meth:`tell`, and :meth:`seek`),
            or a string or os.PathLike object containing a file name
        map_location: a function, :class:`torch.device`, string or a dict specifying how to remap storage
            locations
        pickle_module: module used for unpickling metadata and objects (has to
            match the :attr:`pickle_module` used to serialize file)
        weights_only: Indicates whether unpickler should be restricted to
            loading only tensors, primitive types, dictionaries
            and any types added via :func:`torch.serialization.add_safe_globals`.
        mmap: Indicates whether the file should be mmaped rather than loading all the storages into memory.
            Typically, tensor storages in the file will first be moved from disk to CPU memory, after which they
            are moved to the location that they were tagged with when saving, or specified by ``map_location``. This
            second step is a no-op if the final location is CPU. When the ``mmap`` flag is set, instead of copying the
            tensor storages from disk to CPU memory in the first step, ``f`` is mmaped.
        pickle_load_args: (Python 3 only) optional keyword arguments passed over to
            :func:`pickle_module.load` and :func:`pickle_module.Unpickler`, e.g.,
            :attr:`errors=...`.

    .. warning::
        :func:`torch.load()` unless `weights_only` parameter is set to `True`,
        uses ``pickle`` module implicitly, which is known to be insecure.
        It is possible to construct malicious pickle data which will execute arbitrary code
        during unpickling. Never load data that could have come from an untrusted
        source in an unsafe mode, or that could have been tampered with. **Only load data you trust**.

    .. note::
        When you call :func:`torch.load()` on a file which contains GPU tensors, those tensors
        will be loaded to GPU by default. You can call ``torch.load(.., map_location='cpu')``
        and then :meth:`load_state_dict` to avoid GPU RAM surge when loading a model checkpoint.

    .. note::
        By default, we decode byte strings as ``utf-8``.  This is to avoid a common error
        case ``UnicodeDecodeError: 'ascii' codec can't decode byte 0x...``
        when loading files saved by Python 2 in Python 3.  If this default
        is incorrect, you may use an extra :attr:`encoding` keyword argument to specify how
        these objects should be loaded, e.g., :attr:`encoding='latin1'` decodes them
        to strings using ``latin1`` encoding, and :attr:`encoding='bytes'` keeps them
        as byte arrays which can be decoded later with ``byte_array.decode(...)``.

    Example:
        >>> # xdoctest: +SKIP("undefined filepaths")
        >>> torch.load('tensors.pt', weights_only=True)
        # Load all tensors onto the CPU
        >>> torch.load('tensors.pt', map_location=torch.device('cpu'), weights_only=True)
        # Load all tensors onto the CPU, using a function
        >>> torch.load('tensors.pt', map_location=lambda storage, loc: storage, weights_only=True)
        # Load all tensors onto GPU 1
        >>> torch.load('tensors.pt', map_location=lambda storage, loc: storage.cuda(1), weights_only=True)
        # Map tensors from GPU 1 to GPU 0
        >>> torch.load('tensors.pt', map_location={'cuda:1': 'cuda:0'}, weights_only=True)
        # Load tensor from io.BytesIO object
        # Loading from a buffer setting weights_only=False, warning this can be unsafe
        >>> with open('tensor.pt', 'rb') as f:
        ...     buffer = io.BytesIO(f.read())
        >>> torch.load(buffer, weights_only=False)
        # Load a module with 'ascii' encoding for unpickling
        # Loading from a module setting weights_only=False, warning this can be unsafe
        >>> torch.load('module.pt', encoding='ascii', weights_only=False)
    """
    torch._C._log_api_usage_once("torch.load")
    UNSAFE_MESSAGE = (
        "Weights only load failed. Re-running `torch.load` with `weights_only` set to `False`"
        " will likely succeed, but it can result in arbitrary code execution."
        " Do it only if you get the file from a trusted source. Alternatively, to load"
        " with `weights_only` please check the recommended steps in the following error message."
        " WeightsUnpickler error: "
    )
    # Add ability to force safe only weight loads via environment variable
    if os.getenv("TORCH_FORCE_WEIGHTS_ONLY_LOAD", "0").lower() in [
        "1",
        "y",
        "yes",
        "true",
    ]:
        weights_only = True

    if weights_only:
        if pickle_module is not None:
            raise RuntimeError(
                "Can not safely load weights when explicit pickle_module is specified"
            )
    else:
        if pickle_module is None:
            pickle_module = pickle

    # make flipping default BC-compatible
    if mmap is None:
        mmap = False

    _check_dill_version(pickle_module)

    if "encoding" not in pickle_load_args.keys():
        pickle_load_args["encoding"] = "utf-8"

    with _open_file_like(f, "rb") as opened_file:
        if _is_zipfile(opened_file):
            # The zipfile reader is going to advance the current file position.
            # If we want to actually tail call to torch.jit.load, we need to
            # reset back to the original position.
            orig_position = opened_file.tell()
            overall_storage = None
            with _open_zipfile_reader(opened_file) as opened_zipfile:
                if _is_torchscript_zip(opened_zipfile):
                    warnings.warn(
                        "'torch.load' received a zip file that looks like a TorchScript archive"
                        " dispatching to 'torch.jit.load' (call 'torch.jit.load' directly to"
                        " silence this warning)",
                        UserWarning,
                    )
                    opened_file.seek(orig_position)
                    return torch.jit.load(opened_file, map_location=map_location)
                if mmap:
                    if not _is_path(f):
                        raise ValueError(
                            "f must be a file path in order to use the mmap argument"
                        )
                    size = os.path.getsize(f)
                    if not IS_WINDOWS:
                        shared = get_default_mmap_options() == MAP_SHARED
                    else:
                        shared = False
                    overall_storage = torch.UntypedStorage.from_file(
                        os.fspath(f), shared, size
                    )
                if weights_only:
                    try:
                        return _load(
                            opened_zipfile,
                            map_location,
                            _weights_only_unpickler,
                            overall_storage=overall_storage,
                            **pickle_load_args,
                        )
                    except RuntimeError as e:
                        raise pickle.UnpicklingError(UNSAFE_MESSAGE + str(e)) from None
                return _load(
                    opened_zipfile,
                    map_location,
                    pickle_module,
                    overall_storage=overall_storage,
                    **pickle_load_args,
                )
        if mmap:
            f_name = "" if not isinstance(f, str) else f"{f}, "
            raise RuntimeError(
                "mmap can only be used with files saved with "
                f"`torch.save({f_name}_use_new_zipfile_serialization=True), "
                "please torch.save your checkpoint with this option in order to use mmap."
            )
        if weights_only:
            try:
                return _legacy_load(
                    opened_file,
                    map_location,
                    _weights_only_unpickler,
                    **pickle_load_args,
                )
            except RuntimeError as e:
                raise pickle.UnpicklingError(UNSAFE_MESSAGE + str(e)) from None
        return _legacy_load(
            opened_file, map_location, pickle_module, **pickle_load_args
        )


# Register pickling support for layout instances such as
# torch.sparse_coo, etc
def _get_layout(name):
    """Get layout extension object from its string representation."""
    cache = _get_layout.cache  # type: ignore[attr-defined]
    if not cache:
        for v in torch.__dict__.values():
            if isinstance(v, torch.layout):
                cache[str(v)] = v
    return cache[name]


# There are yet not good way to type annotate function attributes https://github.com/python/mypy/issues/2087
_get_layout.cache = {}  # type: ignore[attr-defined]
copyreg.pickle(torch.layout, lambda obj: (_get_layout, (str(obj),)))


def _legacy_load(f, map_location, pickle_module, **pickle_load_args):
    deserialized_objects: Dict[int, Any] = {}

    restore_location = _get_restore_location(map_location)

    class UnpicklerWrapper(pickle_module.Unpickler):  # type: ignore[name-defined]
        def find_class(self, mod_name, name):
            if type(name) is str and "Storage" in name:
                try:
                    return StorageType(name)
                except KeyError:
                    pass
            return super().find_class(mod_name, name)

    def _check_container_source(container_type, source_file, original_source):
        try:
            current_source = "".join(get_source_lines_and_file(container_type)[0])
        except Exception:  # saving the source is optional, so we can ignore any errors
            warnings.warn(
                "Couldn't retrieve source code for container of "
                "type " + container_type.__name__ + ". It won't be checked "
                "for correctness upon loading."
            )
            return
        if original_source != current_source:
            if container_type.dump_patches:
                file_name = container_type.__name__ + ".patch"
                diff = difflib.unified_diff(
                    current_source.split("\n"),
                    original_source.split("\n"),
                    source_file,
                    source_file,
                    lineterm="",
                )
                lines = "\n".join(diff)
                try:
                    with open(file_name, "a+") as f:
                        file_size = f.seek(0, 2)
                        f.seek(0)
                        if file_size == 0:
                            f.write(lines)
                        elif file_size != len(lines) or f.read() != lines:
                            raise OSError
                    msg = (
                        "Saved a reverse patch to " + file_name + ". "
                        "Run `patch -p0 < " + file_name + "` to revert your "
                        "changes."
                    )
                except OSError:
                    msg = (
                        "Tried to save a patch, but couldn't create a "
                        "writable file " + file_name + ". Make sure it "
                        "doesn't exist and your working directory is "
                        "writable."
                    )
            else:
                msg = (
                    "you can retrieve the original source code by "
                    "accessing the object's source attribute or set "
                    "`torch.nn.Module.dump_patches = True` and use the "
                    "patch tool to revert the changes."
                )
            msg = f"source code of class '{torch.typename(container_type)}' has changed. {msg}"
            warnings.warn(msg, SourceChangeWarning)

    def legacy_load(f):
        deserialized_objects: Dict[int, Any] = {}

        def persistent_load(saved_id):
            if isinstance(saved_id, tuple):
                # Ignore containers that don't have any sources saved
                if all(saved_id[1:]):
                    _check_container_source(*saved_id)
                return saved_id[0]
            return deserialized_objects[int(saved_id)]

        with closing(
            tarfile.open(fileobj=f, mode="r:", format=tarfile.PAX_FORMAT)
        ) as tar, mkdtemp() as tmpdir:
            tar.extract("storages", path=tmpdir)
            with open(os.path.join(tmpdir, "storages"), "rb", 0) as f:
                num_storages = pickle_module.load(f, **pickle_load_args)
                for i in range(num_storages):
                    args = pickle_module.load(f, **pickle_load_args)
                    key, location, storage_type = args
                    dtype = storage_type._dtype
                    obj = cast(Storage, torch.UntypedStorage)._new_with_file(
                        f, torch._utils._element_size(dtype)
                    )
                    obj = restore_location(obj, location)
                    # TODO: Once we decide to break serialization FC, we can
                    # stop wrapping with TypedStorage
                    deserialized_objects[key] = torch.storage.TypedStorage(
                        wrap_storage=obj, dtype=dtype, _internal=True
                    )

                storage_views = pickle_module.load(f, **pickle_load_args)
                for target_cdata, root_cdata, offset, numel in storage_views:
                    root = deserialized_objects[root_cdata]
                    element_size = torch._utils._element_size(root.dtype)
                    offset_bytes = offset * element_size
                    # TODO: Once we decide to break serialization FC, we can
                    # stop wrapping with TypedStorage
                    deserialized_objects[target_cdata] = torch.storage.TypedStorage(
                        wrap_storage=root._untyped_storage[
                            offset_bytes : offset_bytes + numel * element_size
                        ],
                        dtype=root.dtype,
                        _internal=True,
                    )

            tar.extract("tensors", path=tmpdir)
            with open(os.path.join(tmpdir, "tensors"), "rb", 0) as f:
                num_tensors = pickle_module.load(f, **pickle_load_args)
                for _ in range(num_tensors):
                    args = pickle_module.load(f, **pickle_load_args)
                    key, storage_id, original_tensor_type = args
                    storage = deserialized_objects[storage_id]
                    (ndim,) = struct.unpack("<i", f.read(4))
                    # skip next 4 bytes; legacy encoding treated ndim as 8 bytes
                    f.read(4)
                    numel = struct.unpack(f"<{ndim}q", f.read(8 * ndim))
                    stride = struct.unpack(f"<{ndim}q", f.read(8 * ndim))
                    (storage_offset,) = struct.unpack("<q", f.read(8))
                    tensor = torch.empty((0,), dtype=storage.dtype).set_(
                        storage._untyped_storage, storage_offset, numel, stride
                    )
                    deserialized_objects[key] = tensor

            pickle_file = tar.extractfile("pickle")
            unpickler = UnpicklerWrapper(pickle_file, **pickle_load_args)
            unpickler.persistent_load = persistent_load
            result = unpickler.load()
            return result

    deserialized_objects = {}

    def persistent_load(saved_id):
        assert isinstance(saved_id, tuple)
        typename = _maybe_decode_ascii(saved_id[0])
        data = saved_id[1:]

        if typename == "module":
            # Ignore containers that don't have any sources saved
            if all(data[1:]):
                _check_container_source(*data)
            return data[0]
        elif typename == "storage":
            storage_type, root_key, location, numel, view_metadata = data
            location = _maybe_decode_ascii(location)
            dtype = storage_type.dtype

            nbytes = numel * torch._utils._element_size(dtype)

            if root_key not in deserialized_objects:
                if torch._guards.active_fake_mode() is not None:
                    obj = cast(Storage, torch.UntypedStorage(nbytes, device="meta"))
                else:
                    obj = cast(Storage, torch.UntypedStorage(nbytes))
                    obj._torch_load_uninitialized = True
                    obj = restore_location(obj, location)
                # TODO: Once we decide to break serialization FC, we can
                # stop wrapping with TypedStorage
                typed_storage = torch.storage.TypedStorage(
                    wrap_storage=obj, dtype=dtype, _internal=True
                )
                deserialized_objects[root_key] = typed_storage
            else:
                typed_storage = deserialized_objects[root_key]
                if typed_storage._data_ptr() == 0:
                    typed_storage = torch.storage.TypedStorage(
                        device=typed_storage._untyped_storage.device,
                        dtype=dtype,
                        _internal=True,
                    )

            if view_metadata is not None:
                view_key, offset, view_size = view_metadata
                offset_bytes = offset * torch._utils._element_size(dtype)
                view_size_bytes = view_size * torch._utils._element_size(dtype)
                if view_key not in deserialized_objects:
                    # TODO: Once we decide to break serialization FC, we can
                    # stop wrapping with TypedStorage
                    deserialized_objects[view_key] = torch.storage.TypedStorage(
                        wrap_storage=typed_storage._untyped_storage[
                            offset_bytes : offset_bytes + view_size_bytes
                        ],
                        dtype=dtype,
                        _internal=True,
                    )
                res = deserialized_objects[view_key]

            else:
                res = typed_storage
            return res
        else:
            raise RuntimeError(f"Unknown saved id type: {saved_id[0]}")

    _check_seekable(f)
    f_should_read_directly = _should_read_directly(f)

    if f_should_read_directly and f.tell() == 0:
        # legacy_load requires that f has fileno()
        # only if offset is zero we can attempt the legacy tar file loader
        try:
            return legacy_load(f)
        except tarfile.TarError:
            if _is_zipfile(f):
                # .zip is used for torch.jit.save and will throw an un-pickling error here
                raise RuntimeError(
                    f"{f.name} is a zip archive (did you mean to use torch.jit.load()?)"
                ) from None
            # if not a tarfile, reset file offset and proceed
            f.seek(0)

    if not hasattr(f, "readinto") and (3, 8, 0) <= sys.version_info < (3, 8, 2):
        raise RuntimeError(
            "torch.load does not work with file-like objects that do not implement readinto on Python 3.8.0 and 3.8.1. "
            f'Received object of type "{type(f)}". Please update to Python 3.8.2 or newer to restore this '
            "functionality."
        )

    magic_number = pickle_module.load(f, **pickle_load_args)
    if magic_number != MAGIC_NUMBER:
        raise RuntimeError("Invalid magic number; corrupt file?")
    protocol_version = pickle_module.load(f, **pickle_load_args)
    if protocol_version != PROTOCOL_VERSION:
        raise RuntimeError(f"Invalid protocol version: {protocol_version}")

    _sys_info = pickle_module.load(f, **pickle_load_args)
    unpickler = UnpicklerWrapper(f, **pickle_load_args)
    unpickler.persistent_load = persistent_load
    result = unpickler.load()

    deserialized_storage_keys = pickle_module.load(f, **pickle_load_args)

    if torch._guards.active_fake_mode() is None:
        offset = f.tell() if f_should_read_directly else None
        for key in deserialized_storage_keys:
            assert key in deserialized_objects
            typed_storage = deserialized_objects[key]
            typed_storage._untyped_storage._set_from_file(
                f,
                offset,
                f_should_read_directly,
                torch._utils._element_size(typed_storage.dtype),
            )
            if offset is not None:
                offset = f.tell()

    torch._utils._validate_loaded_sparse_tensors()

    return result


def _maybe_decode_ascii(bytes_str: Union[bytes, str]) -> str:
    # When using encoding='bytes' in Py3, some **internal** keys stored as
    # strings in Py2 are loaded as bytes. This function decodes them with
    # ascii encoding, one that Py3 uses by default.
    #
    # NOTE: This should only be used on internal keys (e.g., `typename` and
    #       `location` in `persistent_load` below!
    if isinstance(bytes_str, bytes):
        return bytes_str.decode("ascii")
    return bytes_str


def _get_restore_location(map_location):
    if map_location is None:
        restore_location = default_restore_location
    elif isinstance(map_location, dict):

        def restore_location(storage, location):
            location = map_location.get(location, location)
            return default_restore_location(storage, location)

    elif isinstance(map_location, (str, bytes)):

        def restore_location(storage, location):
            return default_restore_location(storage, map_location)

    elif isinstance(map_location, torch.device):

        def restore_location(storage, location):
            return default_restore_location(storage, str(map_location))

    else:

        def restore_location(storage, location):
            result = map_location(storage, location)
            if result is None:
                result = default_restore_location(storage, location)
            return result

    return restore_location


class StorageType:
    def __init__(self, name):
        self._dtype = _get_dtype_from_pickle_storage_type(name)

    @property
    def dtype(self):
        return self._dtype

    def __str__(self):
        return f"StorageType(dtype={self.dtype})"


def _load(
    zip_file,
    map_location,
    pickle_module,
    pickle_file="data.pkl",
    overall_storage=None,
    **pickle_load_args,
):
    restore_location = _get_restore_location(map_location)

    loaded_storages = {}

    # check if byteswapping is needed
    byteordername = "byteorder"
    byteorderdata = None
    if zip_file.has_record(byteordername):
        byteorderdata = zip_file.get_record(byteordername)
        if byteorderdata not in [b"little", b"big"]:
            raise ValueError("Unknown endianness type: " + byteorderdata.decode())
    elif (
        get_default_load_endianness() == LoadEndianness.LITTLE
        or get_default_load_endianness() is None
    ):
        byteorderdata = b"little"
    elif get_default_load_endianness() == LoadEndianness.BIG:
        byteorderdata = b"big"
    elif get_default_load_endianness() == LoadEndianness.NATIVE:
        pass
    else:
        raise ValueError("Invalid load endianness type")

    if (
        not zip_file.has_record(byteordername)
        and get_default_load_endianness() is None
        and sys.byteorder == "big"
    ):
        # Default behaviour was changed
        # See https://github.com/pytorch/pytorch/issues/101688
        warnings.warn(
            "The default load endianness for checkpoints without a byteorder mark "
            "on big endian machines was changed from 'native' to 'little' endian, "
            "to avoid this behavior please use "
            "torch.serialization.set_default_load_endianness to set "
            "the desired default load endianness",
            UserWarning,
        )

    def load_tensor(dtype, numel, key, location):
        name = f"data/{key}"
        if torch._guards.detect_fake_mode(None) is not None:
            nbytes = numel * torch._utils._element_size(dtype)
            storage = torch.UntypedStorage(nbytes, device="meta")
        elif overall_storage is not None:
            storage_offset = zip_file.get_record_offset(name)
            storage = overall_storage[storage_offset : storage_offset + numel]
        else:
            storage = (
                zip_file.get_storage_from_record(name, numel, torch.UntypedStorage)
                ._typed_storage()
                ._untyped_storage
            )
        # swap here if byteswapping is needed
        if byteorderdata is not None:
            if byteorderdata.decode() != sys.byteorder:
                storage.byteswap(dtype)

        # TODO: Once we decide to break serialization FC, we can
        # stop wrapping with TypedStorage
        typed_storage = torch.storage.TypedStorage(
            wrap_storage=restore_location(storage, location),
            dtype=dtype,
            _internal=True,
        )

        if typed_storage._data_ptr() != 0:
            loaded_storages[key] = typed_storage

        return typed_storage

    def persistent_load(saved_id):
        assert isinstance(saved_id, tuple)
        typename = _maybe_decode_ascii(saved_id[0])
        data = saved_id[1:]

        assert (
            typename == "storage"
        ), f"Unknown typename for persistent_load, expected 'storage' but got '{typename}'"
        storage_type, key, location, numel = data
        if storage_type is torch.UntypedStorage:
            dtype = torch.uint8
        else:
            dtype = storage_type.dtype

        if key in loaded_storages:
            typed_storage = loaded_storages[key]
        else:
            nbytes = numel * torch._utils._element_size(dtype)
            typed_storage = load_tensor(
                dtype, nbytes, key, _maybe_decode_ascii(location)
            )

        return typed_storage

    load_module_mapping: Dict[str, str] = {
        # See https://github.com/pytorch/pytorch/pull/51633
        "torch.tensor": "torch._tensor"
    }

    # Need to subclass Unpickler instead of directly monkey-patching the find_class method
    # because it's marked readonly in pickle.
    # The type: ignore is because mypy can't statically determine the type of this class.
    class UnpicklerWrapper(pickle_module.Unpickler):  # type: ignore[name-defined]
        # from https://stackoverflow.com/questions/13398462/unpickling-python-objects-with-a-changed-module-path/13405732
        # Lets us override the imports that pickle uses when unpickling an object.
        # This is useful for maintaining BC if we change a module path that tensor instantiation relies on.
        def find_class(self, mod_name, name):
            if type(name) is str and "Storage" in name:
                try:
                    return StorageType(name)
                except KeyError:
                    pass
            mod_name = load_module_mapping.get(mod_name, mod_name)
            return super().find_class(mod_name, name)

    # Load the data (which may in turn use `persistent_load` to load tensors)
    data_file = io.BytesIO(zip_file.get_record(pickle_file))

    unpickler = UnpicklerWrapper(data_file, **pickle_load_args)
    unpickler.persistent_load = persistent_load
    # Needed for tensors where storage device and rebuild tensor device are
    # not connected (wrapper subclasses and tensors rebuilt using numpy)
    torch._utils._thread_local_state.map_location = map_location
    result = unpickler.load()
    del torch._utils._thread_local_state.map_location

    torch._utils._validate_loaded_sparse_tensors()
    torch._C._log_api_usage_metadata(
        "torch.load.metadata", {"serialization_id": zip_file.serialization_id()}
    )
    return result


def _is_torchscript_zip(zip_file):
    return "constants.pkl" in zip_file.get_all_records()<|MERGE_RESOLUTION|>--- conflicted
+++ resolved
@@ -1,8 +1,5 @@
-<<<<<<< HEAD
+# mypy: allow-untyped-defs
 import copyreg
-=======
-# mypy: allow-untyped-defs
->>>>>>> 182ea1f9
 import difflib
 import functools
 import io
