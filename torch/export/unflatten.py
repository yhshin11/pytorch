--- conflicted
+++ resolved
@@ -228,7 +228,6 @@
         for name, tensor in state_dict.items():
             if name in assigned_params or name in assigned_buffers:  # already assigned
                 continue
-<<<<<<< HEAD
 
             is_buffer = False
             if id(tensor) in id_to_buffer or not isinstance(
@@ -261,40 +260,6 @@
                     attr_kind=_AttrKind.PARAMETER,
                 )
 
-=======
-
-            is_buffer = False
-            if id(tensor) in id_to_buffer or not isinstance(
-                tensor, torch.nn.Parameter
-            ):  # aliased buffer
-                is_buffer = True
-
-            if is_buffer:
-                if (
-                    id(tensor) not in id_to_buffer
-                ):  # this is completely unused (not weight-sharing)
-                    id_to_buffer[id(tensor)] = (
-                        tensor,
-                        True,
-                    )  # assign to respect original model
-                _assign_attr(
-                    id_to_buffer[id(tensor)][0],
-                    self,
-                    name,
-                    attr_kind=_AttrKind.BUFFER,
-                    persistent=True,
-                )
-            else:
-                if id(tensor) not in id_to_param:  # this is unused
-                    id_to_param[id(tensor)] = tensor
-                _assign_attr(
-                    id_to_param[id(tensor)],
-                    self,
-                    name,
-                    attr_kind=_AttrKind.PARAMETER,
-                )
-
->>>>>>> f0366de4
         # use id map so we don't double-clone aliased constants
         id_to_const: Dict[int, Union[torch.Tensor, torch._C.ScriptObject]] = {}
         for fqn, constant in export_module.constants.items():
