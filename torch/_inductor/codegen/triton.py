--- conflicted
+++ resolved
@@ -3851,8 +3851,6 @@
 
     @preserve_rng_state()
     def benchmark_fused_nodes(self, nodes):
-<<<<<<< HEAD
-=======
         @dataclasses.dataclass
         class LastUsageHolder:
             n: Any
@@ -3863,7 +3861,6 @@
 
         last_usage_holders = [LastUsageHolder(n, n.last_usage) for n in nodes]
 
->>>>>>> eb5381da
         # empty last_usage. May cause more aggressive 'evict_last'. Should be fine.
         for n in nodes:
             n.last_usage = set()
