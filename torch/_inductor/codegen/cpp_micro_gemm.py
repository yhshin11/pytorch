--- conflicted
+++ resolved
@@ -1,12 +1,7 @@
-<<<<<<< HEAD
+# mypy: allow-untyped-defs
 import dataclasses
 from enum import Enum
 from typing import Callable, Dict, List, Optional, Type
-=======
-# mypy: allow-untyped-defs
-from collections import namedtuple
-from typing import Dict, List, Optional, Type
->>>>>>> f7b133fc
 
 import sympy
 
