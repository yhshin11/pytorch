--- conflicted
+++ resolved
@@ -4094,11 +4094,7 @@
         # Rerun fake tensor propagation, because Inductor may have changed the
         # strides of inputs and we need to determine accurately what the
         # output stride will be.
-<<<<<<< HEAD
-        example_args = []
-=======
         example_args: List[Union[torch.Tensor, torch._C.ScriptObject]] = []
->>>>>>> 8bf9e99c
 
         # We need to retain the constant values of fake tensors that we originally
         # propagated the graph with, because for some operators running without a
