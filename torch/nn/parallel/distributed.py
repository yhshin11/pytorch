--- conflicted
+++ resolved
@@ -667,10 +667,7 @@
             self.device_mesh = device_mesh
             self.process_group = device_mesh.get_group(mesh_dim=0)
             from torch.distributed.device_mesh import _mesh_resources
-<<<<<<< HEAD
-=======
-
->>>>>>> 1885c397
+
             if _mesh_resources.get_parent_mesh(device_mesh) is not None:
                 # TODO: This is a temporary work around to enable DDP + TP.
                 # We should do the logic in DDP so that the 2D implementation is
@@ -893,10 +890,6 @@
             "python_reducer_without_compiled_forward",
         )
         if self._use_python_reducer:
-<<<<<<< HEAD
-            torch._inductor.config.fuse_ddp_communication = True
-            torch._inductor.config.fuse_ddp_bucket_size = bucket_cap_mb
-=======
             torch._inductor.config._fuse_ddp_communication = True
             torch._inductor.config._fuse_ddp_bucket_size = bucket_cap_mb
             # Directly adding this to the trace rule will disturb the users
@@ -904,7 +897,6 @@
             torch._dynamo.trace_rules.LEGACY_MOD_INLINELIST.add(
                 "torch.nn.parallel.distributed"
             )
->>>>>>> 1885c397
         self._force_to_disable_cpp_reducer = (
             optimize_ddp == "python_reducer_without_compiled_forward"
         )
