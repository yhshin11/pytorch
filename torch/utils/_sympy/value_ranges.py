from __future__ import annotations

import dataclasses
import itertools
import logging
import math
import operator
from typing import (
    Callable,
    Dict,
    Generic,
    Optional,
    overload,
    SupportsFloat,
    TYPE_CHECKING,
    TypeVar,
    Union,
)

import sympy
from sympy.logic.boolalg import Boolean as SympyBoolean, BooleanAtom
from typing_extensions import TypeGuard

import torch

from torch._prims_common import dtype_to_type
from .functions import (
    OpaqueUnaryFn_acos,
    OpaqueUnaryFn_asinh,
    OpaqueUnaryFn_atan,
    OpaqueUnaryFn_cosh,
    OpaqueUnaryFn_exp,
    OpaqueUnaryFn_log,
    OpaqueUnaryFn_sinh,
    OpaqueUnaryFn_sqrt,
    OpaqueUnaryFn_tanh,
    Round,
    RoundDecimal,
)
from .interp import sympy_interp

log = logging.getLogger(__name__)

__all__ = ["ValueRanges", "ValueRangeAnalysis", "bound_sympy"]

_T = TypeVar("_T", sympy.Expr, SympyBoolean)


class ValueRangeError(RuntimeError):
    pass


# Like sympify, but supports less stuff, and also ensures that direct
# sympy expressions don't have free variables
def simple_sympify(e):
    if isinstance(e, bool):
        return sympy.true if e else sympy.false
    elif isinstance(e, int):
        return sympy.Integer(e)
    elif isinstance(e, float):
        # infinity is special; we use it to bracket integers as well
        if math.isinf(e):
            return sympy.oo if e > 0 else -sympy.oo
        return sympy.Float(e)
    elif isinstance(e, sympy.Expr):
        assert e.is_number, e
        # NaNs can occur when doing things like 0 * sympy.oo, but it is better
        # if the operator notices this and takes care of it, because sometimes
        # the NaN is inappropriate (for example, for ints, the [-oo, oo] range
        # should go to zero when multiplied with [0, 0])
        assert e != sympy.nan
        return e
    elif isinstance(e, BooleanAtom):
        return e
    else:
        raise AssertionError(f"not simple sympy type {type(e)}: {e}")


# Sympy atomics only. Unlike <=, it also works on Sympy bools.
def sympy_generic_le(lower, upper):
    if isinstance(lower, sympy.Expr):
        assert isinstance(upper, sympy.Expr)
        return lower <= upper
    else:
        # only negative condition is True > False
        assert isinstance(lower, SympyBoolean) and isinstance(upper, SympyBoolean)
        return not (lower and not upper)


def vr_is_bool(vr: ValueRanges[_T]) -> TypeGuard[ValueRanges[SympyBoolean]]:
    return vr.is_bool


def vr_is_expr(vr: ValueRanges[_T]) -> TypeGuard[ValueRanges[sympy.Expr]]:
    return not vr.is_bool


ExprIn = Union[int, float, sympy.Expr]
BoolIn = Union[bool, SympyBoolean]
AllIn = Union[ExprIn, BoolIn]
ExprFn = Callable[[sympy.Expr], sympy.Expr]
ExprFn2 = Callable[[sympy.Expr, sympy.Expr], sympy.Expr]
BoolFn = Callable[[SympyBoolean], SympyBoolean]
BoolFn2 = Callable[[SympyBoolean, SympyBoolean], SympyBoolean]
AllFn = Union[ExprFn, BoolFn]
AllFn2 = Union[ExprFn2, BoolFn2]


@dataclasses.dataclass(frozen=True)
class ValueRanges(Generic[_T]):
    if TYPE_CHECKING:
        # ruff doesn't understand circular references but mypy does
        ExprVR = ValueRanges[sympy.Expr]  # noqa: F821
        BoolVR = ValueRanges[SympyBoolean]  # noqa: F821
        AllVR = Union[ExprVR, BoolVR]

    # Although the type signature here suggests you can pass any
    # sympy expression, in practice the analysis here only works
    # with constant sympy expressions
    lower: _T
    upper: _T
    is_bool: bool

    @overload
    def __init__(self: ValueRanges[sympy.Expr], lower: ExprIn, upper: ExprIn) -> None:
        ...

    @overload
    def __init__(self: ValueRanges[SympyBoolean], lower: BoolIn, upper: BoolIn) -> None:
        ...

    def __init__(self, lower: AllIn, upper: AllIn) -> None:
        lower = simple_sympify(lower)
        upper = simple_sympify(upper)
        # TODO: when the bounds have free variables, this may be
        # nontrivial to actually verify
        try:
            if not sympy_generic_le(lower, upper):
                raise ValueRangeError(f"Invalid ranges [{lower}:{upper}]")
        except TypeError:
            raise TypeError(f"Could not compare {lower} <= {upper}")  # noqa: TRY200
        # Because this is a frozen class
        object.__setattr__(self, "lower", lower)
        object.__setattr__(self, "upper", upper)
        object.__setattr__(self, "is_bool", isinstance(lower, SympyBoolean))
        assert isinstance(upper, SympyBoolean) == self.is_bool

    def boolify(self) -> ValueRanges[SympyBoolean]:
        if vr_is_bool(self):
            return self
        elif self == ValueRanges.unknown():
            return ValueRanges.unknown_bool()
        else:
            raise AssertionError(f"not bool like {self}")

    def __contains__(self, x: AllIn) -> bool:
        x = simple_sympify(x)
        return sympy_generic_le(self.lower, x) and sympy_generic_le(x, self.upper)

    def issubset(self, other):
        return sympy_generic_le(other.lower, self.lower) and sympy_generic_le(
            self.upper, other.upper
        )

    def tighten(self, other) -> ValueRanges:
        """Given two ValueRanges, returns their intersection"""
        return self & other

    # Intersection
    @overload
    def __and__(
        self: ValueRanges[sympy.Expr], other: ValueRanges[sympy.Expr]
    ) -> ValueRanges[sympy.Expr]:
        ...

    @overload
    def __and__(
        self: ValueRanges[SympyBoolean], other: ValueRanges[SympyBoolean]
    ) -> ValueRanges[SympyBoolean]:
        ...

    def __and__(self: AllVR, other: AllVR) -> AllVR:
        if other == ValueRanges.unknown():
            return self
        if self == ValueRanges.unknown():
            return other
        assert self.is_bool == other.is_bool, (self, other)
        if self.is_bool:
            return ValueRanges(
                sympy.Or(self.lower, other.lower), sympy.And(self.upper, other.upper)
            )
        else:
            return ValueRanges(
                sympy.Max(self.lower, other.lower), sympy.Min(self.upper, other.upper)
            )

    # Union
    @overload
    def __or__(
        self: ValueRanges[sympy.Expr], other: ValueRanges[sympy.Expr]
    ) -> ValueRanges[sympy.Expr]:
        ...

    @overload
    def __or__(
        self: ValueRanges[SympyBoolean], other: ValueRanges[SympyBoolean]
    ) -> ValueRanges[SympyBoolean]:
        ...

    def __or__(self: AllVR, other: AllVR) -> AllVR:
        if ValueRanges.unknown() in (self, other):
            return ValueRanges.unknown()
        assert self.is_bool == other.is_bool, (self, other)
        if self.is_bool:
            return ValueRanges(
                sympy.And(self.lower, other.lower), sympy.Or(self.upper, other.upper)
            )
        else:
            return ValueRanges(
                sympy.Min(self.lower, other.lower), sympy.Max(self.upper, other.upper)
            )

    def is_singleton(self) -> bool:
        return self.lower == self.upper

    # TODO: this doesn't work with bools but arguably it should
    @staticmethod
    def unknown() -> ValueRanges[sympy.Expr]:
        return ValueRanges(-sympy.oo, sympy.oo)

    @staticmethod
    def unknown_bool() -> ValueRanges[SympyBoolean]:
        return ValueRanges(sympy.false, sympy.true)

    @overload
    @staticmethod
    # work around the fact that bool and int overlap
    def wrap(arg: Union[ExprIn, ExprVR]) -> ExprVR:  # type: ignore[overload-overlap]
        ...

    @overload
    @staticmethod
    def wrap(arg: Union[BoolIn, BoolVR]) -> BoolVR:
        ...

    @staticmethod
    def wrap(arg: Union[AllIn, AllVR]) -> AllVR:
        if isinstance(arg, ValueRanges):
            return arg
        # arg is either ExprIn or BoolIn, but we don't know it here
        return ValueRanges(arg, arg)  # type: ignore[arg-type]

    @staticmethod
    def increasing_map(x: Union[ExprIn, ExprVR], fn: ExprFn) -> ExprVR:
        """Increasing: x <= y => f(x) <= f(y)."""
        x = ValueRanges.wrap(x)
        return ValueRanges(fn(x.lower), fn(x.upper))

    @overload
    @staticmethod
    def decreasing_map(x: Union[ExprIn, ExprVR], fn: ExprFn) -> ExprVR:
        ...

    @overload
    @staticmethod
    def decreasing_map(x: Union[BoolIn, BoolVR], fn: BoolFn) -> BoolVR:
        ...

    @staticmethod
    def decreasing_map(x: Union[AllIn, AllVR], fn: AllFn) -> AllVR:
        """Decreasing: x <= y => f(x) >= f(y)."""
        x = ValueRanges.wrap(x)
        # consistently either Expr or Bool, but we don't know it here
        return ValueRanges(fn(x.upper), fn(x.lower))  # type: ignore[arg-type]

    @staticmethod
    def monotone_map(x: Union[ExprIn, ExprVR], fn: ExprFn) -> ExprVR:
        """It's increasing or decreasing."""
        x = ValueRanges.wrap(x)
        l = fn(x.lower)
        u = fn(x.upper)
        return ValueRanges(min(l, u), max(l, u))

    @staticmethod
    def convex_min_zero_map(x: Union[ExprIn, ExprVR], fn: ExprFn) -> ExprVR:
        """Fn is convex and has a minimum at 0."""
        x = ValueRanges.wrap(x)
        if 0 in x:
            return ValueRanges(0, max(fn(x.lower), fn(x.upper)))
        else:
            return ValueRanges.monotone_map(x, fn)

    @overload
    @staticmethod
    def coordinatewise_increasing_map(
        x: Union[ExprIn, ExprVR], y: Union[ExprIn, ExprVR], fn: ExprFn2
    ) -> ExprVR:
        ...

    @overload
    @staticmethod
    def coordinatewise_increasing_map(
        x: Union[BoolIn, BoolVR], y: Union[BoolIn, BoolVR], fn: BoolFn2
    ) -> BoolVR:
        ...

    @staticmethod
    def coordinatewise_increasing_map(
        x: Union[AllIn, AllVR], y: Union[AllIn, AllVR], fn: AllFn2
    ) -> AllVR:
        """
        It's increasing on each coordinate.

        Mathematically:
        For every 1 <= i <= n and x_i <= y_i we have that
        f(x1, .., xn) <= f(x1, , yi, ..., xn)
        """
        x, y = ValueRanges.wrap(x), ValueRanges.wrap(y)
        return ValueRanges(
            fn(x.lower, y.lower),  # type: ignore[arg-type]
            fn(x.upper, y.upper),  # type: ignore[arg-type]
        )

    @classmethod
    def coordinatewise_monotone_map(cls, x, y, fn):
        """It's increasing or decreasing on each coordinate."""
        x, y = cls.wrap(x), cls.wrap(y)
        products = [
            fn(a, b)
            for a, b in itertools.product([x.lower, x.upper], [y.lower, y.upper])
        ]
        return ValueRanges(min(products), max(products))


class SymPyValueRangeAnalysis:
    """
    It gives bounds on a SymPy operator given bounds on its arguments
    See the function `bound_sympy` for a function that applies this logic to a full SymPy expression
    """

    @staticmethod
    def constant(value, dtype):
        if isinstance(value, ValueRanges):
            assert value.is_singleton()
            value = value.lower
        # NB: value is NOT a sympy expression, it's a constant!
        is_python = isinstance(value, (int, float, bool))
        assert is_python or isinstance(
            value, (BooleanAtom, sympy.Integer, sympy.Number)
        )

        # using nan makes subsequent computation throw, and for the purposes of optimization
        # returning -math.inf - math.inf is equivalent to giving up
        if isinstance(value, SupportsFloat) and math.isnan(value):
            return ValueRanges.unknown()

        if is_python:
            type_ = dtype_to_type(dtype)
            value = type_(value)
        else:
            # We do a type check on a best-effort basis
            # We don't want to force a cast to sympy.Float if the value is Rational to avoid losing precision
            if dtype == torch.bool:
                assert isinstance(value, BooleanAtom)
            elif dtype.is_floating_point:
                assert not value.is_finite or value.is_real
            else:
                # dtype is intXX
                assert value.is_integer

        return ValueRanges.wrap(value)

    @staticmethod
    def not_(a):
        a = ValueRanges.wrap(a)
        a = a.boolify()
        assert a.is_bool
        return ValueRanges.decreasing_map(a, sympy.Not)

    @staticmethod
    def or_(a, b):
        return ValueRanges.coordinatewise_increasing_map(a, b, sympy.Or)

    @staticmethod
    def and_(a, b):
        return ValueRanges.coordinatewise_increasing_map(a, b, sympy.And)

    @staticmethod
    def eq(a, b):
        a = ValueRanges.wrap(a)
        b = ValueRanges.wrap(b)
        if a.is_singleton() and b.is_singleton() and a.lower == b.lower:
            return ValueRanges.wrap(sympy.true)
        elif a.lower > b.upper or b.lower > a.upper:  # ranges disjoint
            return ValueRanges.wrap(sympy.false)
        return ValueRanges(sympy.false, sympy.true)

    @classmethod
    def ne(cls, a, b):
        return cls.not_(cls.eq(a, b))

    @classmethod
    def lt(cls, a, b):
        a = ValueRanges.wrap(a)
        b = ValueRanges.wrap(b)
        assert a.is_bool == b.is_bool
        if a.is_bool:
            return cls.and_(cls.not_(a), b)
        else:
            if a.upper < b.lower:
                return ValueRanges.wrap(sympy.true)
            elif a.lower >= b.upper:
                return ValueRanges.wrap(sympy.false)
            return ValueRanges(sympy.false, sympy.true)

    @classmethod
    def gt(cls, a, b):
        return cls.lt(b, a)

    @classmethod
    def le(cls, a, b):
        return cls.not_(cls.gt(a, b))

    @classmethod
    def ge(cls, a, b):
        return cls.not_(cls.lt(a, b))

    @staticmethod
    def add(a, b):
        return ValueRanges.coordinatewise_increasing_map(a, b, operator.add)

    @classmethod
    def mul(cls, a, b):
        a = ValueRanges.wrap(a)
        b = ValueRanges.wrap(b)

        assert a.is_bool == b.is_bool
        if a.is_bool:
            return cls.and_(a, b)

        def safe_mul(a, b):
            # Make unknown() * wrap(0) == wrap(0)
            if a == 0:
                return a
            elif b == 0:
                return b
            else:
                return a * b

        return ValueRanges.coordinatewise_monotone_map(a, b, safe_mul)

    @classmethod
    def div(cls, a, b):
        return cls.truediv(a, b)

    @staticmethod
    def truediv(a, b):
        a = ValueRanges.wrap(a)
        b = ValueRanges.wrap(b)
        if 0 in b or (
            (-sympy.oo in a or sympy.oo in a) and (-sympy.oo in b or sympy.oo in b)
        ):
            return ValueRanges.unknown()
        else:
            return ValueRanges.coordinatewise_monotone_map(a, b, operator.truediv)

    @staticmethod
    def floordiv(a, b):
        a = ValueRanges.wrap(a)
        b = ValueRanges.wrap(b)
        if 0 in b or (
            (-sympy.oo in a or sympy.oo in a) and (-sympy.oo in b or sympy.oo in b)
        ):
            return ValueRanges.unknown()
        else:
            return ValueRanges.coordinatewise_monotone_map(a, b, operator.floordiv)

    @classmethod
    def mod(cls, x, y):
        x = ValueRanges.wrap(x)
        y = ValueRanges.wrap(y)
        # nb. We implement C semantics

        def c_mod(a, b):
            ret = abs(a) % abs(b)
            if a < 0:
                ret *= -1
            return ret

        def c_div(a, b):
            x = a / b
            return sympy.Integer(x) if x.is_finite else x

        if 0 in y:
            return ValueRanges.unknown()
        elif y.is_singleton():
            y_val = abs(y.lower)
            # If it wraps, we need to take the whole interval

            # The function is locally linear if they are in the same class
            if c_div(x.lower, y_val) == c_div(x.upper, y_val):
                return ValueRanges.increasing_map(x, lambda u: c_mod(u, y_val))
            if x.upper < 0:
                # Negative case
                return ValueRanges(-y_val + 1, 0)
            elif x.lower > 0:
                # Positive case
                return ValueRanges(0, y_val - 1)
            else:
                # Mixed case
                lower = max(-y_val + 1, x.lower)
                upper = min(y_val - 1, x.upper)
                return ValueRanges(lower, upper)
        else:
            # Too difficult, we bail out
            upper = cls.abs(y).upper - 1
            return ValueRanges(-upper, upper)

    @classmethod
    def modular_indexing(cls, a, b, c):
        return cls.mod(cls.floordiv(a, b), c)

    @classmethod
    def is_non_overlapping_and_dense_indicator(cls, *args):
        return ValueRanges.unknown()

    @classmethod
    def pow(cls, a, b):
        def is_integer(val):
            return isinstance(val, int) or (
                hasattr(val, "is_integer") and val.is_integer
            )

        a = ValueRanges.wrap(a)
        b = ValueRanges.wrap(b)
        # Not implemented yet. It's a bit tricky
        # If you want to implement it, compute the partial derivatives of a ** b
        # and check the ranges where the function is increasing / decreasing
        # Another non-tight way of doing this is defaulting to doing noting that for a > 0,  a ** b == exp(b * log(a))
        # If this second option is implemented, by carefult about the types and possible infinities here and there.
        if not b.is_singleton():
            return ValueRanges.unknown()

        b = b.lower
        if a.is_singleton():
            a = a.lower
            r = a**b
            if not r.is_finite:
                return ValueRanges.unknown()
            return ValueRanges.wrap(r)

        if b == 0:
            if not a.lower.is_finite:
                return ValueRanges.unknown()
            type_ = sympy.Float if a.lower.is_real else sympy.Integer
            return ValueRanges.wrap(type_(1))

        if b < 0:
            a = cls.reciprocal(a)
            b = -b

        if a == ValueRanges.unknown():
            return ValueRanges.unknown()

        # Here b > 0
        if not is_integer(b):
            # If the base is positive, then we're good, otherwise nothing's defined
            if a.lower >= 0:
                return ValueRanges.increasing_map(a, lambda x: x**b)
            else:
                return ValueRanges.unknown()
        else:
            # b > 0 integer
            if b % 2 == 0:
                # x^n where n is even
                return ValueRanges.convex_min_zero_map(a, lambda x: x**b)
            else:
                # x^n where n is odd
                return ValueRanges.increasing_map(a, lambda x: x**b)

    @staticmethod
    def reciprocal(x):
        """Needed as it's used in pow, but it won't appear on a SymPy expression"""
        x = ValueRanges.wrap(x)
        if 0 in x:
            return ValueRanges.unknown()
        else:
            return ValueRanges.decreasing_map(x, lambda y: 1 / y)

    @staticmethod
    def abs(x):
        return ValueRanges.convex_min_zero_map(x, abs)

    @staticmethod
    def exp(x):
        return ValueRanges.increasing_map(x, OpaqueUnaryFn_exp)

    @staticmethod
    def log(x):
        x = ValueRanges.wrap(x)
        if x.lower <= 0:
            return ValueRanges.unknown()
        return ValueRanges.increasing_map(x, OpaqueUnaryFn_log)

    @classmethod
    def minimum(cls, a, b):
        return cls.min_or_max(a, b, sympy.Min)

    @classmethod
    def maximum(cls, a, b):
        return cls.min_or_max(a, b, sympy.Max)

    @staticmethod
    def min_or_max(a, b, fn):
        a = ValueRanges.wrap(a)
        b = ValueRanges.wrap(b)

        # Performs upcasting first
        def fn_(x: sympy.Expr, y: sympy.Expr) -> sympy.Expr:
            # Poorman's version of upcasting in Sympy
            # Inf is not a float...
            if x.is_Integer and y.is_Integer:
                result_type = sympy.Integer
            elif x.is_rational and y.is_rational:
                result_type = sympy.Rational
            else:
                assert x.is_real or not x.is_finite or y.is_real or not y.is_finite
                result_type = sympy.Float
            return fn(result_type(x), result_type(y))

        return ValueRanges.coordinatewise_increasing_map(a, b, fn_)

    @classmethod
    def floor(cls, x):
        return ValueRanges.increasing_map(x, sympy.functions.elementary.integers.floor)

    @classmethod
    def ceil(cls, x):
        return ValueRanges.increasing_map(
            x, sympy.functions.elementary.integers.ceiling
        )

    @classmethod
    def round(cls, number, ndigits=None):
        if ndigits is None:
            fn = Round
        else:
            assert ndigits.is_singleton()
            ndigits = ndigits.lower
            # We can't use functools.partial here since sympy doesn't support keyword arguments, but we have to bind
            # the second parameter.
            fn = lambda number: RoundDecimal(number, ndigits)  # type: ignore[misc, assignment]  # noqa: E731

        return ValueRanges.increasing_map(number, fn)

    # It's used in some models on symints
    @staticmethod
    def sqrt(x):
        x = ValueRanges.wrap(x)
        if x.lower < 0:
            return ValueRanges.unknown()
        return ValueRanges.increasing_map(x, OpaqueUnaryFn_sqrt)

    @staticmethod
    def where(a, b, c):
        b = ValueRanges.wrap(b)
        c = ValueRanges.wrap(c)
        a = a.boolify()
        # We sometimes write unknown without specifying the type correctly
        # In particular, we do that when initialising the bounds for loads in bounds.py
        assert b.is_bool == c.is_bool or ValueRanges.unknown() in (b, c)
        if b.is_bool:
            return ValueRanges(sympy.And(b.lower, c.lower), sympy.Or(b.upper, c.upper))
        else:
            return ValueRanges(sympy.Min(b.lower, c.lower), sympy.Max(b.upper, c.upper))

    # expr_cond_pair is used to represent a single (expr, condition) pair in piecewise.
    # We just return the value range of the expression and its corresponding condition as a tuple
    # and defer the analysis to piecewise
    @staticmethod
    def expr_cond_pair(a, b):
        b = b.boolify()
        return (a, b)

    # piecewise function can be used to convert a SymBool to SymInt:
    # int_expr = Piecewise((1, bool_expr), (0, True)), it evalutes to 1 when sym_bool is True and 0 otherwise.
    #
    # ranges is a sequence of (expr_range, condition_range) pairs. The range pair is constructed in expr_cond_pair.
    # The ValueRange of Piecewise is just the union of all expr ranges whose condition expr can be True.
    @staticmethod
    def piecewise(*ranges):
        init_range = None
        for expr_range, cond_range in ranges:
            if sympy.true in cond_range:
                if init_range is None:
                    init_range = expr_range
                else:
                    init_range = init_range | expr_range
        return init_range

    @staticmethod
    def cos(x):
        # TODO: We should tighten value ranges
        # If input range span is pi + 2*pi*k, then output range is (-1, 1)
        # otherwise the minimum of the value of the function on the extremes
        return ValueRanges(-1.0, 1.0)

    @staticmethod
    def cosh(x):
        x = ValueRanges.wrap(x)
        if x.lower > 0:
            return ValueRanges.increasing_map(x, OpaqueUnaryFn_cosh)
        elif x.upper < 0:
            return ValueRanges.decreasing_map(x, OpaqueUnaryFn_cosh)
        return ValueRanges(0.0, sympy.oo)

    @staticmethod
    def sin(x):
        # TODO: We should tighten value ranges
        # See details on cos
        return ValueRanges(-1.0, 1.0)

    @staticmethod
    def sinh(x):
        return ValueRanges.increasing_map(x, OpaqueUnaryFn_sinh)

    @staticmethod
    def tan(x):
        return ValueRanges(-sympy.oo, sympy.oo)

    @staticmethod
    def tanh(x):
        return ValueRanges.increasing_map(x, OpaqueUnaryFn_tanh)

    @staticmethod
    def asin(x):
        x = ValueRanges.wrap(x)
        if -1 <= x.lower and x.upper <= 1:
            return ValueRanges.increasing_map(x, OpaqueUnaryFn_asinh)
        return ValueRanges.unknown()

    @staticmethod
    def acos(x):
        x = ValueRanges.wrap(x)
        if -1 <= x.lower and x.upper <= 1:
            return ValueRanges.decreasing_map(x, OpaqueUnaryFn_acos)
        return ValueRanges.unknown()

    @staticmethod
    def atan(x):
        return ValueRanges.increasing_map(x, OpaqueUnaryFn_atan)

    @staticmethod
    def trunc(x):
        def trunc(x):
            return sympy.Integer(x) if x.is_finite else x

        return ValueRanges.increasing_map(x, trunc)


class ValueRangeAnalysis(SymPyValueRangeAnalysis):
    def __init__(self):
        self.name = "ValueRangeAnalysis"
        boolean_operators = (
            "xor",
            "logical_and",
            "logical_or",
            "logical_not",
        )
        for op in boolean_operators:
            setattr(self, op, self.bool_handler)

    @staticmethod
    def bool_handler(*args, **kwargs):
        # just assuming bools can have both values
        return ValueRanges(sympy.false, sympy.true)  # type: ignore[arg-type]

    @staticmethod
    def default_handler(*args, **kwargs):
        # many ops are unlikely to show up in optimizable indexing compute,
        # so we dont have full coverage
        return ValueRanges.unknown()

    def load(self, name: str, index: sympy.Expr):
        return ValueRanges.unknown()

    def store(self, name, index, value, mode=None):
        return

    def reduction(self, name, dtype, src_dtype, reduction_type, index, value):
        return ValueRanges.unknown()

    def index_expr(self, index, dtype):
        assert isinstance(index, ValueRanges)
        return index

    @staticmethod
    def to_dtype(x, dtype: torch.dtype, src_dtype: Optional[torch.dtype] = None):
        x = ValueRanges.wrap(x)

        if dtype == torch.bool:
            if x.is_singleton():
                return ValueRanges.wrap(x.lower != 0)
            elif 0 not in x:
                return ValueRanges.wrap(sympy.true)
            else:
                return ValueRanges(sympy.false, sympy.true)

        def cast(x, dtype):
            # dtype is int or float
            if dtype.is_floating_point:
                return sympy.Float(x)
            else:
                try:
                    return sympy.Integer(x)
                except TypeError:
                    # inf cannot be cast to Integer
                    return x

        if x.is_bool:
            if x.is_singleton():
                val = 1 if x.lower else 0
                return ValueRanges.wrap(cast(val, dtype))
            else:
                return ValueRanges(cast(0, dtype), cast(1, dtype))
        else:
            # int to float or float to int
            return ValueRanges(cast(x.lower, dtype), cast(x.upper, dtype))

    @staticmethod
    def square(x):
        return ValueRanges.convex_min_zero_map(x, lambda y: y * y)

    @staticmethod
    def neg(x):
        return ValueRanges.decreasing_map(x, operator.neg)

    @classmethod
    def truncdiv(cls, a, b):
        x = cls.truediv(a, b)
        if x == ValueRanges.unknown():
            return x

        return cls.trunc(x)

    @classmethod
    def sub(cls, a, b):
        return cls.add(a, cls.neg(b))

    def __getattr__(self, name):
        log.debug("unhandled ValueRange op %s", name)
        return self.default_handler


def bound_sympy(
    expr: sympy.Expr, ranges: Optional[Dict[sympy.Symbol, ValueRanges]] = None
) -> ValueRanges:
    if isinstance(expr, sympy.Number):
        return ValueRanges.wrap(expr)

    ranges = ranges or {}

    # If there's a tracing context, augment available constrained ranges.
    context = torch._guards.TracingContext.try_get()
    if context and context.fake_mode.shape_env:
        ranges = {**context.fake_mode.shape_env.var_to_range, **ranges}

    unbounded_vars = expr.free_symbols - ranges.keys()
    if unbounded_vars:
        # Give some bounds to the free variables via their SymPy assumptions
        # TODO A better way of doing this would be to assign them a range upon creation, as
        #      size variables can come with a lower bound of 2, as we specialise on 0 and 1
        unbounded_ranges: Dict[sympy.Symbol, ValueRanges] = {}
        for s in unbounded_vars:
<<<<<<< HEAD
            assert s.is_integer, f"{expr} {ranges}"  # type: ignore[attr-defined]
            if s.is_positive:  # type: ignore[attr-defined]
                lower = 1
            elif s.is_nonnegative:  # type: ignore[attr-defined]
                lower = 0
=======
            if s.is_integer:  # type: ignore[attr-defined]
                if s.is_positive:  # type: ignore[attr-defined]
                    lower = 1
                elif s.is_nonnegative:  # type: ignore[attr-defined]
                    lower = 0
                else:
                    lower = -math.inf  # type: ignore[assignment]
>>>>>>> 7fa10fa5
            else:
                # Don't bother trying very hard here
                lower = -math.inf  # type: ignore[assignment]
            unbounded_ranges[s] = ValueRanges(lower, math.inf)  # type: ignore[index]
        ranges = {**ranges, **unbounded_ranges}

    return sympy_interp(SymPyValueRangeAnalysis, ranges, expr)<|MERGE_RESOLUTION|>--- conflicted
+++ resolved
@@ -872,13 +872,6 @@
         #      size variables can come with a lower bound of 2, as we specialise on 0 and 1
         unbounded_ranges: Dict[sympy.Symbol, ValueRanges] = {}
         for s in unbounded_vars:
-<<<<<<< HEAD
-            assert s.is_integer, f"{expr} {ranges}"  # type: ignore[attr-defined]
-            if s.is_positive:  # type: ignore[attr-defined]
-                lower = 1
-            elif s.is_nonnegative:  # type: ignore[attr-defined]
-                lower = 0
-=======
             if s.is_integer:  # type: ignore[attr-defined]
                 if s.is_positive:  # type: ignore[attr-defined]
                     lower = 1
@@ -886,7 +879,6 @@
                     lower = 0
                 else:
                     lower = -math.inf  # type: ignore[assignment]
->>>>>>> 7fa10fa5
             else:
                 # Don't bother trying very hard here
                 lower = -math.inf  # type: ignore[assignment]
