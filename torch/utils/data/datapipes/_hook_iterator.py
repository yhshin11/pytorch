<<<<<<< HEAD
=======
# mypy: allow-untyped-defs
import inspect
>>>>>>> 75b0720a
import functools
import inspect
from enum import Enum

import torch


class _SnapshotState(Enum):
    r"""
    These are the snapshotting-related states that IterDataPipes can be in.

    `NotStarted` - allows you to restore a snapshot and create an iterator with reset
    `Restored` - cannot restore again, allows you to create an iterator without resetting the DataPipe
    `Iterating` - can restore, will reset if you create a new iterator
    """

    NotStarted = 0
    Restored = 1
    Iterating = 2


def _simplify_obj_name(obj) -> str:
    """Simplify the display strings of objects for the purpose of rendering within DataPipe error messages."""
    if inspect.isfunction(obj):
        return obj.__name__
    else:
        return repr(obj)


def _strip_datapipe_from_name(name: str) -> str:
    return name.replace("IterDataPipe", "").replace("MapDataPipe", "")


def _generate_input_args_string(obj):
    """Generate a string for the input arguments of an object."""
    signature = inspect.signature(obj.__class__)
    input_param_names = set(signature.parameters.keys())
    result = []
    for name, value in inspect.getmembers(obj):
        if name in input_param_names:
            result.append((name, _simplify_obj_name(value)))
    return ', '.join([f'{name}={value}' for name, value in result])


def _generate_iterdatapipe_msg(datapipe, simplify_dp_name: bool = False):
    output_string = f"{datapipe.__class__.__name__}({_generate_input_args_string(datapipe)})"
    if simplify_dp_name:
        output_string = _strip_datapipe_from_name(output_string)
    return output_string


def _gen_invalid_iterdatapipe_msg(datapipe):
    return ("This iterator has been invalidated because another iterator has been created "
            f"from the same IterDataPipe: {_generate_iterdatapipe_msg(datapipe)}\n"
            "This may be caused multiple references to the same IterDataPipe. We recommend "
            "using `.fork()` if that is necessary.")


_feedback_msg = ("\nFor feedback regarding this single iterator per IterDataPipe constraint, feel free "
                 "to comment on this issue: https://github.com/pytorch/data/issues/45.")


def _check_iterator_valid(datapipe, iterator_id, next_method_exists=False) -> None:
    r"""
    Given an instance of a DataPipe and an iterator ID, check if the IDs match, and if not, raises an exception.

    In the case of ChildDataPipe, the ID gets compared to the one stored in `main_datapipe` as well.
    """
    if next_method_exists:
        # This is the case where `IterDataPipe` has both `__iter__` and `__next__`.
        # The `_valid_iterator_id` should either be never set (`None`), or set by at most one
        # iterator (`0`). Otherwise, it means there are multiple iterators.
        if datapipe._valid_iterator_id is not None and datapipe._valid_iterator_id != 0:
            extra_msg = "\nNote that this exception is raised inside your IterDataPipe's a `__next__` method"
            raise RuntimeError(_gen_invalid_iterdatapipe_msg(datapipe) + extra_msg + _feedback_msg)
    elif hasattr(datapipe, "_is_child_datapipe") and datapipe._is_child_datapipe is True:
        if hasattr(datapipe, "_check_valid_iterator_id"):
            if not datapipe._check_valid_iterator_id(iterator_id):
                raise RuntimeError("This iterator has been invalidated, because a new iterator has been created "
                                   f"from one of the ChildDataPipes of "
                                   f"{_generate_iterdatapipe_msg(datapipe.main_datapipe)}." + _feedback_msg)
        else:
            raise RuntimeError("ChildDataPipe must have method `_check_valid_iterator_id`.")
    elif datapipe._valid_iterator_id != iterator_id:
        raise RuntimeError(_gen_invalid_iterdatapipe_msg(datapipe) + _feedback_msg)


def _set_datapipe_valid_iterator_id(datapipe):
    """Given a DataPipe, updates its valid iterator ID and reset the DataPipe."""
    if hasattr(datapipe, "_is_child_datapipe") and datapipe._is_child_datapipe is True:
        if hasattr(datapipe, "_set_main_datapipe_valid_iterator_id"):
            datapipe._set_main_datapipe_valid_iterator_id()  # reset() is called within this method when appropriate
        else:
            raise RuntimeError("ChildDataPipe must have method `_set_main_datapipe_valid_iterator_id`.")
    else:
        if datapipe._valid_iterator_id is None:
            datapipe._valid_iterator_id = 0
        else:
            datapipe._valid_iterator_id += 1
        datapipe.reset()
    return datapipe._valid_iterator_id


def hook_iterator(namespace):
    r"""
    Define a hook that is applied to all `__iter__` of metaclass `_DataPipeMeta`.

    This is done for the purpose of profiling and checking if an iterator is still valid.
    """

    def profiler_record_fn_context(datapipe):
        if not hasattr(datapipe, "_profile_name"):
            datapipe._profile_name = _generate_iterdatapipe_msg(datapipe, simplify_dp_name=True)
        return torch.autograd.profiler.record_function(datapipe._profile_name)

    class IteratorDecorator:
        r"""
        Wrap the iterator and modifying its `__next__` method.

        This decorator is applied to DataPipes of which `__iter__` method is NOT a generator function.
        Those `__iter__` method commonly returns `self` but not necessarily.
        """

        def __init__(self, iterator, datapipe, iterator_id, has_next_method):
            self.iterator = iterator
            self.datapipe = datapipe
            self.iterator_id = iterator_id
            self._profiler_enabled = torch.autograd._profiler_enabled()
            # Check if `__iter__` returns `self` and `DataPipe` has `__next__`
            self.self_and_has_next_method = self.iterator is self.datapipe and has_next_method

        def __iter__(self):
            return self

        def _get_next(self):
            """Return next with logic related to iterator validity, profiler, and incrementation of samples yielded."""
            _check_iterator_valid(self.datapipe, self.iterator_id)
            result = next(self.iterator)
            if not self.self_and_has_next_method:
                self.datapipe._number_of_samples_yielded += 1
            return result

        def __next__(self):
            # TODO: Add try-except to in-place reduce traceback from the Exception
            # See: https://github.com/pytorch/data/issues/284
            if self._profiler_enabled:
                with profiler_record_fn_context(self.datapipe):
                    return self._get_next()
            else:  # Decided against using `contextlib.nullcontext` for performance reasons
                return self._get_next()

        def __getattr__(self, name):
            return getattr(self.iterator, name)

    func = namespace['__iter__']

    # ``__iter__`` of IterDataPipe is a generator function
    if inspect.isgeneratorfunction(func):
        @functools.wraps(func)
        def wrap_generator(*args, **kwargs):
            gen = func(*args, **kwargs)
            datapipe = args[0]
            if datapipe._fast_forward_iterator:
                it = datapipe._fast_forward_iterator
                datapipe._fast_forward_iterator = None
                datapipe._snapshot_state = _SnapshotState.Iterating
                while True:
                    try:
                        yield next(it)
                    except StopIteration:
                        return
            iterator_id = _set_datapipe_valid_iterator_id(datapipe)  # This ID is tied to each created iterator
            _profiler_enabled = torch.autograd._profiler_enabled()
            try:
                if _profiler_enabled:
                    with profiler_record_fn_context(datapipe):
                        response = gen.send(None)
                else:
                    response = gen.send(None)

                while True:
                    datapipe._number_of_samples_yielded += 1
                    request = yield response
                    # Pass through here every time `__next__` is called
                    if _profiler_enabled:
                        with profiler_record_fn_context(datapipe):
                            _check_iterator_valid(datapipe, iterator_id)
                            response = gen.send(request)
                    else:  # Decided against using `contextlib.nullcontext` for performance reasons
                        _check_iterator_valid(datapipe, iterator_id)
                        response = gen.send(request)
            except StopIteration as e:
                return
            except Exception as e:
                # TODO: Simplify the traceback message to skip over `response = gen.send(None)`
                #       Part of https://github.com/pytorch/data/issues/284
                datapipe = args[0]
                msg = "thrown by __iter__ of"
                single_iterator_msg = "single iterator per IterDataPipe constraint"
                if hasattr(e.args, '__len__'):
                    full_msg = f"{msg} {datapipe.__class__.__name__}({_generate_input_args_string(datapipe)})"
                    if len(e.args) == 0 or not isinstance(e.args[0], str):  # If an exception message doesn't exist
                        e.args = (f'\nThis exception is {full_msg}',)
                    elif msg not in e.args[0] and single_iterator_msg not in e.args[0]:
                        e.args = (e.args[0] + f'\nThis exception is {full_msg}',) + e.args[1:]
                raise

        namespace['__iter__'] = wrap_generator
    else:  # ``__iter__`` of IterDataPipe is NOT a generator function
        # IterDataPipe is an iterator with both ``__iter__`` and ``__next__``
        # And ``__iter__`` may or may not return `self`
        if '__next__' in namespace:  # If `__next__` exists, put a wrapper around it
            next_func = namespace['__next__']

            @functools.wraps(next_func)
            def wrap_next(*args, **kwargs):
                datapipe = args[0]
                if torch.autograd._profiler_enabled():
                    with profiler_record_fn_context(datapipe):
                        result = next_func(*args, **kwargs)
                else:
                    result = next_func(*args, **kwargs)
                datapipe._number_of_samples_yielded += 1
                return result

            namespace['__next__'] = wrap_next

            # Note that if the `__next__` and `__iter__` do something completely unrelated. It may cause issue but
            # the user will be violating the iterator protocol. Potential issue:
            # 1. Valid iterator ID may not update or checked properly
            # 2. The number of samples yielded will be miscounted

        # Regardless if `__next__` exists or not, `__iter__` needs a wrapper to track the number of valid iterators
        @functools.wraps(func)
        def wrap_iter(*args, **kwargs):
            iter_ret = func(*args, **kwargs)
            datapipe = args[0]
            datapipe._snapshot_state = _SnapshotState.Iterating
            if datapipe._fast_forward_iterator:
                iter_ret = datapipe._fast_forward_iterator
                datapipe._fast_forward_iterator = None
                return iter_ret
            iterator_id = _set_datapipe_valid_iterator_id(datapipe)  # This ID is tied to each created iterator
            return IteratorDecorator(iter_ret, datapipe, iterator_id, '__next__' in namespace)

        namespace['__iter__'] = wrap_iter<|MERGE_RESOLUTION|>--- conflicted
+++ resolved
@@ -1,8 +1,4 @@
-<<<<<<< HEAD
-=======
 # mypy: allow-untyped-defs
-import inspect
->>>>>>> 75b0720a
 import functools
 import inspect
 from enum import Enum
