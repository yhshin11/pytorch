import bisect
import itertools
import math
import warnings
from typing import (
    cast,
    Dict,
    Generic,
    Iterable,
    List,
    Optional,
    Sequence,
    Tuple,
    TypeVar,
    Union,
)
from typing_extensions import deprecated

# No 'default_generator' in torch/__init__.pyi
from torch import default_generator, Generator, randperm, Tensor


__all__ = [
    "Dataset",
    "IterableDataset",
    "TensorDataset",
    "StackDataset",
    "ConcatDataset",
    "ChainDataset",
    "Subset",
    "random_split",
]

T_co = TypeVar("T_co", covariant=True)
T = TypeVar("T")
T_dict = Dict[str, T_co]
T_tuple = Tuple[T_co, ...]
T_stack = TypeVar("T_stack", T_tuple, T_dict)


class Dataset(Generic[T_co]):
    r"""An abstract class representing a :class:`Dataset`.

    All datasets that represent a map from keys to data samples should subclass
    it. All subclasses should overwrite :meth:`__getitem__`, supporting fetching a
    data sample for a given key. Subclasses could also optionally overwrite
    :meth:`__len__`, which is expected to return the size of the dataset by many
    :class:`~torch.utils.data.Sampler` implementations and the default options
    of :class:`~torch.utils.data.DataLoader`. Subclasses could also
    optionally implement :meth:`__getitems__`, for speedup batched samples
    loading. This method accepts list of indices of samples of batch and returns
    list of samples.

    .. note::
      :class:`~torch.utils.data.DataLoader` by default constructs an index
      sampler that yields integral indices.  To make it work with a map-style
      dataset with non-integral indices/keys, a custom sampler must be provided.
    """

    def __getitem__(self, index) -> T_co:
        raise NotImplementedError("Subclasses of Dataset should implement __getitem__.")

    # def __getitems__(self, indices: List) -> List[T_co]:
    # Not implemented to prevent false-positives in fetcher check in
    # torch.utils.data._utils.fetch._MapDatasetFetcher

    def __add__(self, other: "Dataset[T_co]") -> "ConcatDataset[T_co]":
        return ConcatDataset([self, other])

    # No `def __len__(self)` default?
    # See NOTE [ Lack of Default `__len__` in Python Abstract Base Classes ]
    # in pytorch/torch/utils/data/sampler.py


class IterableDataset(Dataset[T_co], Iterable[T_co]):
    r"""An iterable Dataset.

    All datasets that represent an iterable of data samples should subclass it.
    Such form of datasets is particularly useful when data come from a stream.

    All subclasses should overwrite :meth:`__iter__`, which would return an
    iterator of samples in this dataset.

    When a subclass is used with :class:`~torch.utils.data.DataLoader`, each
    item in the dataset will be yielded from the :class:`~torch.utils.data.DataLoader`
    iterator. When :attr:`num_workers > 0`, each worker process will have a
    different copy of the dataset object, so it is often desired to configure
    each copy independently to avoid having duplicate data returned from the
    workers. :func:`~torch.utils.data.get_worker_info`, when called in a worker
    process, returns information about the worker. It can be used in either the
    dataset's :meth:`__iter__` method or the :class:`~torch.utils.data.DataLoader` 's
    :attr:`worker_init_fn` option to modify each copy's behavior.

    Example 1: splitting workload across all workers in :meth:`__iter__`::

        >>> # xdoctest: +REQUIRES(env:TORCH_DOCTEST_DATALOADER)
        >>> # xdoctest: +SKIP("Fails on MacOS12")
        >>> class MyIterableDataset(torch.utils.data.IterableDataset):
        ...     def __init__(self, start, end):
        ...         super(MyIterableDataset).__init__()
        ...         assert end > start, "this example code only works with end >= start"
        ...         self.start = start
        ...         self.end = end
        ...
        ...     def __iter__(self):
        ...         worker_info = torch.utils.data.get_worker_info()
        ...         if worker_info is None:  # single-process data loading, return the full iterator
        ...             iter_start = self.start
        ...             iter_end = self.end
        ...         else:  # in a worker process
        ...             # split workload
        ...             per_worker = int(math.ceil((self.end - self.start) / float(worker_info.num_workers)))
        ...             worker_id = worker_info.id
        ...             iter_start = self.start + worker_id * per_worker
        ...             iter_end = min(iter_start + per_worker, self.end)
        ...         return iter(range(iter_start, iter_end))
        ...
        >>> # should give same set of data as range(3, 7), i.e., [3, 4, 5, 6].
        >>> ds = MyIterableDataset(start=3, end=7)

        >>> # Single-process loading
        >>> print(list(torch.utils.data.DataLoader(ds, num_workers=0)))
        [tensor([3]), tensor([4]), tensor([5]), tensor([6])]

        >>> # xdoctest: +REQUIRES(POSIX)
        >>> # Mult-process loading with two worker processes
        >>> # Worker 0 fetched [3, 4].  Worker 1 fetched [5, 6].
        >>> # xdoctest: +IGNORE_WANT("non deterministic")
        >>> print(list(torch.utils.data.DataLoader(ds, num_workers=2)))
        [tensor([3]), tensor([5]), tensor([4]), tensor([6])]

        >>> # With even more workers
        >>> # xdoctest: +IGNORE_WANT("non deterministic")
        >>> print(list(torch.utils.data.DataLoader(ds, num_workers=12)))
        [tensor([3]), tensor([5]), tensor([4]), tensor([6])]

    Example 2: splitting workload across all workers using :attr:`worker_init_fn`::

        >>> # xdoctest: +REQUIRES(env:TORCH_DOCTEST_DATALOADER)
        >>> class MyIterableDataset(torch.utils.data.IterableDataset):
        ...     def __init__(self, start, end):
        ...         super(MyIterableDataset).__init__()
        ...         assert end > start, "this example code only works with end >= start"
        ...         self.start = start
        ...         self.end = end
        ...
        ...     def __iter__(self):
        ...         return iter(range(self.start, self.end))
        ...
        >>> # should give same set of data as range(3, 7), i.e., [3, 4, 5, 6].
        >>> ds = MyIterableDataset(start=3, end=7)

        >>> # Single-process loading
        >>> print(list(torch.utils.data.DataLoader(ds, num_workers=0)))
        [3, 4, 5, 6]
        >>>
        >>> # Directly doing multi-process loading yields duplicate data
        >>> print(list(torch.utils.data.DataLoader(ds, num_workers=2)))
        [3, 3, 4, 4, 5, 5, 6, 6]

        >>> # Define a `worker_init_fn` that configures each dataset copy differently
        >>> def worker_init_fn(worker_id):
        ...     worker_info = torch.utils.data.get_worker_info()
        ...     dataset = worker_info.dataset  # the dataset copy in this worker process
        ...     overall_start = dataset.start
        ...     overall_end = dataset.end
        ...     # configure the dataset to only process the split workload
        ...     per_worker = int(math.ceil((overall_end - overall_start) / float(worker_info.num_workers)))
        ...     worker_id = worker_info.id
        ...     dataset.start = overall_start + worker_id * per_worker
        ...     dataset.end = min(dataset.start + per_worker, overall_end)
        ...

        >>> # Mult-process loading with the custom `worker_init_fn`
        >>> # Worker 0 fetched [3, 4].  Worker 1 fetched [5, 6].
        >>> print(list(torch.utils.data.DataLoader(ds, num_workers=2, worker_init_fn=worker_init_fn)))
        [3, 5, 4, 6]

        >>> # With even more workers
        >>> print(list(torch.utils.data.DataLoader(ds, num_workers=12, worker_init_fn=worker_init_fn)))
        [3, 4, 5, 6]
    """

    def __add__(self, other: Dataset[T_co]):
        return ChainDataset([self, other])

    # No `def __len__(self)` default? Subclasses raise `TypeError` when needed.
    # See NOTE [ Lack of Default `__len__` in Python Abstract Base Classes ]


class TensorDataset(Dataset[Tuple[Tensor, ...]]):
    r"""Dataset wrapping tensors.

    Each sample will be retrieved by indexing tensors along the first dimension.

    Args:
        *tensors (Tensor): tensors that have the same size of the first dimension.
    """

    tensors: Tuple[Tensor, ...]

    def __init__(self, *tensors: Tensor) -> None:
        assert all(
            tensors[0].size(0) == tensor.size(0) for tensor in tensors
        ), "Size mismatch between tensors"
        self.tensors = tensors

    def __getitem__(self, index):
        return tuple(tensor[index] for tensor in self.tensors)

    def __len__(self):
        return self.tensors[0].size(0)


class StackDataset(Dataset[T_stack]):
    r"""Dataset as a stacking of multiple datasets.

    This class is useful to assemble different parts of complex input data, given as datasets.

    Example:
        >>> # xdoctest: +SKIP
        >>> images = ImageDataset()
        >>> texts = TextDataset()
        >>> tuple_stack = StackDataset(images, texts)
        >>> tuple_stack[0] == (images[0], texts[0])
        >>> dict_stack = StackDataset(image=images, text=texts)
        >>> dict_stack[0] == {'image': images[0], 'text': texts[0]}

    Args:
        *args (Dataset): Datasets for stacking returned as tuple.
        **kwargs (Dataset): Datasets for stacking returned as dict.
    """

    datasets: Union[tuple, dict]

    def __init__(self, *args: Dataset[T_co], **kwargs: Dataset[T_co]) -> None:
        if args:
            if kwargs:
                raise ValueError(
                    "Supported either ``tuple``- (via ``args``) or"
                    "``dict``- (via ``kwargs``) like input/output, but both types are given."
                )
            self._length = len(args[0])  # type: ignore[arg-type]
            if any(self._length != len(dataset) for dataset in args):  # type: ignore[arg-type]
                raise ValueError("Size mismatch between datasets")
            self.datasets = args
        elif kwargs:
            tmp = list(kwargs.values())
            self._length = len(tmp[0])  # type: ignore[arg-type]
            if any(self._length != len(dataset) for dataset in tmp):  # type: ignore[arg-type]
                raise ValueError("Size mismatch between datasets")
            self.datasets = kwargs
        else:
            raise ValueError("At least one dataset should be passed")

    def __getitem__(self, index):
        if isinstance(self.datasets, dict):
            return {k: dataset[index] for k, dataset in self.datasets.items()}
        return tuple(dataset[index] for dataset in self.datasets)

    def __getitems__(self, indices: list):
        # add batched sampling support when parent datasets supports it.
        if isinstance(self.datasets, dict):
            dict_batch: List[T_dict] = [{} for _ in indices]
            for k, dataset in self.datasets.items():
                if callable(getattr(dataset, "__getitems__", None)):
                    items = dataset.__getitems__(indices)  # type: ignore[attr-defined]
                    if len(items) != len(indices):
                        raise ValueError(
                            "Nested dataset's output size mismatch."
                            f" Expected {len(indices)}, got {len(items)}"
                        )
                    for data, d_sample in zip(items, dict_batch):
                        d_sample[k] = data
                else:
                    for idx, d_sample in zip(indices, dict_batch):
                        d_sample[k] = dataset[idx]
            return dict_batch

        # tuple data
        list_batch: List[list] = [[] for _ in indices]
        for dataset in self.datasets:
            if callable(getattr(dataset, "__getitems__", None)):
                items = dataset.__getitems__(indices)  # type: ignore[attr-defined]
                if len(items) != len(indices):
                    raise ValueError(
                        "Nested dataset's output size mismatch."
                        f" Expected {len(indices)}, got {len(items)}"
                    )
                for data, t_sample in zip(items, list_batch):
                    t_sample.append(data)
            else:
                for idx, t_sample in zip(indices, list_batch):
                    t_sample.append(dataset[idx])
        tuple_batch: List[T_tuple] = [tuple(sample) for sample in list_batch]
        return tuple_batch

    def __len__(self):
        return self._length


class ConcatDataset(Dataset[T_co]):
    r"""Dataset as a concatenation of multiple datasets.

    This class is useful to assemble different existing datasets.

    Args:
        datasets (sequence): List of datasets to be concatenated
    """

    datasets: List[Dataset[T_co]]
    cumulative_sizes: List[int]

    @staticmethod
    def cumsum(sequence):
        r, s = [], 0
        for e in sequence:
            l = len(e)
            r.append(l + s)
            s += l
        return r

    def __init__(self, datasets: Iterable[Dataset]) -> None:
        super().__init__()
        self.datasets = list(datasets)
        assert len(self.datasets) > 0, "datasets should not be an empty iterable"  # type: ignore[arg-type]
        for d in self.datasets:
            assert not isinstance(
                d, IterableDataset
            ), "ConcatDataset does not support IterableDataset"
        self.cumulative_sizes = self.cumsum(self.datasets)

    def __len__(self):
        return self.cumulative_sizes[-1]

    def __getitem__(self, idx):
        if idx < 0:
            if -idx > len(self):
                raise ValueError(
                    "absolute value of index should not exceed dataset length"
                )
            idx = len(self) + idx
        dataset_idx = bisect.bisect_right(self.cumulative_sizes, idx)
        if dataset_idx == 0:
            sample_idx = idx
        else:
            sample_idx = idx - self.cumulative_sizes[dataset_idx - 1]
        return self.datasets[dataset_idx][sample_idx]

    @property
    @deprecated(
        "`cummulative_sizes` attribute is renamed to `cumulative_sizes`",
        category=FutureWarning,
    )
    def cummulative_sizes(self):
        return self.cumulative_sizes


class ChainDataset(IterableDataset):
    r"""Dataset for chaining multiple :class:`IterableDataset` s.

    This class is useful to assemble different existing dataset streams. The
    chaining operation is done on-the-fly, so concatenating large-scale
    datasets with this class will be efficient.

    Args:
        datasets (iterable of IterableDataset): datasets to be chained together
    """

    def __init__(self, datasets: Iterable[Dataset]) -> None:
        super().__init__()
        self.datasets = datasets

    def __iter__(self):
        for d in self.datasets:
            assert isinstance(
                d, IterableDataset
            ), "ChainDataset only supports IterableDataset"
            yield from d

    def __len__(self):
        total = 0
        for d in self.datasets:
            assert isinstance(
                d, IterableDataset
            ), "ChainDataset only supports IterableDataset"
            total += len(d)  # type: ignore[arg-type]
        return total


class Subset(Dataset[T_co]):
    r"""
    Subset of a dataset at specified indices.

    Args:
        dataset (Dataset): The whole Dataset
        indices (sequence): Indices in the whole set selected for subset
    """

    dataset: Dataset[T_co]
    indices: Sequence[int]

    def __init__(self, dataset: Dataset[T_co], indices: Sequence[int]) -> None:
        self.dataset = dataset
        self.indices = indices

    def __getitem__(self, idx):
        if isinstance(idx, list):
            return self.dataset[[self.indices[i] for i in idx]]
        return self.dataset[self.indices[idx]]

    def __getitems__(self, indices: List[int]) -> List[T_co]:
        # add batched sampling support when parent dataset supports it.
        # see torch.utils.data._utils.fetch._MapDatasetFetcher
        if callable(getattr(self.dataset, "__getitems__", None)):
            return self.dataset.__getitems__([self.indices[idx] for idx in indices])  # type: ignore[attr-defined]
        else:
            return [self.dataset[self.indices[idx]] for idx in indices]

    def __len__(self):
        return len(self.indices)


def random_split(
    dataset: Dataset[T],
    lengths: Sequence[Union[int, float]],
<<<<<<< HEAD
    # no 'default_generator' in torch/__init__.pyi
    generator: Optional[torch.Generator] = torch.default_generator,
=======
    generator: Optional[Generator] = default_generator,
>>>>>>> 233b87ea
) -> List[Subset[T]]:
    r"""
    Randomly split a dataset into non-overlapping new datasets of given lengths.

    If a list of fractions that sum up to 1 is given,
    the lengths will be computed automatically as
    floor(frac * len(dataset)) for each fraction provided.

    After computing the lengths, if there are any remainders, 1 count will be
    distributed in round-robin fashion to the lengths
    until there are no remainders left.

    Optionally fix the generator for reproducible results, e.g.:

    Example:
        >>> # xdoctest: +SKIP
        >>> generator1 = torch.Generator().manual_seed(42)
        >>> generator2 = torch.Generator().manual_seed(42)
        >>> random_split(range(10), [3, 7], generator=generator1)
        >>> random_split(range(30), [0.3, 0.3, 0.4], generator=generator2)

    Args:
        dataset (Dataset): Dataset to be split
        lengths (sequence): lengths or fractions of splits to be produced
        generator (Generator): Generator used for the random permutation.
    """
    if math.isclose(sum(lengths), 1) and sum(lengths) <= 1:
        subset_lengths: List[int] = []
        for i, frac in enumerate(lengths):
            if frac < 0 or frac > 1:
                raise ValueError(f"Fraction at index {i} is not between 0 and 1")
            n_items_in_split = int(
                math.floor(len(dataset) * frac)  # type: ignore[arg-type]
            )
            subset_lengths.append(n_items_in_split)
        remainder = len(dataset) - sum(subset_lengths)  # type: ignore[arg-type]
        # add 1 to all the lengths in round-robin fashion until the remainder is 0
        for i in range(remainder):
            idx_to_add_at = i % len(subset_lengths)
            subset_lengths[idx_to_add_at] += 1
        lengths = subset_lengths
        for i, length in enumerate(lengths):
            if length == 0:
                warnings.warn(
                    f"Length of split at index {i} is 0. "
                    f"This might result in an empty dataset."
                )

    # Cannot verify that dataset is Sized
    if sum(lengths) != len(dataset):  # type: ignore[arg-type]
        raise ValueError(
            "Sum of input lengths does not equal the length of the input dataset!"
        )

    indices = randperm(sum(lengths), generator=generator).tolist()  # type: ignore[arg-type, call-overload]
    lengths = cast(Sequence[int], lengths)
    return [
        Subset(dataset, indices[offset - length : offset])
        for offset, length in zip(itertools.accumulate(lengths), lengths)
    ]<|MERGE_RESOLUTION|>--- conflicted
+++ resolved
@@ -424,12 +424,7 @@
 def random_split(
     dataset: Dataset[T],
     lengths: Sequence[Union[int, float]],
-<<<<<<< HEAD
-    # no 'default_generator' in torch/__init__.pyi
-    generator: Optional[torch.Generator] = torch.default_generator,
-=======
     generator: Optional[Generator] = default_generator,
->>>>>>> 233b87ea
 ) -> List[Subset[T]]:
     r"""
     Randomly split a dataset into non-overlapping new datasets of given lengths.
