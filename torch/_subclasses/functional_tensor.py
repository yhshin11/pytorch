--- conflicted
+++ resolved
@@ -8,11 +8,7 @@
 from torch._ops import _get_dispatch_mode_pre_dispatch
 from torch.utils._python_dispatch import (
     _detect_functional_mode,
-<<<<<<< HEAD
-    _push_mode,
-=======
     _disable_infra_mode,
->>>>>>> 5b900745
     return_and_correct_aliasing,
     TorchDispatchMode,
 )
@@ -456,52 +452,8 @@
 
 
 @contextlib.contextmanager
-<<<<<<< HEAD
-def maybe_disable_functional_mode():
-    maybe_func_mode = torch._C._unset_dispatch_mode(
-        torch._C._TorchDispatchModeKey.FUNCTIONAL
-    )
-    try:
-        yield
-    finally:
-        if maybe_func_mode is not None:
-            torch._C._set_dispatch_mode(maybe_func_mode)
-
-
-# TODO: clean up the redundancy here,
-# unify on a single context manager for all mode keys.
-@contextlib.contextmanager
-def unset_functional_temporarily():
-    from torch._ops import unset_mode_pre_dispatch
-
-    old_mode_from_aot_dispatch = torch._C._unset_dispatch_mode(
-        torch._C._TorchDispatchModeKey.FUNCTIONAL
-    )
-    old_mode_from_pre_dispatch = unset_mode_pre_dispatch(
-        torch._C._TorchDispatchModeKey.FUNCTIONAL
-    )
-
-    if old_mode_from_aot_dispatch:
-        assert old_mode_from_pre_dispatch is None, "Can only have one mode available"
-    if old_mode_from_pre_dispatch:
-        assert old_mode_from_aot_dispatch is None, "Can only have one mode available"
-
-    try:
-        if old_mode_from_aot_dispatch:
-            yield old_mode_from_aot_dispatch
-        elif old_mode_from_pre_dispatch:
-            yield old_mode_from_pre_dispatch
-        else:
-            yield
-    finally:
-        if old_mode_from_aot_dispatch is not None:
-            torch._C._set_dispatch_mode(old_mode_from_aot_dispatch)
-        if old_mode_from_pre_dispatch is not None:
-            _push_mode(old_mode_from_aot_dispatch, torch._C.DispatchKey.PreDispatch)
-=======
 def disable_functional_mode():
     return _disable_infra_mode(torch._C._TorchDispatchModeKey.FUNCTIONAL)
->>>>>>> 5b900745
 
 
 # This is similar to torch.func.functionalize, but:
