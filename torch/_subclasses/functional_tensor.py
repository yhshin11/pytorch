import contextlib
import warnings
from abc import ABC, abstractmethod
from typing import Any, Callable, ContextManager, Dict, Optional, Tuple, Union

import torch
import torch.utils._pytree as pytree
from torch._C import _functionalization_reapply_views_tls as _reapply_views
from torch._ops import _get_dispatch_mode_pre_dispatch
from torch.utils._python_dispatch import (
    _detect_infra_mode,
    _disable_infra_mode,
    return_and_correct_aliasing,
    TorchDispatchMode,
)

not_implemented_log = torch._logging.getArtifactLogger(__name__, "not_implemented")


class FunctionalTensor(torch.Tensor):
    """
    Functional tensors represent tensors that will remove mutations
    from a program. If you perform a mutable operation on a functional tensor,
    it will re-dispatch to the functional variant of that operation.

    Historically, functionalization is implemented in C++ in the dispatcher.
    This class is a lightweight python shim around the C++ functionalization logic.

    FunctionalTensor is required to be used with a corresponding
    FunctionalTensormode active, because it relies
    on using the mode for dispatch (which can properly handle factory functions).
    """

    elem: torch.Tensor
    # Indicates to our torch_dispatch dispatching infra that
    # this is an "infra" mode with lower dispatching precedence.
    _mode_key = torch._C._TorchDispatchModeKey.FUNCTIONAL

    # Note: The reason we add these extra keys to our FunctionalTensor subclass
    # is to mirror the behavior of C++ functionalization (we can choose to change this
    # later, as long as it doesn't break anything).
    # FunctionalTensorWrapper copies **all** dispatch keys from the inner tensor
    # to the wrapper, excluding functorch and python dispatch keys.
    # Here I'm trying to re-use the keyset the functorch wrapper subclasses copy,
    # except that they don't include ZeroTensor so I'm manually adding it in.
    _extra_dispatch_keys = torch._C._additional_keys_to_prop_for_wrapper_tensors.add(
        torch._C.DispatchKey.ZeroTensor
    )

    # These are all aten ops that correspond to metadata queries.
    # We want FunctionalTensor to be able to handle them directly.
    metadata_fns = [
        torch.ops.aten.is_contiguous.default,  # type: ignore[has-type]
        torch.ops.aten.is_contiguous.memory_format,  # type: ignore[has-type]
        torch.ops.aten.is_strides_like_format.default,  # type: ignore[has-type]
        torch.ops.aten.is_non_overlapping_and_dense.default,  # type: ignore[has-type]
        torch.ops.aten.size.default,  # type: ignore[has-type]
        torch.ops.aten.sym_size.default,  # type: ignore[has-type]
        torch.ops.aten.stride.default,  # type: ignore[has-type]
        torch.ops.aten.sym_stride.default,  # type: ignore[has-type]
        torch.ops.aten.storage_offset.default,  # type: ignore[has-type]
        torch.ops.aten.sym_storage_offset.default,  # type: ignore[has-type]
        torch.ops.aten.numel.default,  # type: ignore[has-type]
        torch.ops.aten.sym_numel.default,  # type: ignore[has-type]
        torch.ops.aten.dim.default,  # type: ignore[has-type]
        torch.ops.prim.device.default,  # type: ignore[has-type]
    ]

    # These are ops that claim to be functional, but actually are maybe-mutating/maybe-aliasing
    # TODO (tmanlaibaatar) make it a tag
    maybe_aliasing_or_mutating_ops = [
        torch.ops.aten.dropout.default,  # type: ignore[has-type]
        torch.ops.aten.batch_norm.default,  # type: ignore[has-type]
        torch.ops.aten.native_batch_norm.default,  # type: ignore[has-type]
        torch.ops.aten._batch_norm_impl_index.default,  # type: ignore[has-type]
        torch.ops.aten.cudnn_batch_norm.default,  # type: ignore[has-type]
        torch.ops.aten.miopen_batch_norm.default,  # type: ignore[has-type]
    ]

    def __new__(cls, elem):
        assert torch._is_functional_tensor(elem)

        # In general, we'd like our functional tensor subclass to only be in charge of functionalization,
        # and defer to the inner subclass for all other functionality.
        # Example: If our inner tensor is a ZeroTensor, we would want to defer running the ZeroTensor fallback
        # until after we redispatch to our inner ZeroTensor.
        # However, there are a few keys that we need to mirror between the inner and outer tensors.
        #   Conjugate
        #   Negative
        # Why? These keys are used to test metadata queries, like `.is_conj()` and `.is_neg()`.
        # We **need** calls to is_conj() to return the same thing on the outer and inner tensors,
        # Because user code / framework code that branches like so needs to do the same thing
        # when it sees the outer FunctionalTensor:
        #     if (x.is_conj()) {
        #         return at::view_as_real(x.resolve_conj());
        #     } else {
        #         return at::view_as_real(x);
        #     }
        extra_dispatch_keys = (
            FunctionalTensor._extra_dispatch_keys & torch._C._dispatch_keys(elem)
        )

        out = torch.Tensor._make_wrapper_subclass(  # type: ignore[arg-type, attr-defined]
            # TODO: right now, _make_wrapper_subclass's dynamic shape interaction is not great.
            # Calling the overload that has kwargs causes us to go down the first overload path,
            # which will **always** specialize sizes.
            # We should probably eventually fix this so that the first overload can just handle dynamic shapes.
            cls,
            elem.shape,  # sizes
            elem.stride(),  # strides
            elem.storage_offset(),  # storage_offset
            None,  # memory_format
            elem.dtype,  # dtype
            elem.layout,  # layout
            elem.device,  # device
            False,  # pin_memory
            elem.requires_grad,  # requires_grad
            "sizes",  # dispatch_sizes_strides_policy
            False,  # dispatch_device
            False,  # dispatch_layout
            extra_dispatch_keys,  # _extra_dispatch_keys
        )
        torch._C._set_throw_on_mutable_data_ptr(out)
        out.elem = elem
        return out

    def __torch_dispatch__(self, func, types, args=(), kwargs=None):
        unrecognized_types = [
            t
            for t in types
            if t not in [torch.Tensor, torch._subclasses.FakeTensor, FunctionalTensor]
        ]
        if unrecognized_types:
            not_implemented_log.debug(
                "FunctionalTensor unrecognized subclass(es): %s", unrecognized_types
            )
            return NotImplemented

        if kwargs is None:
            kwargs = {}

        # FunctionalTensor needs to plumb all metadata requests to the inner tensor.
        # In theory we don't have to do this - but if we want to service metadata requests here,
        # we need to carefully make sure all metadata is accurate (including metadata mutations)
        if func in FunctionalTensor.metadata_fns:
            # All metadata accesses should be plumbed to the inner tensor, that way we don't have to worry
            # about the problem of keeping metadata in sync between the wrapper and inner tensor.
            # This also alleviates us from having to manually handle metadata mutations on the wrapper.
            assert len(kwargs) == 0
            if func in [
                torch.ops.aten.is_strides_like_format.default,
                torch.ops.aten.is_contiguous.memory_format,
            ]:
                assert len(args) == 2 and isinstance(args[0], FunctionalTensor)
                return func(args[0].elem, args[1])
            assert len(args) == 1 and isinstance(args[0], FunctionalTensor)

            return func(args[0].elem)
        # Originally I tried to implement my subclass without giving it a torch_dispatch, but I gave up:
        # - _make_wrapper_subclass requires a __torch_dispatch__
        # - If we want to use _make_subclass(), we have a problem: the subclass will share a TensorImpl with the inner tensor,
        #   which is of type FunctionalTensorWrapper! We explicitly do not want our wrapper to be a FunctionalTensorWrapper.
        # - If we use the default tensor.__new__(), we have another problem: it returns inner_tensor.alias(),
        #   which causes every subclass created above autograd to have autograd view metadata
        #   (in addition to also being a FunctionalTensorWrapper).
        raise RuntimeError(
            "Attempting to use FunctionalTensor on its own. Instead, please use it with a corresponding FunctionalTensorMode()"
        )

    def __repr__(self):
        return f"FunctionalTensor({repr(self.elem)})"

    @staticmethod
    def to_functional(x):
        # We will do the wrapping for the user.
        assert not torch._is_functional_tensor(x)
        # The only autograd metadata we care about on the FunctionalTensor is:
        # - requires_grad (so autograd runs)
        # - is_leaf (so that mutations on graph inputs that are not leaves are allowed by the autograd engine)
        #   this is handled by FunctionalTensor.to_functional
        x_functional = torch._to_functional_tensor(x)
        # Technically the FunctionalTensormode here is unnecessary,
        # but it avoids spurious NotImplemented logs during `ProxyTorchDispatchMode` tracing.
        # _mirror_autograd_meta_to queries tensor sizes,
        # and otherwise the sym_size() call will go to the proxy mode before hitting
        # FunctionalTensor.__torch_dispatch__

        functional_mode = _detect_infra_mode(torch._C._TorchDispatchModeKey.FUNCTIONAL)
        assert functional_mode is not None

        with functional_mode:
            torch._mirror_autograd_meta_to(x, x_functional)  # type: ignore[attr-defined]
            out = FunctionalTensor(x_functional)
            torch._mirror_autograd_meta_to(x_functional, out)  # type: ignore[attr-defined]
        return out

    def from_functional(self):
        torch._sync(self)
        return torch._from_functional_tensor(self.elem)

    def replace_(self, output) -> None:
        torch._functionalize_replace(self.elem, output)

    def commit_update(self) -> None:
        torch._functionalize_commit_update(self.elem)

    def sync(self) -> None:
        torch._functionalize_sync(self.elem)

    def mark_mutation_hidden_from_autograd(self) -> None:
        torch._functionalize_mark_mutation_hidden_from_autograd(self.elem)

    def tolist(self) -> Any:
        if self.elem.dim() == 0:
            return self.elem.item()
        elif self.elem.dim() == 1:
            return [elem.item() for elem in self.elem]
        else:
            return [elem.tolist() for elem in self.elem]

    def to(self, *args, **kwargs):
<<<<<<< HEAD
        if _detect_functional_mode().export:
=======
        if _detect_infra_mode(torch._C._TorchDispatchModeKey.FUNCTIONAL).export:
>>>>>>> 8bf9e99c
            # If copy is specified as pos arg, it's always the second one.
            if len([arg for arg in args if isinstance(arg, bool)]) <= 1:
                return super().to(*args, **{**kwargs, "copy": True})
        return super().to(*args, **kwargs)


class FunctionalTensorMode(TorchDispatchMode):
    def __init__(self, pre_dispatch=False, export=False, _allow_token_discovery=False):
        self.export = export
        self.is_on_stack = False
        self.enter_stack = []
        # Indicates to our torch_dispatch dispatching infra that
        # this is an "infra" mode with lower dispatching precedence.
        self._mode_key = torch._C._TorchDispatchModeKey.FUNCTIONAL
        self.pre_dispatch = pre_dispatch
        # This will be turned off later for pre-dispatch functionalization
        self._dispatch_key = torch._C.DispatchKey.PreDispatch if pre_dispatch else None  # type: ignore[attr-defined]
        # Map of effect type (ex. _EffectType.ORDERED) to a token. The tokens help keep
        # track of the ordering between side effectful operations.
        self._tokens: Dict[Any, torch.Tensor] = {}

        # Functionalization runs twice in AOTAutograd, once in
        # `run_functionalized_fw_and_collect_metadata` to collect metadata to
        # see which tensors need to be functionalized and discover how many
        # tokens we need, and another time in `make_fx` which does the actual
        # tracing to replace ops with their functional variants and handling
        # side-effectful ops. In the second stage there should be no token
        # discovery. This flag distinguishes between the two stages.
        self._allow_token_discovery = _allow_token_discovery

    # No-op if FunctionalTensorMode is already in use
    def __enter__(self):
        def _get_prev_mode():
            if self._dispatch_key == torch._C.DispatchKey.PreDispatch:
                return _get_dispatch_mode_pre_dispatch(
                    torch._C._TorchDispatchModeKey.FUNCTIONAL
                )
            return torch._C._get_dispatch_mode(
                torch._C._TorchDispatchModeKey.FUNCTIONAL
            )

        if _get_prev_mode() is None:
            self.enter_stack.append(True)
            return super().__enter__()
        else:
            self.enter_stack.append(False)
            return self

    def __exit__(self, a, b, c):
        is_on_stack = self.enter_stack.pop()
        if is_on_stack:
            super().__exit__(a, b, c)

    def __torch_dispatch__(self, func, types, args=(), kwargs=None):
        if kwargs is None:
            kwargs = {}

        unrecognized_types = [
            t
            for t in types
            if not issubclass(t, torch._subclasses.FakeTensor)
            and t not in [torch.Tensor, FunctionalTensor]
        ]
        if unrecognized_types:
            not_implemented_log.debug(
                "FunctionalTensor unrecognized subclass(es): %s", unrecognized_types
            )
            return NotImplemented

        def _can_decompose(func):
            # See https://github.com/pytorch/pytorch/pull/115258#issuecomment-1900755832
            # We never decompose dropout in export
            if self.export and func == torch.ops.aten.dropout.default:
                return False
            # TODO (tmanlaibaatar)
            # Eventually, we don't want to decompose any aten op at all
            # but there is a safety and coverage gap that we need to close
            # before that.
            #
            # (1) the "safety" is what we are risking with this PR
            #     (we are blindly taking every op that advertises as
            #      functional and sending it to the functional fallback.
            #      We risk silent correctness if we have an op that lies about its schema,
            #      that we didn't manually hardcode above) Therefore we always decompose them
            # (2) the "not every composite inplace op has a functional variant" is a coverage gap,
            #      but not really a safety risk, since we'll loudly error when we try to generate
            #      functionalization kernels for these new (composite) inplace/view ops. But until we
            #      establish such gap more concretely, we still decompose them
            if self._dispatch_key is not None:
                # it is unsafe to not decompose ops that claim to be functional but actually aren't
                if func in FunctionalTensor.maybe_aliasing_or_mutating_ops:
                    return True
                # only decompose view or inplace mutating ops
                alias_info = len(
                    [i for i in func._schema.arguments if i.alias_info is not None]
                )
                should_decompose = alias_info != 0 or func._schema.is_mutable
                if not should_decompose:
                    if func.namespace not in ["aten", "prim"]:
                        warnings.warn(
                            f"At pre-dispatch tracing, we will assume that any "
                            f"custom op that is marked with CompositeImplicitAutograd "
                            f"and functional are safe to not decompose. We found {func}"
                            f" to be one such op."
                        )
                return should_decompose
            return True

        if (
            func not in FunctionalTensor.metadata_fns
            and _can_decompose(func)
            # Not all funcs from __torch_dispatch__ are actual dispatcher ops,
            # e.g. prim.device
            and torch._C._dispatch_has_kernel(func.name())
        ):
            with self:
                r = func.decompose(*args, **kwargs)
                if r is not NotImplemented:
                    return r

        def assert_is_functional(x):
            assert torch._is_functional_tensor(x)

        def wrap(x):
            # Only wrap our outputs in subclasses if the inner functionalization call
            # also wrapped outputs into FunctionalTensorWrappers.
            # When can this happen? e.g. `torch.div(2, 2)`
            assert not isinstance(x, FunctionalTensor)
            if isinstance(x, torch.Tensor) and torch._is_functional_tensor(x):
                return FunctionalTensor(x)
            return x

        def unwrap(x):
            return x.elem

        from torch._higher_order_ops.auto_functionalize import (
            can_auto_functionalize,
            do_auto_functionalize,
        )

        if can_auto_functionalize(
            func
        ) and not torch._C._dispatch_has_kernel_for_dispatch_key(
            func.name(), torch._C.DispatchKey.Functionalize
        ):
            # it doesn't matter what mode we use here because
            # the implementation of do_auto_functionalize doesn't
            # interact with FunctionalTensorMode at all
            return do_auto_functionalize(func, args, kwargs)

        from torch._higher_order_ops.effects import handle_effects, has_effects

        if has_effects(func, args, kwargs):
            assert not torch._C._dispatch_has_kernel_for_dispatch_key(
                func.name(), torch._C.DispatchKey.Functionalize
            )
            return handle_effects(
                self._allow_token_discovery, self._tokens, func, args, kwargs
            )

        args_unwrapped, kwargs_unwrapped = pytree.tree_map_only(
            FunctionalTensor, unwrap, (args, kwargs)
        )

        # Expectation: functionalization should not **already** be enabled above our mode.
        # Why would that be bad? when we return a FunctionalTensor here, we don't want functionalization
        # to run above this mode and further wrap that output in **another** C++ FunctionalTensorWrapper.
        is_included = torch._C._dispatch_tls_is_dispatch_key_included(
            torch._C.DispatchKey.Functionalize
        )
        is_excluded = torch._C._dispatch_tls_is_dispatch_key_excluded(
            torch._C.DispatchKey.Functionalize
        )
        assert is_excluded or not is_included
        include_to_set = (
            torch._C._dispatch_tls_local_include_set()
            | torch._C.DispatchKeySet(torch._C.DispatchKey.Functionalize)
        )
        exclude_to_set = (
            torch._C._dispatch_tls_local_exclude_set().remove(
                torch._C.DispatchKey.Functionalize
            )
            - FunctionalTensor._extra_dispatch_keys
        )

        # All we want to do here is re-use the existing C++ functionalization logic.
        # This requires swizzling our TLS dispatch keys so that the Functionalize key is active.
        with torch._C._ForceDispatchKeyGuard(include_to_set, exclude_to_set):
            try:
                # By default for python functionalization (for AOTAutograd), we reapply views.
                old_apply_views = torch._functionalize_enable_reapply_views(True)  # type: ignore[attr-defined]

                # Sometimes these functions cannot be directly dispatched to functionalize key
                # because args are sometimes not functional tensors for some reason?
                if func in FunctionalTensor.metadata_fns:
                    outs_unwrapped = func(*args_unwrapped, **kwargs_unwrapped)
                    outs_wrapped = pytree.tree_map_only(
                        torch.Tensor, wrap, outs_unwrapped
                    )
                else:
                    # When we dispatch to the C++ functionalization kernel, we might need to jump back to the
                    # PreDispatch mode stack afterwards, to handle any other PreDispatch modes underneath
                    # FunctionalTensorMode. If we call func() directly, we would need to exclude PreDispatch
                    # from the TLS in order to avoid infinite looping, but this would prevent us from coming
                    # back to PreDispatch later
                    outs_unwrapped = func._op_dk(
                        torch._C.DispatchKey.Functionalize,
                        *args_unwrapped,
                        **kwargs_unwrapped,
                    )
                    # We don't allow any mutation on result of dropout or _to_copy
                    if self.export:
                        if func in (
                            torch.ops.aten.dropout.default,
                            torch.ops.aten._to_copy.default,
                        ):
                            torch._freeze_functional_tensor(outs_unwrapped)  # type: ignore[attr-defined]
                    outs_wrapped = pytree.tree_map_only(
                        torch.Tensor, wrap, outs_unwrapped
                    )
            finally:
                torch._disable_functionalization()
                torch._functionalize_enable_reapply_views(old_apply_views)  # type: ignore[attr-defined]

        is_included = torch._C._dispatch_tls_is_dispatch_key_included(
            torch._C.DispatchKey.Functionalize
        )
        is_excluded = torch._C._dispatch_tls_is_dispatch_key_excluded(
            torch._C.DispatchKey.Functionalize
        )
        assert is_excluded or not is_included

        if (
            # If no outputs are our functional subclass, then don't try to fix up aliasing
            not any(
                isinstance(x, FunctionalTensor)
                for x in pytree.tree_leaves(outs_wrapped)
            )
            # Since lift_fresh lifts its argument into a functional tensor, we can skip the
            # aliasing correction step. Otherwise, we would be setting the storage of a
            # lifted tensor to that of an unlifted tensor.
            # Ref: https://github.com/pytorch/pytorch/issues/111506
            or func == torch.ops.aten.lift_fresh.default
        ):
            return outs_wrapped
        # Wrapper tensor subclasses do not have correct aliasing info! Use this util to manually correct the output aliasing.
        # inplace ops like `aten.add_()` are expected to return inputs **directly**, instead of creating fresh tensor objects.
        # Use this util to figure out the right thing to return.
        # If none of our inputs were wrapped, then we have no FunctionalTensor outputs that we need to fix up storages for.
        return return_and_correct_aliasing(func, args, kwargs, outs_wrapped)


@contextlib.contextmanager
def disable_functional_mode():
    return _disable_infra_mode(torch._C._TorchDispatchModeKey.FUNCTIONAL)


# This is similar to torch.func.functionalize, but:
# - It uses FunctionalTensorMode, and FunctionalTensor (a python subclass).
#   One important advantage to using this mode is that it will let us
#   run functionalization underneath __torch_dispatch__,
#   which we need in AOTAutograd.
# - Doing so means that it does not automatically compose with other
#   functorch transforms, since these transforms always run above __torch_dispatch__.
#   That's why this util lives here, and not in functorch.
def dispatch_functionalize(func, mode: FunctionalTensorMode = FunctionalTensorMode()):
    # TODO: pull these from aot autograd
    def to_fun(t):
        if isinstance(t, torch.Tensor):
            return FunctionalTensor.to_functional(t)
        return t

    def from_fun(t):
        if not isinstance(t, FunctionalTensor):
            # quick sanity assert
            if isinstance(t, torch.Tensor):
                assert not torch._is_functional_tensor(t)
            return t
        torch._sync(t)
        return torch._from_functional_tensor(t.elem)

    def inner(*args, **kwargs):
        disable_above = torch._C._ExcludeDispatchKeyGuard(
            torch._C.DispatchKeySet(torch._C.DispatchKey.Functionalize)
        )
        with disable_above, mode:
            func_args = pytree.tree_map_only(torch.Tensor, to_fun, args)
            func_kwargs = pytree.tree_map_only(torch.Tensor, to_fun, kwargs)
            func_outputs = func(*func_args, **func_kwargs)
            outputs = pytree.tree_map_only(FunctionalTensor, from_fun, func_outputs)

            return outputs

    return inner


class BaseFunctionalizeAPI(ABC):
    @abstractmethod
    def wrap_tensors(self, args: Tuple[Any]) -> Tuple[Any]:
        pass

    @abstractmethod
    def unwrap_tensors(
        self, args: Union[torch.Tensor, Tuple[torch.Tensor, ...]]
    ) -> Union[torch.Tensor, Tuple[torch.Tensor, ...]]:
        pass

    @abstractmethod
    def functionalize(self, inner_f: Callable) -> Callable:
        pass

    @abstractmethod
    def redispatch_to_next(self) -> ContextManager:
        pass

    @abstractmethod
    def replace(self, input_tensor, output_tensor) -> None:
        pass

    @abstractmethod
    def commit_update(self, tensor) -> None:
        pass

    @abstractmethod
    def sync(self, tensor) -> None:
        pass

    @abstractmethod
    def mark_mutation_hidden_from_autograd(self, tensor) -> None:
        pass


class PythonFunctionalizeAPI(BaseFunctionalizeAPI):
    def __init__(
        self, mode: Optional[FunctionalTensorMode] = None, pre_dispatch: bool = False
    ) -> None:
        super().__init__()
        self.mode = mode if mode else FunctionalTensorMode()
        self.pre_dispatch = pre_dispatch

    def wrap_tensors(self, args: Tuple[Any]) -> Tuple[Any]:
        with self.mode:
            return torch.utils._pytree.tree_map_only(
                torch.Tensor, FunctionalTensor.to_functional, args
            )

    def unwrap_tensors(
        self, args: Union[torch.Tensor, Tuple[torch.Tensor, ...]]
    ) -> Union[torch.Tensor, Tuple[torch.Tensor, ...]]:
        return torch.utils._pytree.tree_map_only(
            FunctionalTensor, FunctionalTensor.from_functional, args
        )

    def functionalize(self, inner_f: Callable) -> Callable:
        return dispatch_functionalize(inner_f, self.mode)

    def redispatch_to_next(self) -> ContextManager:
        # [NOTE] We don't do anything here because at the time
        # we exercise this path, we would have already popped the
        # FunctionalTensorMode from mode stack. Since FunctionalTensorMode
        # is now stateful, it is better to explicitly pass in correct mode
        # directly instead of globally setting it.
        return contextlib.nullcontext()

    def replace(self, input_tensor, output_tensor) -> None:
        assert isinstance(input_tensor, FunctionalTensor)
        assert not isinstance(output_tensor, FunctionalTensor)
        input_tensor.replace_(output_tensor)

    def commit_update(self, tensor) -> None:
        assert isinstance(tensor, FunctionalTensor)
        tensor.commit_update()

    def sync(self, tensor) -> None:
        assert isinstance(tensor, FunctionalTensor)
        tensor.sync()

    def mark_mutation_hidden_from_autograd(self, tensor) -> None:
        assert isinstance(tensor, FunctionalTensor)
        tensor.mark_mutation_hidden_from_autograd()


class CppFunctionalizeAPI(BaseFunctionalizeAPI):
    def wrap_tensors(self, args: Tuple[Any]) -> Tuple[Any]:
        from torch._functorch.eager_transforms import _wrap_all_tensors_to_functional

        return _wrap_all_tensors_to_functional(args, level=0)

    def unwrap_tensors(
        self, args: Union[torch.Tensor, Tuple[torch.Tensor, ...]]
    ) -> Union[torch.Tensor, Tuple[torch.Tensor, ...]]:
        from torch._functorch.eager_transforms import (
            _unwrap_all_tensors_from_functional,
        )

        return _unwrap_all_tensors_from_functional(args, reapply_views=_reapply_views())

    def functionalize(self, inner_f: Callable) -> Callable:
        return torch.func.functionalize(inner_f)

    def redispatch_to_next(self) -> ContextManager:
        return torch._C._ExcludeDispatchKeyGuard(
            torch._C.DispatchKeySet(torch._C.DispatchKey.Functionalize)
        )

    def replace(self, input_tensor, output_tensor) -> None:
        torch._functionalize_replace(input_tensor, output_tensor)

    def commit_update(self, tensor) -> None:
        torch._functionalize_commit_update(tensor)

    def sync(self, tensor) -> None:
        torch._functionalize_sync(tensor)

    def mark_mutation_hidden_from_autograd(self, tensor) -> None:
        torch._functionalize_mark_mutation_hidden_from_autograd(tensor)


class FunctorchFunctionalizeAPI(BaseFunctionalizeAPI):
    def __init__(self, interpreter):
        self.interpreter = interpreter

    def wrap_tensors(self, args: Tuple[Any]) -> Tuple[Any]:
        from torch._functorch.eager_transforms import _wrap_all_tensors_to_functional

        return _wrap_all_tensors_to_functional(args, level=self.interpreter.level())

    def unwrap_tensors(
        self, args: Union[torch.Tensor, Tuple[torch.Tensor, ...]]
    ) -> Union[torch.Tensor, Tuple[torch.Tensor, ...]]:
        from torch._functorch.eager_transforms import (
            _unwrap_all_tensors_from_functional,
        )

        return _unwrap_all_tensors_from_functional(
            args, reapply_views=self.interpreter.functionalize_add_back_views()
        )

    def functionalize(self, inner_f: Callable) -> Callable:
        return torch.func.functionalize(
            inner_f,
            remove="mutations_and_views"
            if self.interpreter.functionalize_add_back_views()
            else "mutations",
        )

    def redispatch_to_next(self) -> ContextManager:
        return self.interpreter.lower()

    def replace(self, input_tensor, output_tensor) -> None:
        torch._functionalize_replace(input_tensor, output_tensor)

    def commit_update(self, tensor) -> None:
        torch._functionalize_commit_update(tensor)

    def sync(self, tensor) -> None:
        torch._functionalize_sync(tensor)

    def mark_mutation_hidden_from_autograd(self, tensor) -> None:
        torch._functionalize_mark_mutation_hidden_from_autograd(tensor)<|MERGE_RESOLUTION|>--- conflicted
+++ resolved
@@ -219,11 +219,7 @@
             return [elem.tolist() for elem in self.elem]
 
     def to(self, *args, **kwargs):
-<<<<<<< HEAD
-        if _detect_functional_mode().export:
-=======
         if _detect_infra_mode(torch._C._TorchDispatchModeKey.FUNCTIONAL).export:
->>>>>>> 8bf9e99c
             # If copy is specified as pos arg, it's always the second one.
             if len([arg for arg in args if isinstance(arg, bool)]) <= 1:
                 return super().to(*args, **{**kwargs, "copy": True})
