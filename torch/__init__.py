--- conflicted
+++ resolved
@@ -1984,7 +1984,6 @@
     inference_mode as inference_mode,
     no_grad as no_grad,
     set_grad_enabled as set_grad_enabled,
-<<<<<<< HEAD
 )
 
 from torch import (
@@ -2016,40 +2015,6 @@
     utils as utils,
     xpu as xpu,
 )
-=======
-)
-
-import torch.utils.backcompat
-import torch.utils.data
-from torch import (
-    __config__ as __config__,
-    __future__ as __future__,
-    _awaits as _awaits,
-    autograd as autograd,
-    backends as backends,
-    cpu as cpu,
-    cuda as cuda,
-    distributions as distributions,
-    fft as fft,
-    futures as futures,
-    hub as hub,
-    jit as jit,
-    linalg as linalg,
-    mps as mps,
-    mtia as mtia,
-    multiprocessing as multiprocessing,
-    nested as nested,
-    nn as nn,
-    optim as optim,
-    overrides as overrides,
-    profiler as profiler,
-    sparse as sparse,
-    special as special,
-    testing as testing,
-    types as types,
-    xpu as xpu,
-)
->>>>>>> 2e065f24
 from torch.signal import windows as windows
 
 # Quantized, sparse, AO, etc. should be last to get imported, as nothing
