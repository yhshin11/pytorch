r"""
The torch package contains data structures for multi-dimensional
tensors and defines mathematical operations over these tensors.
Additionally, it provides many utilities for efficient serialization of
Tensors and arbitrary types, and other useful utilities.

It has a CUDA counterpart, that enables you to run your tensor computations
on an NVIDIA GPU with compute capability >= 3.0.
"""

import builtins
import ctypes
import glob
import importlib
import importlib.util
import inspect
import math
import os
import platform
import sys
import textwrap
import threading
from typing import Any, Callable, Dict, Optional, Set, Tuple, Type, TYPE_CHECKING, Union


# multipy/deploy is setting this import before importing torch, this is the most
# reliable way we have to detect if we're running within deploy.
# https://github.com/pytorch/multipy/blob/d60f34ad38c371e441fe7ffdb77a3c3dda5a5d19/multipy/runtime/interpreter/interpreter_impl.cpp#L134-L137
def _running_with_deploy():
    return sys.modules.get("torch._meta_registrations", None) is object


from torch._utils import (
    _functionalize_sync as _sync,
    _import_dotted_name,
    classproperty,
)
from torch._utils_internal import (
    get_file_path,
    prepare_multiprocessing_environment,
    USE_GLOBAL_DEPS,
    USE_RTLD_GLOBAL_WITH_LIBTORCH,
)

# TODO(torch_deploy) figure out how to freeze version.py in fbcode build
if _running_with_deploy():
    __version__ = "torch-deploy-1.8"
else:
    from torch.torch_version import __version__ as __version__


__all__ = [
    'typename', 'is_tensor', 'is_storage',
    'set_default_tensor_type', 'set_default_device', 'get_default_device',
    'set_rng_state', 'get_rng_state', 'manual_seed', 'initial_seed', 'seed',
    'save', 'load', 'set_printoptions', 'chunk', 'split', 'stack', 'matmul',
    'no_grad', 'enable_grad', 'rand', 'randn', 'inference_mode',
    'DoubleStorage', 'FloatStorage', 'LongStorage', 'IntStorage',
    'ShortStorage', 'CharStorage', 'ByteStorage', 'BoolStorage',
    'TypedStorage', 'UntypedStorage',
    'DoubleTensor', 'FloatTensor', 'LongTensor', 'IntTensor',
    'ShortTensor', 'CharTensor', 'ByteTensor', 'BoolTensor', 'Tensor',
    'lobpcg', 'use_deterministic_algorithms',
    'are_deterministic_algorithms_enabled',
    'is_deterministic_algorithms_warn_only_enabled',
    'set_deterministic_debug_mode', 'get_deterministic_debug_mode',
    'set_float32_matmul_precision', 'get_float32_matmul_precision',
    'set_warn_always', 'is_warn_always_enabled', 'SymInt', 'SymFloat',
    'SymBool', 'sym_not', 'unravel_index',
    'sym_int', 'sym_float', 'sym_max', 'sym_min', 'sym_ite', 'compile', 'vmap',
    'export', 'autocast', 'cond', 'GradScaler',
    'get_device_module',
]

################################################################################
# Load the extension module
################################################################################

if sys.platform == 'win32':
    import sysconfig
    pfiles_path = os.getenv('ProgramFiles', 'C:\\Program Files')
    py_dll_path = os.path.join(sys.exec_prefix, 'Library', 'bin')
    th_dll_path = os.path.join(os.path.dirname(__file__), 'lib')
    usebase_path = os.path.join(sysconfig.get_config_var("userbase"), 'Library', 'bin')

    # When users create a virtualenv that inherits the base environment,
    # we will need to add the corresponding library directory into
    # DLL search directories. Otherwise, it will rely on `PATH` which
    # is dependent on user settings.
    if sys.exec_prefix != sys.base_exec_prefix:
        base_py_dll_path = os.path.join(sys.base_exec_prefix, 'Library', 'bin')
    else:
        base_py_dll_path = ''

    dll_paths = list(filter(os.path.exists, [th_dll_path, py_dll_path, base_py_dll_path, usebase_path]))

    if all(not os.path.exists(os.path.join(p, 'nvToolsExt64_1.dll')) for p in dll_paths):
        nvtoolsext_dll_path = os.path.join(
            os.getenv('NVTOOLSEXT_PATH', os.path.join(pfiles_path, 'NVIDIA Corporation', 'NvToolsExt')), 'bin', 'x64')
    else:
        nvtoolsext_dll_path = ''

    from torch.version import cuda as cuda_version

    if cuda_version and all(not glob.glob(os.path.join(p, 'cudart64*.dll')) for p in dll_paths):
        cuda_version_1 = cuda_version.replace('.', '_')
        cuda_path_var = 'CUDA_PATH_V' + cuda_version_1
        default_path = os.path.join(pfiles_path, 'NVIDIA GPU Computing Toolkit', 'CUDA', 'v' + cuda_version)
        cuda_path = os.path.join(os.getenv(cuda_path_var, default_path), 'bin')
    else:
        cuda_path = ''

    dll_paths.extend(filter(os.path.exists, [nvtoolsext_dll_path, cuda_path]))

    kernel32 = ctypes.WinDLL('kernel32.dll', use_last_error=True)
    with_load_library_flags = hasattr(kernel32, 'AddDllDirectory')
    prev_error_mode = kernel32.SetErrorMode(0x0001)

    kernel32.LoadLibraryW.restype = ctypes.c_void_p
    if with_load_library_flags:
        kernel32.LoadLibraryExW.restype = ctypes.c_void_p

    for dll_path in dll_paths:
        os.add_dll_directory(dll_path)

    try:
        ctypes.CDLL('vcruntime140.dll')
        ctypes.CDLL('msvcp140.dll')
        ctypes.CDLL('vcruntime140_1.dll')
    except OSError:
        print('''Microsoft Visual C++ Redistributable is not installed, this may lead to the DLL load failure.
                 It can be downloaded at https://aka.ms/vs/16/release/vc_redist.x64.exe''')

    dlls = glob.glob(os.path.join(th_dll_path, '*.dll'))
    path_patched = False
    for dll in dlls:
        is_loaded = False
        if with_load_library_flags:
            res = kernel32.LoadLibraryExW(dll, None, 0x00001100)
            last_error = ctypes.get_last_error()
            if res is None and last_error != 126:
                err = ctypes.WinError(last_error)
                err.strerror += f' Error loading "{dll}" or one of its dependencies.'
                raise err
            elif res is not None:
                is_loaded = True
        if not is_loaded:
            if not path_patched:
                os.environ['PATH'] = ';'.join(dll_paths + [os.environ['PATH']])
                path_patched = True
            res = kernel32.LoadLibraryW(dll)
            if res is None:
                err = ctypes.WinError(ctypes.get_last_error())
                err.strerror += f' Error loading "{dll}" or one of its dependencies.'
                raise err

    kernel32.SetErrorMode(prev_error_mode)


def _preload_cuda_deps(lib_folder, lib_name):
    """Preloads cuda deps if they could not be found otherwise."""
    # Should only be called on Linux if default path resolution have failed
    assert platform.system() == 'Linux', 'Should only be called on Linux'

    lib_path = None
    for path in sys.path:
        nvidia_path = os.path.join(path, 'nvidia')
        if not os.path.exists(nvidia_path):
            continue
        candidate_lib_paths = glob.glob(os.path.join(nvidia_path, lib_folder, 'lib', lib_name))
        if candidate_lib_paths and not lib_path:
            lib_path = candidate_lib_paths[0]
        if lib_path:
            break
    if not lib_path:
        raise ValueError(f"{lib_name} not found in the system path {sys.path}")
    ctypes.CDLL(lib_path)

# See Note [Global dependencies]
def _load_global_deps() -> None:

    LIBTORCH_PKG_NAME = "libtorchsplit"

    def find_package_path(package_name):
        spec = importlib.util.find_spec(package_name)
        if spec:
            # The package might be a namespace package, so get_data may fail
            try:
                loader = spec.loader
                if loader is not None:
                    file_path = loader.get_filename()  # type: ignore[attr-defined]
                    return os.path.dirname(file_path)
            except AttributeError:
                pass
        return None

    def load_shared_libraries(library_path):
        lib_dir = os.path.join(library_path, 'lib')
        if not os.path.exists(lib_dir):
            return

        # Determine the file extension based on the platform
        if platform.system() == 'Darwin':
            lib_ext = '.dylib'
        else:
            lib_ext = '.so'

        # Find all shared library files with the appropriate extension
        library_files = [f for f in os.listdir(lib_dir) if f.endswith(lib_ext)]
        if not library_files:
            return

        for lib_file in library_files:
            lib_path = os.path.join(lib_dir, lib_file)
            try:
                ctypes.CDLL(lib_path, mode=ctypes.RTLD_GLOBAL)
            except OSError as err:
                print(f"Failed to load {lib_path}: {err}")

    if _running_with_deploy() or platform.system() == 'Windows':
        return

    lib_name = 'libtorch_global_deps' + ('.dylib' if platform.system() == 'Darwin' else '.so')
    here = os.path.abspath(__file__)
    global_deps_lib_path = os.path.join(os.path.dirname(here), 'lib', lib_name)

    split_build_lib_name = LIBTORCH_PKG_NAME
    library_path = find_package_path(split_build_lib_name)

    if library_path:
        global_deps_lib_path = os.path.join(library_path, 'lib', lib_name)
    try:
        ctypes.CDLL(global_deps_lib_path, mode=ctypes.RTLD_GLOBAL)
    except OSError as err:
        # Can only happen for wheel with cuda libs as PYPI deps
        # As PyTorch is not purelib, but nvidia-*-cu12 is
        cuda_libs: Dict[str, str] = {
            'cublas': 'libcublas.so.*[0-9]',
            'cudnn': 'libcudnn.so.*[0-9]',
            'cuda_nvrtc': 'libnvrtc.so.*[0-9]',
            'cuda_runtime': 'libcudart.so.*[0-9]',
            'cuda_cupti': 'libcupti.so.*[0-9]',
            'cufft': 'libcufft.so.*[0-9]',
            'curand': 'libcurand.so.*[0-9]',
            'cusolver': 'libcusolver.so.*[0-9]',
            'cusparse': 'libcusparse.so.*[0-9]',
            'nccl': 'libnccl.so.*[0-9]',
            'nvtx': 'libnvToolsExt.so.*[0-9]',
        }
        is_cuda_lib_err = [lib for lib in cuda_libs.values() if lib.split('.')[0] in err.args[0]]
        if not is_cuda_lib_err:
            raise err
        for lib_folder, lib_name in cuda_libs.items():
            _preload_cuda_deps(lib_folder, lib_name)
        ctypes.CDLL(global_deps_lib_path, mode=ctypes.RTLD_GLOBAL)

    if library_path:
        # loading libtorch_global_deps first due its special logic
        load_shared_libraries(library_path)

if (USE_RTLD_GLOBAL_WITH_LIBTORCH or os.getenv('TORCH_USE_RTLD_GLOBAL')) and \
        (_running_with_deploy() or platform.system() != 'Windows'):
    # Do it the hard way.  You might want to load libtorch with RTLD_GLOBAL in a
    # few circumstances:
    #
    #   1. You're in a build environment (e.g., fbcode) where
    #      libtorch_global_deps is not available, but you still need
    #      to get mkl to link in with RTLD_GLOBAL or it will just
    #      not work.
    #
    #   2. You're trying to run PyTorch under UBSAN and you need
    #      to ensure that only one copy of libtorch is loaded, so
    #      vptr checks work properly
    #
    # If you're using this setting, you must verify that all the libraries
    # you load consistently use the same libstdc++, or you may have
    # mysterious segfaults.
    #
    old_flags = sys.getdlopenflags()
    sys.setdlopenflags(os.RTLD_GLOBAL | os.RTLD_LAZY)
    from torch._C import *  # noqa: F403
    sys.setdlopenflags(old_flags)
    del old_flags

else:
    # Easy way.  You want this most of the time, because it will prevent
    # C++ symbols from libtorch clobbering C++ symbols from other
    # libraries, leading to mysterious segfaults.
    #
    # If building in an environment where libtorch_global_deps isn't available
    # like parts of fbsource, but where RTLD_GLOBAL causes segfaults, you will
    # want USE_RTLD_GLOBAL_WITH_LIBTORCH = False and USE_GLOBAL_DEPS = False
    #
    # See Note [Global dependencies]
    if USE_GLOBAL_DEPS:
        _load_global_deps()
    from torch._C import *  # noqa: F403


class SymInt:
    """
    Like an int (including magic methods), but redirects all operations on the
    wrapped node. This is used in particular to symbolically record operations
    in the symbolic shape workflow.
    """

    def __init__(self, node):
        # This field MUST be named node; C++ binding code assumes that this
        # class has a field named node that stores SymNode
        self.node = node

    def __bool__(self):
        return builtins.bool(self != 0)

    def __int__(self):
        return self.node.int_()

    def __index__(self):
        return self.node.int_()

    # Magic methods installed by torch.fx.experimental.sym_node

    def __round__(self, ndigits=None):
        return self

    def __truediv__(self, other):
        if isinstance(other, (builtins.float, SymFloat)):
            return sym_float(self).__float_truediv__(other)
        if not isinstance(other, (builtins.int, SymInt)):
            return NotImplemented
        return self.__int_truediv__(other)

    def __rtruediv__(self, other):
        if isinstance(other, (builtins.float, SymFloat)):
            return sym_float(self).__rfloat_truediv__(other)
        if not isinstance(other, (builtins.int, SymInt)):
            return NotImplemented
        return self.__rint_truediv__(other)

    def __floordiv__(self, other):
        if isinstance(other, (builtins.float, SymFloat)):
            return torch.sym_float(math.floor(sym_float(self) / other))
        if not isinstance(other, (builtins.int, SymInt)):
            return NotImplemented
        return self.__int_floordiv__(other)

    def __rfloordiv__(self, other):
        if isinstance(other, (builtins.float, SymFloat)):
            return torch.sym_float(math.floor(other / sym_float(self)))
        if not isinstance(other, (builtins.int, SymInt)):
            return NotImplemented
        return self.__rint_floordiv__(other)

    # nb: complex is impossible to handle correctly lol, with
    # negative base and integral float need to diverge semantics and
    # just always return complex.  Neener neener pretend this problem
    # doesn't exist
    def __pow__(self, other):
        if isinstance(other, (builtins.float, SymFloat)):
            return sym_float(self).__pow__(other)
        if not isinstance(other, (builtins.int, SymInt)):
            return NotImplemented
        # Guards!  This guard is necessary because we need to know it to
        # determine the output type of this operation
        if other >= 0:
            return self.__pow_by_natural__(other)
        else:
            # Mercifully, when the exponent is negative, Python just promotes
            # to doubles and does a float pow:
            #
            #   if (Py_SIZE(b) < 0 && c == NULL) {
            #       /* if exponent is negative and there's no modulus:
            #              return a float.  This works because we know
            #              that this calls float_pow() which converts its
            #              arguments to double. */
            #       Py_DECREF(a);
            #       Py_DECREF(b);
            #       return PyFloat_Type.tp_as_number->nb_power(v, w, x);
            #   }
            return sym_float(self).__pow__(sym_float(other))

    def __rpow__(self, other):
        if isinstance(other, (builtins.float, SymFloat)):
            return sym_float(self).__rpow__(other)
        if not isinstance(other, (builtins.int, SymInt)):
            return NotImplemented
        if self >= 0:  # self is exponent
            return self.__rpow_by_natural__(other)
        else:
            return sym_float(self).__rpow__(sym_float(other))

    def __eq__(self, other: object) -> builtins.bool:
        raise AssertionError("type stub not overridden")

    def __lt__(self, other) -> builtins.bool:
        raise AssertionError("type stub not overridden")

    def __gt__(self, other) -> builtins.bool:
        raise AssertionError("type stub not overridden")

    def __le__(self, other) -> builtins.bool:
        raise AssertionError("type stub not overridden")

    def __ge__(self, other) -> builtins.bool:
        raise AssertionError("type stub not overridden")

    def __add__(self, other) -> "SymInt":
        raise AssertionError("type stub not overridden")

    def __mul__(self, other) -> "SymInt":
        raise AssertionError("type stub not overridden")

    def __pow_by_natural__(self, other) -> "SymInt":
        raise AssertionError("type stub not overridden")

    def __rpow_by_natural__(self, other) -> "SymInt":
        raise AssertionError("type stub not overridden")

    def __int_truediv__(self, other) -> "SymFloat":
        raise AssertionError("type stub not overridden")

    def __rint_truediv__(self, other) -> "SymFloat":
        raise AssertionError("type stub not overridden")

    def __int_floordiv__(self, other) -> "SymFloat":
        raise AssertionError("type stub not overridden")

    def __rint_floordiv__(self, other) -> "SymFloat":
        raise AssertionError("type stub not overridden")

    def __sym_max__(self, other):
        raise AssertionError("type stub not overridden")

    def __sym_min__(self, other):
        raise AssertionError("type stub not overridden")

    def __sym_float__(self):
        raise AssertionError("type stub not overridden")

    def __neg__(self):
        raise AssertionError("type stub not overridden")

    def __repr__(self):
        return str(self.node)

    def __hash__(self) -> builtins.int:
        if self.node.is_nested_int():
            return hash(self.node.nested_int())
        else:
            # We could support constant SymInts as well, but not doing it for now
            raise TypeError("unhashable type: non-nested SymInt")

class SymFloat:
    """
    Like an float (including magic methods), but redirects all operations on the
    wrapped node. This is used in particular to symbolically record operations
    in the symbolic shape workflow.
    """

    def __init__(self, node):
        # This field MUST be named node; C++ binding code assumes that this
        # class has a field named node that stores SymNode
        self.node = node

    def __truediv__(self, other):
        if not isinstance(other, (builtins.int, builtins.float, SymInt, SymFloat)):
            return NotImplemented
        return self.__float_truediv__(sym_float(other))

    def __rtruediv__(self, other):
        if not isinstance(other, (builtins.int, builtins.float, SymInt, SymFloat)):
            return NotImplemented
        return self.__rfloat_truediv__(sym_float(other))

    def __floordiv__(self, other):
        if not isinstance(other, (builtins.int, builtins.float, SymInt, SymFloat)):
            return NotImplemented
        return torch.sym_float(math.floor(self / sym_float(other)))

    def __rfloordiv__(self, other):
        if not isinstance(other, (builtins.int, builtins.float, SymInt, SymFloat)):
            return NotImplemented
        return torch.sym_float(math.floor(sym_float(other) / self))

    def __bool__(self):
        return self.node.bool_()

    # Symbolic power does NOT work with negative base, this is to avoid
    # potential complex outputs
    def __pow__(self, other):
        if not isinstance(other, (builtins.int, builtins.float, SymInt, SymFloat)):
            return NotImplemented
        torch._check(self >= 0)
        return self.__float_pow__(other)

    def __rpow__(self, other):
        if not isinstance(other, (builtins.int, builtins.float, SymInt, SymFloat)):
            return NotImplemented
        torch._check(other >= 0)
        return self.__rfloat_pow__(other)

    # Magic methods installed by torch.fx.experimental.sym_node

    def __eq__(self, other: object) -> builtins.bool:
        raise AssertionError("type stub not overridden")

    def __lt__(self, other) -> builtins.bool:
        raise AssertionError("type stub not overridden")

    def __gt__(self, other) -> builtins.bool:
        raise AssertionError("type stub not overridden")

    def __le__(self, other) -> builtins.bool:
        raise AssertionError("type stub not overridden")

    def __ge__(self, other) -> builtins.bool:
        raise AssertionError("type stub not overridden")

    def __float_pow__(self, other) -> "SymFloat":
        raise AssertionError("type stub not overridden")

    def __rfloat_pow__(self, other) -> "SymFloat":
        raise AssertionError("type stub not overridden")

    def __float_truediv__(self, other) -> "SymFloat":
        raise AssertionError("type stub not overridden")

    def __rfloat_truediv__(self, other) -> "SymFloat":
        raise AssertionError("type stub not overridden")

    def __trunc__(self):
        raise AssertionError("type stub not overridden")

    def __sym_max__(self, other):
        raise AssertionError("type stub not overridden")

    def __sym_min__(self, other):
        raise AssertionError("type stub not overridden")

    def __sym_int__(self):
        raise AssertionError("type stub not overridden")

    def is_integer(self):
        """Return True if the float is an integer."""
        raise AssertionError("type stub not overridden")

    def __repr__(self):
        return self.node.str()

class SymBool:
    """
    Like an bool (including magic methods), but redirects all operations on the
    wrapped node. This is used in particular to symbolically record operations
    in the symbolic shape workflow.

    Unlike regular bools, regular boolean operators will force extra guards instead
    of symbolically evaluate.  Use the bitwise operators instead to handle this.
    """

    def __init__(self, node):
        # This field MUST be named node; C++ binding code assumes that this
        # class has a field named node that stores SymNode
        self.node = node

    def __bool__(self):
        return self.node.bool_()

    def __int__(self):
        return builtins.int(self.node.bool_())

    # Magic methods installed by torch.fx.experimental.sym_node
    def __and__(self, other) -> "SymBool":
        raise AssertionError("type stub not overridden")

    def __or__(self, other) -> "SymBool":
        raise AssertionError("type stub not overridden")

    # We very carefully define __sym_not__, and not a number of other
    # plausible alternatives:
    #
    #   - We do not override __not__ because this is not a real magic
    #     method; you cannot override the meaning of the not builtin in
    #     Python.  We use the name 'sym_not' to clarify that in user code you
    #     cannot use the builtin not or operator.not_ or operator.__not__ and
    #     hit this magic method; you must use our custom sym_not operator.
    #
    #   - We do not override the __invert__ method because SymBool is
    #     meant to be usable in situations where bool is expected.  However,
    #     bitwise negation ~a does the wrong thing with booleans (because
    #     bool is a subclass of int, so ~1 = -2 which is not falseish.)
    #     This would be a giant footgun, so we get around it by defining
    #     our own operator.  Note that bitwise and/or do the right thing,
    #     so we reuse the conventional operators there for readability.
    #
    def __sym_not__(self) -> "SymBool":
        raise AssertionError("type stub not overridden")

    def __sym_ite__(self, then_val, else_val):
        raise AssertionError("type stub not overridden")

    def __eq__(self, other) -> builtins.bool:
        raise AssertionError("type stub not overridden")

    def __repr__(self):
        return str(self.node)

    def __hash__(self):
        if self.node.is_constant():
            return hash(self.node.bool_())
        else:
            raise TypeError("unhashable type: SymBool")

def sym_not(a):
    r""" SymInt-aware utility for logical negation.

    Args:
        a (SymBool or bool): Object to negate
    """
    import sympy

    if overrides.has_torch_function_unary(a):
        return overrides.handle_torch_function(sym_not, (a,), a)
    if hasattr(a, '__sym_not__'):
        return a.__sym_not__()
    if isinstance(a, sympy.Basic):
        return ~a  # type: ignore[operator]
    return not a

def sym_float(a):
    r""" SymInt-aware utility for float casting.

    Args:
        a (SymInt, SymFloat, or object): Object to cast
    """
    if overrides.has_torch_function_unary(a):
        return overrides.handle_torch_function(sym_float, (a,), a)
    if isinstance(a, SymFloat):
        return a
    elif hasattr(a, '__sym_float__'):
        return a.__sym_float__()
    return py_float(a)  # type: ignore[operator]


def sym_int(a):
    r""" SymInt-aware utility for int casting.

    Args:
        a (SymInt, SymFloat, or object): Object to cast
    """
    if overrides.has_torch_function_unary(a):
        return overrides.handle_torch_function(sym_int, (a,), a)
    if isinstance(a, SymInt):
        return a
    elif isinstance(a, SymFloat):
        return math.trunc(a)
    return py_int(a)  # type: ignore[operator]

def sym_max(a, b):
<<<<<<< HEAD
    """SymInt-aware utility for max()."""
    if overrides.has_torch_function((a, b)):
        return overrides.handle_torch_function(sym_max, (a, b), a, b)
=======
    """
    SymInt-aware utility for max which avoids branching on a < b.
    Unlike builtins.max(), this only works for int/float, and it always
    promotes to float if any argument is float (unlike builtins.max, which
    will faithfully preserve the type of the input argument).
    """
    from .overrides import has_torch_function, handle_torch_function

    if has_torch_function((a, b)):
        return handle_torch_function(sym_max, (a, b), a, b)
>>>>>>> c97e3ebb
    if isinstance(a, (SymInt, SymFloat)):
        return a.__sym_max__(b)
    elif isinstance(b, (SymInt, SymFloat)):
        # Due to promotion semantics, this is operator is commutative:
        # max(1, 1.0) === max(1.0, 1) === 1.0
        return b.__sym_max__(a)
    # TODO: Probably can make bool work too, just lazy
    assert isinstance(a, (builtins.int, builtins.float)), type(a)
    assert isinstance(b, (builtins.int, builtins.float)), type(b)
    if isinstance(a, builtins.float) or isinstance(b, builtins.float):
        return builtins.float(builtins.max(a, b))
    else:
        return builtins.max(a, b)

def sym_min(a, b):
<<<<<<< HEAD
    """SymInt-aware utility for min()."""
    if overrides.has_torch_function((a, b)):
        return overrides.handle_torch_function(sym_min, (a, b), a, b)
=======
    """ SymInt-aware utility for min()."""
    from .overrides import has_torch_function, handle_torch_function

    if has_torch_function((a, b)):
        return handle_torch_function(sym_min, (a, b), a, b)
>>>>>>> c97e3ebb
    if isinstance(a, (SymInt, SymFloat)):
        return a.__sym_min__(b)
    elif isinstance(b, (SymInt, SymFloat)):
        return b.__sym_min__(a)
    assert isinstance(a, (builtins.int, builtins.float)), type(a)
    assert isinstance(b, (builtins.int, builtins.float)), type(b)
    if isinstance(a, builtins.float) or isinstance(b, builtins.float):
        return builtins.float(builtins.min(a, b))
    else:
        return builtins.min(a, b)

# Drop in replacement for math.sqrt, math.sin, math.cos etc
def _get_sym_math_fn(name):
    def fn(a):
        if overrides.has_torch_function_unary(a):
            return overrides.handle_torch_function(fn, (a,), a)
        if hasattr(a, f"__sym_{name}__"):
            return getattr(a, f"__sym_{name}__")()
        return getattr(math, name)(a)

    return fn

__fn, __name, __sym_name = None, '', ''
for __name in ("sqrt", "cos", "cosh", "sin", "sinh", "tan", "tanh", "asin", "acos", "atan"):
    __sym_name = f"_sym_{__name}"
    __fn = _get_sym_math_fn(__name)
    __fn.__qualname__ = __fn.__name__ = __sym_name
    globals()[__sym_name] = __fn

del __fn, __name, __sym_name, _get_sym_math_fn

# Adding temporary shortcut
sym_sqrt = globals()["_sym_sqrt"]
__all__.append("sym_sqrt")


def sym_ite(b, t, f):
    if overrides.has_torch_function((b, t, f)):
        return overrides.handle_torch_function(sym_ite, (b, t, f), b, t, f)
    assert isinstance(b, (SymBool, builtins.bool)) and type(t) == type(f)
    if isinstance(b, SymBool):
        return b.__sym_ite__(t, f)
    return t if b else f

# Check to see if we can load C extensions, and if not provide some guidance
# on what the problem might be.
try:
    # _initExtension is chosen (arbitrarily) as a sentinel.
    from torch._C import _initExtension
except ImportError:
    import torch._C as _C_for_compiled_check

    # The __file__ check only works for Python 3.7 and above.
    if _C_for_compiled_check.__file__ is None:
        raise ImportError(textwrap.dedent('''
            Failed to load PyTorch C extensions:
                It appears that PyTorch has loaded the `torch/_C` folder
                of the PyTorch repository rather than the C extensions which
                are expected in the `torch._C` namespace. This can occur when
                using the `install` workflow. e.g.
                    $ python setup.py install && python -c "import torch"

                This error can generally be solved using the `develop` workflow
                    $ python setup.py develop && python -c "import torch"  # This should succeed
                or by running Python from a different directory.
            ''').strip()) from None
    raise  # If __file__ is not None the cause is unknown, so just re-raise.

<<<<<<< HEAD
# The torch._C submodule is already loaded via `from torch._C import *` above
# Make an explicit reference to the _C submodule to appease linters
from torch import _C as _C

=======
>>>>>>> c97e3ebb
__name, __obj = '', None
for __name in dir(_C):
    if __name[0] != '_' and not __name.endswith('Base'):
        __all__.append(__name)
        __obj = getattr(_C, __name)
        if callable(__obj) or inspect.isclass(__obj):
            if __obj.__module__ != __name__:
                # TODO: fix their module from C++ side
                if __name not in ['DisableTorchFunctionSubclass', 'DisableTorchFunction', 'Generator']:
                    __obj.__module__ = __name__
    elif __name == 'TensorBase':
        # issue 109438 / pr 109940. Prevent TensorBase from being copied into torch.
        delattr(sys.modules[__name__], __name)

del __name, __obj

if not TYPE_CHECKING:
    # issue 38137 and python issue 43367. Submodules of a C extension are
    # non-standard, and attributes of those submodules cannot be pickled since
    # pickle expect to be able to import them as "from _C.sub import attr"
    # which fails with "_C is not a package
    __name, __candidate = '', None
    for __name in dir(_C):
        __candidate = getattr(_C, __name)
        if type(__candidate) is type(_C):
            # submodule
            sys.modules.setdefault(f"{__name__}._C.{__name}", __candidate)

    del __name, __candidate


################################################################################
# Define basic utilities
################################################################################


def typename(o):
    if isinstance(o, torch.Tensor):
        return o.type()

    module = ''
    class_name = ''
    if hasattr(o, '__module__') and o.__module__ != 'builtins' \
            and o.__module__ != '__builtin__' and o.__module__ is not None:
        module = o.__module__ + '.'

    if hasattr(o, '__qualname__'):
        class_name = o.__qualname__
    elif hasattr(o, '__name__'):
        class_name = o.__name__
    else:
        class_name = o.__class__.__name__

    return module + class_name


def is_tensor(obj):
    r"""Returns True if `obj` is a PyTorch tensor.

    Note that this function is simply doing ``isinstance(obj, Tensor)``.
    Using that ``isinstance`` check is better for typechecking with mypy,
    and more explicit - so it's recommended to use that instead of
    ``is_tensor``.

    Args:
        obj (Object): Object to test
    Example::

        >>> x = torch.tensor([1, 2, 3])
        >>> torch.is_tensor(x)
        True

    """
    return isinstance(obj, torch.Tensor)


def is_storage(obj):
    r"""Returns True if `obj` is a PyTorch storage object.

    Args:
        obj (Object): Object to test
    """
    return type(obj) in _storage_classes


_GLOBAL_DEVICE_CONTEXT = threading.local()


def get_default_device() -> "torch.device":
    r"""Gets the default ``torch.Tensor`` to be allocated on ``device``"""
    global _GLOBAL_DEVICE_CONTEXT
    if hasattr(_GLOBAL_DEVICE_CONTEXT, "device_context"):
        device = _GLOBAL_DEVICE_CONTEXT.device_context.device
        if device.index is not None:
            return device
        else:
            # TODO: Call like get_device_index() method corresponding to
            # each device type
            return torch.tensor([]).device
    else:
        return torch.device("cpu")


def set_default_device(device):
    """Sets the default ``torch.Tensor`` to be allocated on ``device``.  This
    does not affect factory function calls which are called with an explicit
    ``device`` argument.  Factory calls will be performed as if they
    were passed ``device`` as an argument.

    To only temporarily change the default device instead of setting it
    globally, use ``with torch.device(device):`` instead.

    The default device is initially ``cpu``.  If you set the default tensor
    device to another device (e.g., ``cuda``) without a device index, tensors
    will be allocated on whatever the current device for the device type,
    even after :func:`torch.cuda.set_device` is called.

    .. warning::

        This function imposes a slight performance cost on every Python
        call to the torch API (not just factory functions).  If this
        is causing problems for you, please comment on
        https://github.com/pytorch/pytorch/issues/92701

    .. note::

        This doesn't affect functions that create tensors that share the same memory as the input, like:
        :func:`torch.from_numpy` and :func:`torch.frombuffer`

    Args:
        device (device or string): the device to set as default

    Example::

        >>> # xdoctest: +SKIP("requires cuda, changes global state")
        >>> torch.get_default_device()
        device(type='cpu')
        >>> torch.set_default_device('cuda')  # current device is 0
        >>> torch.get_default_device()
        device(type='cuda', index=0)
        >>> torch.set_default_device('cuda')
        >>> torch.cuda.set_device('cuda:1')  # current device is 1
        >>> torch.get_default_device()
        device(type='cuda', index=1)
        >>> torch.set_default_device('cuda:1')
        >>> torch.get_default_device()
        device(type='cuda', index=1)

    """
    global _GLOBAL_DEVICE_CONTEXT
    if hasattr(_GLOBAL_DEVICE_CONTEXT, "device_context"):
        device_context = _GLOBAL_DEVICE_CONTEXT.device_context
        if device_context is not None:
            device_context.__exit__(None, None, None)

    if device is None:
        device_context = None
    else:
        from torch.utils._device import DeviceContext
        device_context = DeviceContext(device)
        device_context.__enter__()
    _GLOBAL_DEVICE_CONTEXT.device_context = device_context


def set_default_tensor_type(t):
    r"""
    .. warning::

        This function is deprecated as of PyTorch 2.1, please use :func:`torch.set_default_dtype()` and
        :func:`torch.set_default_device()` as alternatives.

    Sets the default ``torch.Tensor`` type to floating point tensor type
    ``t``. This type will also be used as default floating point type for
    type inference in :func:`torch.tensor`.

    The default floating point tensor type is initially ``torch.FloatTensor``.

    Args:
        t (type or string): the floating point tensor type or its name

    Example::

        >>> # xdoctest: +SKIP("Other tests may have changed the default type. Can we reset it?")
        >>> torch.tensor([1.2, 3]).dtype    # initial default for floating point is torch.float32
        torch.float32
        >>> torch.set_default_tensor_type(torch.DoubleTensor)
        >>> torch.tensor([1.2, 3]).dtype    # a new floating point tensor
        torch.float64

    """
    if isinstance(t, str):
        t = _import_dotted_name(t)
    _C._set_default_tensor_type(t)


def set_default_dtype(d):
    r"""

    Sets the default floating point dtype to :attr:`d`. Supports floating point dtype
    as inputs. Other dtypes will cause torch to raise an exception.

    When PyTorch is initialized its default floating point dtype is torch.float32,
    and the intent of set_default_dtype(torch.float64) is to facilitate NumPy-like
    type inference. The default floating point dtype is used to:

    1. Implicitly determine the default complex dtype. When the default floating type is float16,
       the default complex dtype is complex32. For float32, the default complex dtype is complex64.
       For float64, it is complex128. For bfloat16, an exception will be raised because
       there is no corresponding complex type for bfloat16.
    2. Infer the dtype for tensors constructed using Python floats or complex Python
       numbers. See examples below.
    3. Determine the result of type promotion between bool and integer tensors and
       Python floats and complex Python numbers.

    Args:
        d (:class:`torch.dtype`): the floating point dtype to make the default.
                                  Either torch.float32 or torch.float64.

    Example:
        >>> # xdoctest: +SKIP("Other tests may have changed the default type. Can we reset it?")
        >>> # initial default for floating point is torch.float32
        >>> # Python floats are interpreted as float32
        >>> torch.tensor([1.2, 3]).dtype
        torch.float32
        >>> # initial default for floating point is torch.complex64
        >>> # Complex Python numbers are interpreted as complex64
        >>> torch.tensor([1.2, 3j]).dtype
        torch.complex64

        >>> torch.set_default_dtype(torch.float64)
        >>> # Python floats are now interpreted as float64
        >>> torch.tensor([1.2, 3]).dtype    # a new floating point tensor
        torch.float64
        >>> # Complex Python numbers are now interpreted as complex128
        >>> torch.tensor([1.2, 3j]).dtype   # a new complex tensor
        torch.complex128

        >>> torch.set_default_dtype(torch.float16)
        >>> # Python floats are now interpreted as float16
        >>> torch.tensor([1.2, 3]).dtype    # a new floating point tensor
        torch.float16
        >>> # Complex Python numbers are now interpreted as complex128
        >>> torch.tensor([1.2, 3j]).dtype   # a new complex tensor
        torch.complex32

    """
    _C._set_default_dtype(d)

def use_deterministic_algorithms(mode: builtins.bool, *, warn_only: builtins.bool = False) -> None:
    r""" Sets whether PyTorch operations must use "deterministic"
    algorithms. That is, algorithms which, given the same input, and when
    run on the same software and hardware, always produce the same output.
    When enabled, operations will use deterministic algorithms when available,
    and if only nondeterministic algorithms are available they will throw a
    :class:`RuntimeError` when called.

    .. note:: This setting alone is not always enough to make an application
        reproducible. Refer to :ref:`reproducibility` for more information.

    .. note:: :func:`torch.set_deterministic_debug_mode` offers an alternative
        interface for this feature.

    The following normally-nondeterministic operations will act
    deterministically when ``mode=True``:

        * :class:`torch.nn.Conv1d` when called on CUDA tensor
        * :class:`torch.nn.Conv2d` when called on CUDA tensor
        * :class:`torch.nn.Conv3d` when called on CUDA tensor
        * :class:`torch.nn.ConvTranspose1d` when called on CUDA tensor
        * :class:`torch.nn.ConvTranspose2d` when called on CUDA tensor
        * :class:`torch.nn.ConvTranspose3d` when called on CUDA tensor
        * :class:`torch.nn.ReplicationPad2d` when attempting to differentiate a CUDA tensor
        * :func:`torch.bmm` when called on sparse-dense CUDA tensors
        * :func:`torch.Tensor.__getitem__` when attempting to differentiate a CPU tensor
          and the index is a list of tensors
        * :func:`torch.Tensor.index_put` with ``accumulate=False``
        * :func:`torch.Tensor.index_put` with ``accumulate=True`` when called on a CPU
          tensor
        * :func:`torch.Tensor.put_` with ``accumulate=True`` when called on a CPU
          tensor
        * :func:`torch.Tensor.scatter_add_` when called on a CUDA tensor
        * :func:`torch.gather` when called on a CUDA tensor that requires grad
        * :func:`torch.index_add` when called on CUDA tensor
        * :func:`torch.index_select` when attempting to differentiate a CUDA tensor
        * :func:`torch.repeat_interleave` when attempting to differentiate a CUDA tensor
        * :func:`torch.Tensor.index_copy` when called on a CPU or CUDA tensor
        * :func:`torch.Tensor.scatter` when `src` type is Tensor and called on CUDA tensor
        * :func:`torch.Tensor.scatter_reduce` when ``reduce='sum'`` or ``reduce='mean'`` and called on CUDA tensor

    The following normally-nondeterministic operations will throw a
    :class:`RuntimeError` when ``mode=True``:

        * :class:`torch.nn.AvgPool3d` when attempting to differentiate a CUDA tensor
        * :class:`torch.nn.AdaptiveAvgPool2d` when attempting to differentiate a CUDA tensor
        * :class:`torch.nn.AdaptiveAvgPool3d` when attempting to differentiate a CUDA tensor
        * :class:`torch.nn.MaxPool3d` when attempting to differentiate a CUDA tensor
        * :class:`torch.nn.AdaptiveMaxPool2d` when attempting to differentiate a CUDA tensor
        * :class:`torch.nn.FractionalMaxPool2d` when attempting to differentiate a CUDA tensor
        * :class:`torch.nn.FractionalMaxPool3d` when attempting to differentiate a CUDA tensor
        * :class:`torch.nn.MaxUnpool1d`
        * :class:`torch.nn.MaxUnpool2d`
        * :class:`torch.nn.MaxUnpool3d`
        * :func:`torch.nn.functional.interpolate` when attempting to differentiate a CUDA tensor
          and one of the following modes is used:

          - ``linear``
          - ``bilinear``
          - ``bicubic``
          - ``trilinear``

        * :class:`torch.nn.ReflectionPad1d` when attempting to differentiate a CUDA tensor
        * :class:`torch.nn.ReflectionPad2d` when attempting to differentiate a CUDA tensor
        * :class:`torch.nn.ReflectionPad3d` when attempting to differentiate a CUDA tensor
        * :class:`torch.nn.ReplicationPad1d` when attempting to differentiate a CUDA tensor
        * :class:`torch.nn.ReplicationPad3d` when attempting to differentiate a CUDA tensor
        * :class:`torch.nn.NLLLoss` when called on a CUDA tensor
        * :class:`torch.nn.CTCLoss` when attempting to differentiate a CUDA tensor
        * :class:`torch.nn.EmbeddingBag` when attempting to differentiate a CUDA tensor when
          ``mode='max'``
        * :func:`torch.Tensor.put_` when ``accumulate=False``
        * :func:`torch.Tensor.put_` when ``accumulate=True`` and called on a CUDA tensor
        * :func:`torch.histc` when called on a CUDA tensor
        * :func:`torch.bincount` when called on a CUDA tensor and ``weights``
          tensor is given
        * :func:`torch.kthvalue` with called on a CUDA tensor
        * :func:`torch.median` with indices output when called on a CUDA tensor
        * :func:`torch.nn.functional.grid_sample` when attempting to differentiate a CUDA tensor
        * :func:`torch.cumsum` when called on a CUDA tensor when dtype is floating point or complex
        * :func:`torch.Tensor.scatter_reduce` when ``reduce='prod'`` and called on CUDA tensor
        * :func:`torch.Tensor.resize_` when called with a quantized tensor

    In addition, several operations fill uninitialized memory when this setting
    is turned on and when
    :attr:`torch.utils.deterministic.fill_uninitialized_memory` is turned on.
    See the documentation for that attribute for more information.

    A handful of CUDA operations are nondeterministic if the CUDA version is
    10.2 or greater, unless the environment variable ``CUBLAS_WORKSPACE_CONFIG=:4096:8``
    or ``CUBLAS_WORKSPACE_CONFIG=:16:8`` is set. See the CUDA documentation for more
    details: `<https://docs.nvidia.com/cuda/cublas/index.html#results-reproducibility>`_
    If one of these environment variable configurations is not set, a :class:`RuntimeError`
    will be raised from these operations when called with CUDA tensors:

        * :func:`torch.mm`
        * :func:`torch.mv`
        * :func:`torch.bmm`

    Note that deterministic operations tend to have worse performance than
    nondeterministic operations.

    .. note::

        This flag does not detect or prevent nondeterministic behavior caused
        by calling an inplace operation on a tensor with an internal memory
        overlap or by giving such a tensor as the :attr:`out` argument for an
        operation. In these cases, multiple writes of different data may target
        a single memory location, and the order of writes is not guaranteed.

    Args:
        mode (:class:`bool`): If True, makes potentially nondeterministic
            operations switch to a deterministic algorithm or throw a runtime
            error. If False, allows nondeterministic operations.

    Keyword args:
        warn_only (:class:`bool`, optional): If True, operations that do not
            have a deterministic implementation will throw a warning instead of
            an error. Default: ``False``

    Example::

        >>> # xdoctest: +SKIP
        >>> torch.use_deterministic_algorithms(True)

        # Forward mode nondeterministic error
        >>> torch.randn(10, device='cuda').kthvalue(1)
        ...
        RuntimeError: kthvalue CUDA does not have a deterministic implementation...

        # Backward mode nondeterministic error
        >>> torch.nn.AvgPool3d(1)(torch.randn(3, 4, 5, 6, requires_grad=True).cuda()).sum().backward()
        ...
        RuntimeError: avg_pool3d_backward_cuda does not have a deterministic implementation...
    """
    _C._set_deterministic_algorithms(mode, warn_only=warn_only)

def are_deterministic_algorithms_enabled() -> builtins.bool:
    r"""Returns True if the global deterministic flag is turned on. Refer to
    :func:`torch.use_deterministic_algorithms` documentation for more details.
    """
    return _C._get_deterministic_algorithms()

def is_deterministic_algorithms_warn_only_enabled() -> builtins.bool:
    r"""Returns True if the global deterministic flag is set to warn only.
    Refer to :func:`torch.use_deterministic_algorithms` documentation for more
    details.
    """
    return _C._get_deterministic_algorithms_warn_only()

def set_deterministic_debug_mode(debug_mode: Union[builtins.int, str]) -> None:
    r"""Sets the debug mode for deterministic operations.

    .. note:: This is an alternative interface for
        :func:`torch.use_deterministic_algorithms`. Refer to that function's
        documentation for details about affected operations.

    Args:
        debug_mode(str or int): If "default" or 0, don't error or warn on
            nondeterministic operations. If "warn" or 1, warn on
            nondeterministic operations. If "error" or 2, error on
            nondeterministic operations.
    """

    # NOTE: builtins.int is used here because int in this scope resolves
    # to torch.int
    if not isinstance(debug_mode, (builtins.int, str)):
        raise TypeError(f'debug_mode must be str or int, but got {type(debug_mode)}')

    if isinstance(debug_mode, str):
        if debug_mode == 'default':
            debug_mode = 0
        elif debug_mode == 'warn':
            debug_mode = 1
        elif debug_mode == 'error':
            debug_mode = 2
        else:
            raise RuntimeError(
                'invalid value of debug_mode, expected one of `default`, '
                f'`warn`, `error`, but got {debug_mode}')

    if debug_mode == 0:
        _C._set_deterministic_algorithms(False)
    elif debug_mode == 1:
        _C._set_deterministic_algorithms(True, warn_only=True)
    elif debug_mode == 2:
        _C._set_deterministic_algorithms(True)
    else:
        raise RuntimeError(
            'invalid value of debug_mode, expected 0, 1, or 2, '
            f'but got {debug_mode}')

def get_deterministic_debug_mode() -> builtins.int:
    r"""Returns the current value of the debug mode for deterministic
    operations. Refer to :func:`torch.set_deterministic_debug_mode`
    documentation for more details.
    """

    if _C._get_deterministic_algorithms():
        if _C._get_deterministic_algorithms_warn_only():
            return 1
        else:
            return 2
    else:
        return 0

def get_float32_matmul_precision() -> builtins.str:
    r"""Returns the current value of float32 matrix multiplication precision. Refer to
    :func:`torch.set_float32_matmul_precision` documentation for more details.
    """
    return _C._get_float32_matmul_precision()

def set_float32_matmul_precision(precision: str) -> None:
    r"""Sets the internal precision of float32 matrix multiplications.

    Running float32 matrix multiplications in lower precision may significantly increase
    performance, and in some programs the loss of precision has a negligible impact.

    Supports three settings:

        * "highest", float32 matrix multiplications use the float32 datatype (24 mantissa
          bits with 23 bits explicitly stored) for internal computations.
        * "high", float32 matrix multiplications either use the TensorFloat32 datatype (10
          mantissa bits explicitly stored) or treat each float32 number as the sum of two bfloat16 numbers
          (approximately 16 mantissa bits with 14 bits explicitly stored), if the appropriate fast matrix multiplication
          algorithms are available.  Otherwise float32 matrix multiplications are computed
          as if the precision is "highest".  See below for more information on the bfloat16
          approach.
        * "medium", float32 matrix multiplications use the bfloat16 datatype (8 mantissa
          bits with 7 bits explicitly stored) for internal computations, if a fast matrix multiplication algorithm
          using that datatype internally is available. Otherwise float32
          matrix multiplications are computed as if the precision is "high".

    When using "high" precision, float32 multiplications may use a bfloat16-based algorithm
    that is more complicated than simply truncating to some smaller number mantissa bits
    (e.g. 10 for TensorFloat32, 7 for bfloat16 explicitly stored).  Refer to [Henry2019]_ for a complete
    description of this algorithm.  To briefly explain here, the first step is to realize
    that we can perfectly encode a single float32 number as the sum of three bfloat16
    numbers (because float32 has 23 mantissa bits while bfloat16 has 7 explicitly stored, and both have the
    same number of exponent bits).  This means that the product of two float32 numbers can
    be exactly given by the sum of nine products of bfloat16 numbers.  We can then trade
    accuracy for speed by dropping some of these products.  The "high" precision algorithm
    specifically keeps only the three most significant products, which conveniently excludes
    all of the products involving the last 8 mantissa bits of either input.  This means that
    we can represent our inputs as the sum of two bfloat16 numbers rather than three.
    Because bfloat16 fused-multiply-add (FMA) instructions are typically >10x faster than
    float32 ones, it's faster to do three multiplications and 2 additions with bfloat16
    precision than it is to do a single multiplication with float32 precision.

    .. [Henry2019] http://arxiv.org/abs/1904.06376

    .. note::

        This does not change the output dtype of float32 matrix multiplications,
        it controls how the internal computation of the matrix multiplication is performed.

    .. note::

        This does not change the precision of convolution operations. Other flags,
        like `torch.backends.cudnn.allow_tf32`, may control the precision of convolution
        operations.

    .. note::

        This flag currently only affects one native device type: CUDA.
        If "high" or "medium" are set then the TensorFloat32 datatype will be used
        when computing float32 matrix multiplications, equivalent to setting
        `torch.backends.cuda.matmul.allow_tf32 = True`. When "highest" (the default)
        is set then the float32 datatype is used for internal computations, equivalent
        to setting `torch.backends.cuda.matmul.allow_tf32 = False`.

    Args:
        precision(str): can be set to "highest" (default), "high", or "medium" (see above).

    """
    _C._set_float32_matmul_precision(precision)

def set_warn_always(b: builtins.bool) -> None:
    r"""When this flag is False (default) then some PyTorch warnings may only
    appear once per process. This helps avoid excessive warning information.
    Setting it to True causes these warnings to always appear, which may be
    helpful when debugging.

    Args:
        b (:class:`bool`): If True, force warnings to always be emitted
                           If False, set to the default behaviour
    """
    _C._set_warnAlways(b)

def is_warn_always_enabled() -> builtins.bool:
    r"""Returns True if the global warn_always flag is turned on. Refer to
    :func:`torch.set_warn_always` documentation for more details.
    """
    return _C._get_warnAlways()

################################################################################
# Define error checking functions
################################################################################

# These error checking functions must be kept consistent with their C++
# equivalents. Their C++ equivalents are mentioned where applicable.

def _check_with(error_type, cond: Union[builtins.bool, SymBool], message: Callable[[], str]):  # noqa: F811
    if not isinstance(cond, (builtins.bool, torch.SymBool)):
        raise TypeError(f'cond must be a bool, but got {type(cond)}')

    from torch.fx.experimental.symbolic_shapes import expect_true
    if expect_true(cond):
        return

    # error_type must be a subclass of Exception and not subclass of Warning
    assert issubclass(error_type, Exception) and not issubclass(error_type, Warning)

    if message is None:
        message_evaluated = (
            'Expected cond to be True, but got False. (Could this error '
            'message be improved? If so, please report an enhancement request '
            'to PyTorch.)')

    else:
        if not callable(message):
            raise TypeError('message must be a callable')

        message_evaluated = str(message())

    raise error_type(message_evaluated)

def _check(cond, message=None):  # noqa: F811
    r"""Throws error containing an optional message if the specified condition
    is False.

    Error type: ``RuntimeError``

    C++ equivalent: ``TORCH_CHECK``

    Args:
        cond (:class:`bool`): If False, throw error

        message (Callable, optional): Callable that returns either a string or
            an object that has a ``__str__()`` method to be used as the error
            message. Default: ``None``
    """
    _check_with(RuntimeError, cond, message)

def _check_is_size(i, message=None):
    """Checks that a given integer is a valid size (i.e., is non-negative).
    You should use this over _check(i >= 0) because we can use the semantic
    information (that i is a size) to make some further inferences in case
    i is an unbacked SymInt.

    NB: Do NOT use this in contexts where a -1 size would be valid (indicating
    to infer the size from context, or if you should wrap-around or truncate).
    Only use this if the only valid value is an honest to goodness size.
    """
    # This is responsible for the expect_true
    _check(i >= 0, message)
    from torch.fx.experimental.symbolic_shapes import _advise_is_size
    _advise_is_size(i)

def _check_index(cond, message=None):  # noqa: F811
    r"""Throws error containing an optional message if the specified condition
    is False.

    Error type: ``IndexError``

    C++ equivalent: ``TORCH_CHECK_INDEX``

    Args:
        cond (:class:`bool`): If False, throw error

        message (Callable, optional): Callable that returns either a string or
            an object that has a ``__str__()`` method to be used as the error
            message. Default: ``None``
    """
    _check_with(IndexError, cond, message)

def _check_value(cond, message=None):  # noqa: F811
    r"""Throws error containing an optional message if the specified condition
    is False.

    Error type: ``ValueError``

    C++ equivalent: ``TORCH_CHECK_VALUE``

    Args:
        cond (:class:`bool`): If False, throw error

        message (Callable, optional): Callable that returns either a string or
            an object that has a ``__str__()`` method to be used as the error
            message. Default: ``None``
    """
    _check_with(ValueError, cond, message)

def _check_type(cond, message=None):  # noqa: F811
    r"""Throws error containing an optional message if the specified condition
    is False.

    Error type: ``TypeError``

    C++ equivalent: ``TORCH_CHECK_TYPE``

    Args:
        cond (:class:`bool`): If False, throw error

        message (Callable, optional): Callable that returns either a string or
            an object that has a ``__str__()`` method to be used as the error
            message. Default: ``None``
    """
    _check_with(TypeError, cond, message)

def _check_not_implemented(cond, message=None):  # noqa: F811
    r"""Throws error containing an optional message if the specified condition
    is False.

    Error type: ``NotImplementedError``

    C++ equivalent: ``TORCH_CHECK_NOT_IMPLEMENTED``

    Args:
        cond (:class:`bool`): If False, throw error

        message (Callable, optional): Callable that returns either a string or
            an object that has a ``__str__()`` method to be used as the error
            message. Default: ``None``
    """
    _check_with(NotImplementedError, cond, message)

def _check_tensor_all_with(error_type, cond, message=None):  # noqa: F811
    if not torch.is_tensor(cond):
        raise TypeError(f'cond must be a tensor, but got {type(cond)}')

    if not cond.dtype == torch.bool:
        raise TypeError(
            f'cond tensor must have dtype torch.bool, but got {cond.dtype}')

    _check_with(error_type, cond._is_all_true().item(), message)

# C++ equivalent: `TORCH_CHECK_TENSOR_ALL`
def _check_tensor_all(cond, message=None):  # noqa: F811
    r"""Throws error containing an optional message if the specified condition
    is False.

    Error type: ``RuntimeError``

    C++ equivalent: ``TORCH_CHECK_TENSOR_ALL``

    Args:
        cond (:class:`torch.Tensor`): Tensor of dtype ``torch.bool``. If any
            element is ``False``, throw error

        message (Callable, optional): Callable that returns either a string or
            an object that has a ``__str__()`` method to be used as the error
            message. Default: ``None``
    """
    _check_tensor_all_with(RuntimeError, cond, message)

################################################################################
# Define numeric constants
################################################################################

# For Python Array API (https://data-apis.org/array-api/latest/API_specification/constants.html) and
# NumPy consistency (https://numpy.org/devdocs/reference/constants.html)
from math import e, inf, nan, pi
newaxis: None = None
__all__.extend(['e', 'pi', 'nan', 'inf', 'newaxis'])

################################################################################
# Define Storage and Tensor classes
################################################################################

from torch._tensor import Tensor  # usort: skip

# needs to be after torch.Tensor is defined to avoid circular dependencies
from torch import storage as storage  # usort: skip
from torch.storage import (
    _LegacyStorage,
    _StorageBase,
    _warn_typed_storage_removal,
    TypedStorage,
    UntypedStorage,
)

# NOTE: New <type>Storage classes should never be added. When adding a new
# dtype, use torch.storage.TypedStorage directly.

class ByteStorage(_LegacyStorage):
    @classproperty
    def dtype(self):
        _warn_typed_storage_removal(stacklevel=3)
        return self._dtype

    @classproperty
    def _dtype(self):
        return torch.uint8

class DoubleStorage(_LegacyStorage):
    @classproperty
    def dtype(self):
        _warn_typed_storage_removal(stacklevel=3)
        return self._dtype

    @classproperty
    def _dtype(self):
        return torch.double

class FloatStorage(_LegacyStorage):
    @classproperty
    def dtype(self):
        _warn_typed_storage_removal(stacklevel=3)
        return self._dtype

    @classproperty
    def _dtype(self):
        return torch.float

class HalfStorage(_LegacyStorage):
    @classproperty
    def dtype(self):
        _warn_typed_storage_removal(stacklevel=3)
        return self._dtype

    @classproperty
    def _dtype(self):
        return torch.half

class LongStorage(_LegacyStorage):
    @classproperty
    def dtype(self):
        _warn_typed_storage_removal(stacklevel=3)
        return self._dtype

    @classproperty
    def _dtype(self):
        return torch.long

class IntStorage(_LegacyStorage):
    @classproperty
    def dtype(self):
        _warn_typed_storage_removal(stacklevel=3)
        return self._dtype

    @classproperty
    def _dtype(self):
        return torch.int

class ShortStorage(_LegacyStorage):
    @classproperty
    def dtype(self):
        _warn_typed_storage_removal(stacklevel=3)
        return self._dtype

    @classproperty
    def _dtype(self):
        return torch.short

class CharStorage(_LegacyStorage):
    @classproperty
    def dtype(self):
        _warn_typed_storage_removal(stacklevel=3)
        return self._dtype

    @classproperty
    def _dtype(self):
        return torch.int8

class BoolStorage(_LegacyStorage):
    @classproperty
    def dtype(self):
        _warn_typed_storage_removal(stacklevel=3)
        return self._dtype

    @classproperty
    def _dtype(self):
        return torch.bool

class BFloat16Storage(_LegacyStorage):
    @classproperty
    def dtype(self):
        _warn_typed_storage_removal(stacklevel=3)
        return self._dtype

    @classproperty
    def _dtype(self):
        return torch.bfloat16

class ComplexDoubleStorage(_LegacyStorage):
    @classproperty
    def dtype(self):
        _warn_typed_storage_removal(stacklevel=3)
        return self._dtype

    @classproperty
    def _dtype(self):
        return torch.cdouble

class ComplexFloatStorage(_LegacyStorage):
    @classproperty
    def dtype(self):
        _warn_typed_storage_removal(stacklevel=3)
        return self._dtype

    @classproperty
    def _dtype(self):
        return torch.cfloat

class QUInt8Storage(_LegacyStorage):
    @classproperty
    def dtype(self):
        _warn_typed_storage_removal(stacklevel=3)
        return self._dtype

    @classproperty
    def _dtype(self):
        return torch.quint8

class QInt8Storage(_LegacyStorage):
    @classproperty
    def dtype(self):
        _warn_typed_storage_removal(stacklevel=3)
        return self._dtype

    @classproperty
    def _dtype(self):
        return torch.qint8

class QInt32Storage(_LegacyStorage):
    @classproperty
    def dtype(self):
        _warn_typed_storage_removal(stacklevel=3)
        return self._dtype

    @classproperty
    def _dtype(self):
        return torch.qint32

class QUInt4x2Storage(_LegacyStorage):
    @classproperty
    def dtype(self):
        _warn_typed_storage_removal(stacklevel=3)
        return self._dtype

    @classproperty
    def _dtype(self):
        return torch.quint4x2

class QUInt2x4Storage(_LegacyStorage):
    @classproperty
    def dtype(self):
        _warn_typed_storage_removal(stacklevel=3)
        return self._dtype

    @classproperty
    def _dtype(self):
        return torch.quint2x4

_storage_classes = {
    UntypedStorage, DoubleStorage, FloatStorage, LongStorage, IntStorage,
    ShortStorage, CharStorage, ByteStorage, HalfStorage, BoolStorage,
    QUInt8Storage, QInt8Storage, QInt32Storage, BFloat16Storage,
    ComplexFloatStorage, ComplexDoubleStorage, QUInt4x2Storage, QUInt2x4Storage,
    TypedStorage
}

# The _tensor_classes set is initialized by the call to initialize_python_bindings.
_tensor_classes: Set[Type] = set()

# If you edit these imports, please update torch/__init__.py.in as well
from torch import amp as amp, random as random, serialization as serialization
from torch._tensor_str import set_printoptions
from torch.amp import autocast, GradScaler
from torch.random import get_rng_state, initial_seed, manual_seed, seed, set_rng_state
from torch.serialization import load, save

# Initializing the extension shadows the built-in python float / int classes;
# store them for later use by SymInt / SymFloat.
py_float = float
py_int = int

################################################################################
# Initialize extension
################################################################################

<<<<<<< HEAD
# Shared memory manager needs to know the exact location of manager executable
=======
>>>>>>> c97e3ebb
def _manager_path():
    if _running_with_deploy() or platform.system() == 'Windows':
        return b""
    path = get_file_path('torch', 'bin', 'torch_shm_manager')
    prepare_multiprocessing_environment(get_file_path('torch'))
    if not os.path.exists(path):
        raise RuntimeError("Unable to find torch_shm_manager at " + path)
    return path.encode('utf-8')

_C._initExtension(_manager_path())

<<<<<<< HEAD
=======
# Shared memory manager needs to know the exact location of manager executable
_C._initExtension(_manager_path())
>>>>>>> c97e3ebb
del _manager_path

# Appease the type checker: it can't deal with direct setting of globals().
# Note that we will see "too many" functions when reexporting this way; there
# is not a good way to fix this problem.  Perhaps, try to redesign VariableFunctions
# so that this import is good enough
if TYPE_CHECKING:
    # Some type signatures pulled in from _VariableFunctions here clash with
    # signatures already imported. For now these clashes are ignored; see
    # PR #43339 for details.
    from torch._C._VariableFunctions import *  # type: ignore[assignment, misc] # noqa: F403
    # Fixup segment_reduce visibility
    _segment_reduce = segment_reduce
    del segment_reduce  # noqa: F821

# Ops not to be exposed in `torch` namespace,
# mostly helper ops.
PRIVATE_OPS = (
    'unique_dim',
)

__name, __obj = '', None
for __name in dir(_C._VariableFunctions):
    if __name.startswith('__') or __name in PRIVATE_OPS:
        continue
    __obj = getattr(_C._VariableFunctions, __name)
    __obj.__module__ = __name__
    # Hide some APIs that should not be public
    if __name == "segment_reduce":
        # TODO: Once the undocumented FC window is passed, remove the line bellow
        globals()[__name] = __obj
        __name = "_" + __name
    globals()[__name] = __obj
    if not __name.startswith("_"):
        __all__.append(__name)

del __name, __obj

################################################################################
# Add torch.dtype instances to the public API
################################################################################

import torch

__all__.extend(
    name for name in dir(torch) if isinstance(getattr(torch, name), torch.dtype)
)

################################################################################
# Import TorchDynamo's lazy APIs to avoid circular dependenices
################################################################################

# needs to be before from torch.functional import * to avoid circular dependencies
from torch._compile import _disable_dynamo  # usort: skip

################################################################################
# Import interface functions defined in Python
################################################################################

# needs to be after the above ATen bindings so we can overwrite from Python side
from torch import functional as functional  # usort: skip
from torch.functional import *  # usort: skip # noqa: F403

################################################################################
# Remove unnecessary members
################################################################################

del _StorageBase
del _LegacyStorage

################################################################################
# Define _assert
################################################################################

# needs to be before the submodule imports to avoid circular dependencies
def _assert(condition, message):
    r"""A wrapper around Python's assert which is symbolically traceable.
    """
    if type(condition) is not torch.Tensor and overrides.has_torch_function((condition,)):
        return overrides.handle_torch_function(_assert, (condition,), condition, message)
    assert condition, message

################################################################################
# Import most common subpackages
################################################################################

# Use the redundant form so that type checkers know that these are a part of
# the public API. The "regular" import lines are there solely for the runtime
# side effect of adding to the imported module's members for other users.

# needs to be before import torch.nn as nn to avoid circular dependencies
from torch.autograd import (  # usort: skip
    enable_grad as enable_grad,
    inference_mode as inference_mode,
    no_grad as no_grad,
    set_grad_enabled as set_grad_enabled,
)

from torch import (
    __config__ as __config__,
    __future__ as __future__,
    _awaits as _awaits,
    autograd as autograd,
    backends as backends,
    cpu as cpu,
    cuda as cuda,
    distributions as distributions,
    fft as fft,
    futures as futures,
    hub as hub,
    jit as jit,
    linalg as linalg,
    mps as mps,
    mtia as mtia,
    multiprocessing as multiprocessing,
    nested as nested,
    nn as nn,
    optim as optim,
    overrides as overrides,
    profiler as profiler,
    sparse as sparse,
    special as special,
    testing as testing,
    types as types,
    utils as utils,
    xpu as xpu,
)
from torch.signal import windows as windows

# Quantized, sparse, AO, etc. should be last to get imported, as nothing
# is expected to depend on them.
from torch import ao as ao  # usort: skip

# nn.quant* depends on ao -- so should be after those.
import torch.nn.intrinsic
import torch.nn.qat
import torch.nn.quantizable
import torch.nn.quantized

_C._init_names(list(torch._storage_classes))

# attach docstrings to torch and tensor functions
from torch import _size_docs, _storage_docs, _tensor_docs, _torch_docs
del _torch_docs, _tensor_docs, _storage_docs, _size_docs


def compiled_with_cxx11_abi() -> builtins.bool:
    r"""Returns whether PyTorch was built with _GLIBCXX_USE_CXX11_ABI=1"""
    return _C._GLIBCXX_USE_CXX11_ABI


import torch._library

# Import the ops "namespace"
from torch._classes import classes as classes
from torch._ops import ops as ops  # usort: skip

# quantization depends on torch.fx and torch.ops
# Import quantization
from torch import quantization as quantization  # usort: skip

# Import the quasi random sampler
from torch import quasirandom as quasirandom  # usort: skip

# If you are seeing this, it means that this call site was not checked if
# the memory format could be preserved, and it was switched to old default
# behaviour of contiguous
legacy_contiguous_format = contiguous_format

# Register fork handler to initialize OpenMP in child processes (see gh-28389)
from torch.multiprocessing._atfork import register_after_fork
register_after_fork(torch.get_num_threads)
del register_after_fork

# Import tools that require fully imported torch (for applying
# torch.jit.script as a decorator, for instance):
from torch._lobpcg import lobpcg as lobpcg

# These were previously defined in native_functions.yaml and appeared on the
# `torch` namespace, but we moved them to c10 dispatch to facilitate custom
# class usage. We add these lines here to preserve backward compatibility.
quantized_lstm = ops.aten.quantized_lstm
quantized_gru = ops.aten.quantized_gru

# Import experimental masked operations support. See
# [RFC-0016](https://github.com/pytorch/rfcs/pull/27) for more
# information.
from torch import masked as masked

# Import removed ops with error message about removal
from torch._linalg_utils import (  # type: ignore[misc]
    _symeig as symeig,
    eig,
    lstsq,
    matrix_rank,
    solve,
)

from torch.utils.dlpack import from_dlpack, to_dlpack


class _TorchCompileInductorWrapper:
    compiler_name = "inductor"

    def __init__(self, mode, options, dynamic):
        self.config: Dict[str, Any] = dict()
        self.dynamic = dynamic
        self.apply_mode(mode)
        self.apply_options(options)

        # Stash the compiler_fn to be used for backend match guard.
        from torch._inductor.compile_fx import compile_fx
        self.compiler_fn = compile_fx
        if self.config.get("triton.cudagraphs", False):
            os.environ["DISABLE_CUPTI_LAZY_REINIT"] = "1"
            # FIXME: CUDA Graph does not work well with CUPTI teardown.
            #   1) crashes on 1st lazy CUPTI re-init after teardown (CUDA 11)
            #   2) crashes on 2nd non-lazy CUPTI re-init after teardown (CUDA 12)
            # Workaround: turn off CUPTI teardown when using CUDA Graphs.
            os.environ["TEARDOWN_CUPTI"] = "0"

    def __eq__(self, other):
        return (isinstance(other, _TorchCompileInductorWrapper) and
                self.config == other.config and
                self.dynamic == other.dynamic)

    def apply_mode(self, mode: Optional[str]):
        if mode is None or mode == "default":
            pass
        elif mode in ("reduce-overhead", "max-autotune", "max-autotune-no-cudagraphs"):
            from torch._inductor import list_mode_options
            self.apply_options(list_mode_options(mode, self.dynamic))
        else:
            raise RuntimeError(
                f"Unrecognized mode={mode}, should be one of: default, reduce-overhead, max-autotune, max-autotune-no-cudagraphs"
            )

    def apply_options(self, options: Optional[Dict[str, Any]]):
        if not options:
            return

        from torch._inductor import config
        current_config: Dict[str, Any] = config.shallow_copy_dict()

        for key, val in options.items():
            attr_name = key.replace("-", "_")
            if attr_name not in current_config:
                raise RuntimeError(
                    f"Unexpected optimization option {key}, known options are {list(current_config.keys())}"
                )
            if type(val) is not type(current_config[attr_name]):
                val_type_str = type(val).__name__
                expected_type_str = type(current_config[attr_name]).__name__
                raise RuntimeError(
                    f"Unexpected type of attr {key}, got {val_type_str} should be {expected_type_str}"
                )
            self.config[attr_name] = val

    def __call__(self, model_, inputs_):
        from torch._inductor.compile_fx import compile_fx

        return compile_fx(model_, inputs_, config_patches=self.config)

    def get_compiler_config(self):
        from torch._inductor.compile_fx import get_patched_config_dict
        return get_patched_config_dict(config_patches=self.config)

    def reset(self):
        from torch._inductor import config
        if "triton.cudagraphs" in self.config or config.triton.cudagraphs:
            if self.config.get("triton.cudagraphs", True):
                from torch._inductor.cudagraph_trees import reset_cudagraph_trees
                reset_cudagraph_trees()

class _TorchCompileWrapper:
    def __init__(self, backend, mode, options, dynamic):
        from torch._dynamo.backends.registry import lookup_backend

        if isinstance(backend, str):
            self.compiler_name = backend
        elif hasattr(backend, "__name__"):
            self.compiler_name = backend.__name__
        else:
            self.compiler_name = str(backend)
        self.dynamic = dynamic
        self.compiler_fn = lookup_backend(backend)
        self.kwargs = {}
        # only pass the args if they non-empty
        if mode and mode != "default":
            self.kwargs["mode"] = mode
        if options:
            self.kwargs["options"] = options

    def __eq__(self, other):
        return (isinstance(other, _TorchCompileWrapper) and
                self.compiler_fn == other.compiler_fn and
                self.kwargs == other.kwargs and
                self.dynamic == other.dynamic)

    def __call__(self, model_, inputs_):
        return self.compiler_fn(model_, inputs_, **self.kwargs)

    def reset(self):
        if hasattr(self.compiler_fn, "reset"):
            self.compiler_fn.reset()


def compile(model: Optional[Callable] = None, *,
            fullgraph: builtins.bool = False,
            dynamic: Optional[builtins.bool] = None,
            backend: Union[str, Callable] = "inductor",
            mode: Union[str, None] = None,
            options: Optional[Dict[str, Union[str, builtins.int, builtins.bool]]] = None,
            disable: builtins.bool = False) -> Callable:
    """
    Optimizes given model/function using TorchDynamo and specified backend.
    If you are compiling an :class:`torch.nn.Module`, you can also use :meth:`torch.nn.Module.compile`
    to compile the module inplace without changing its structure.

    Concretely, for every frame executed within the compiled region, we will attempt
    to compile it and cache the compiled result on the code object for future
    use.  A single frame may be compiled multiple times if previous compiled
    results are not applicable for subsequent calls (this is called a "guard
    failure), you can use TORCH_LOGS=guards to debug these situations.
    Multiple compiled results can be associated with a frame up to
    ``torch._dynamo.config.cache_size_limit``, which defaults to 8; at which
    point we will fall back to eager.  Note that compile caches are per
    *code object*, not frame; if you dynamically create multiple copies of a
    function, they will all share the same code cache.

    Args:
       model (Callable): Module/function to optimize
       fullgraph (bool): If False (default), torch.compile attempts to discover compileable regions
        in the function that it will optimize. If True, then we require that the entire function be
        capturable into a single graph. If this is not possible (that is, if there are graph breaks),
        then this will raise an error.
       dynamic (bool or None): Use dynamic shape tracing.  When this is True, we will up-front attempt
        to generate a kernel that is as dynamic as possible to avoid recompilations when
        sizes change.  This may not always work as some operations/optimizations will
        force specialization; use TORCH_LOGS=dynamic to debug overspecialization.
        When this is False, we will NEVER generate dynamic kernels, we will always specialize.
        By default (None), we automatically detect if dynamism has occurred and compile a more
        dynamic kernel upon recompile.
       backend (str or Callable): backend to be used

        - "inductor" is the default backend, which is a good balance between performance and overhead

        - Non experimental in-tree backends can be seen with `torch._dynamo.list_backends()`

        - Experimental or debug in-tree backends can be seen with `torch._dynamo.list_backends(None)`

        - To register an out-of-tree custom backend:
       https://pytorch.org/docs/main/torch.compiler_custom_backends.html#registering-custom-backends
       mode (str): Can be either "default", "reduce-overhead", "max-autotune" or "max-autotune-no-cudagraphs"

        - "default" is the default mode, which is a good balance between performance and overhead

        - "reduce-overhead" is a mode that reduces the overhead of python with CUDA graphs,
          useful for small batches.  Reduction of overhead can come at the cost of more memory
          usage, as we will cache the workspace memory required for the invocation so that we
          do not have to reallocate it on subsequent runs.  Reduction of overhead is not guaranteed
          to work; today, we only reduce overhead for CUDA only graphs which do not mutate inputs.
          There are other circumstances where CUDA graphs are not applicable; use TORCH_LOG=perf_hints
          to debug.

        - "max-autotune" is a mode that leverages Triton based matrix multiplications and convolutions
          It enables CUDA graphs by default.

        - "max-autotune-no-cudagraphs" is a mode similar to "max-autotune" but without CUDA graphs

        - To see the exact configs that each mode sets you can call `torch._inductor.list_mode_options()`

       options (dict): A dictionary of options to pass to the backend. Some notable ones to try out are

        - `epilogue_fusion` which fuses pointwise ops into templates. Requires `max_autotune` to also be set

        - `max_autotune` which will profile to pick the best matmul configuration

        - `fallback_random` which is useful when debugging accuracy issues

        - `shape_padding` which pads matrix shapes to better align loads on GPUs especially for tensor cores

        - `triton.cudagraphs` which will reduce the overhead of python with CUDA graphs

        - `trace.enabled` which is the most useful debugging flag to turn on

        - `trace.graph_diagram` which will show you a picture of your graph after fusion

        - For inductor you can see the full list of configs that it supports by calling `torch._inductor.list_options()`
       disable (bool): Turn torch.compile() into a no-op for testing

    Example::

        @torch.compile(options={"triton.cudagraphs": True}, fullgraph=True)
        def foo(x):
            return torch.sin(x) + torch.cos(x)

    """
    _C._log_api_usage_once("torch.compile")
    if sys.version_info >= (3, 13):
        raise RuntimeError("Dynamo is not supported on Python 3.13+")

    # Decorator mode
    if model is None:
        def fn(model: Callable):
            if model is None:
                raise RuntimeError("Model can't be None")
            return compile(model,
                           fullgraph=fullgraph,
                           dynamic=dynamic,
                           backend=backend,
                           mode=mode,
                           options=options,
                           disable=disable)
        return fn

    if mode is not None and options is not None:
        raise RuntimeError("Either mode or options can be specified, but both can't be specified at the same time.")
    if mode is None and options is None:
        mode = "default"
    if backend == "inductor":
        backend = _TorchCompileInductorWrapper(mode, options, dynamic)
    else:
        backend = _TorchCompileWrapper(backend, mode, options, dynamic)

    return torch._dynamo.optimize(backend=backend, nopython=fullgraph, dynamic=dynamic, disable=disable)(model)


from torch import export as export

from torch._higher_order_ops import cond as cond


def _register_device_module(device_type, module):
    r"""Register an external runtime module of the specific :attr:`device_type`
    supported by torch.

    After the :attr:`module` is registered correctly, the user can refer
    the external runtime module as part of torch with attribute torch.xxx.
    """
    # Make sure the device_type represent a supported device type for torch.
    device_type = torch.device(device_type).type
    m = sys.modules[__name__]
    if hasattr(m, device_type):
        raise RuntimeError(f"The runtime module of '{device_type}' has already "
                           f"been registered with '{getattr(m, device_type)}'")
    setattr(m, device_type, module)
    torch_module_name = '.'.join([__name__, device_type])
    sys.modules[torch_module_name] = module

# expose return_types
from torch import library as library, return_types as return_types

if not TYPE_CHECKING:
    from torch import _meta_registrations

# Enable CUDA Sanitizer
if 'TORCH_CUDA_SANITIZER' in os.environ:
    import torch.cuda._sanitizer as csan

    csan.enable_cuda_sanitizer()

# Populate magic methods on SymInt and SymFloat
import torch.fx.experimental.sym_node

from torch import func as func
from torch.func import vmap as vmap


# Register MPS specific decomps
torch.backends.mps._init()

if not _running_with_deploy():
    from torch import compiler as compiler

    class _TritonLibrary:
        lib = torch.library.Library("triton", "DEF")
        ops_table: Dict[Tuple[str, str], Callable] = {}

        @classmethod
        def registerOp(cls, op_key, full_schema, op_impl, dispatch_key):
            if (op_key, dispatch_key) not in cls.ops_table:
                cls.lib.define(full_schema)
                cls.lib.impl("triton::" + op_key, op_impl, dispatch_key)
                cls.ops_table[(op_key, dispatch_key)] = op_impl

            return cls.ops_table[(op_key, dispatch_key)]


# Deprecated attributes
_deprecated_attrs = {
    "has_mps": torch.backends.mps.is_built,
    "has_cuda": torch.backends.cuda.is_built,
    "has_cudnn": torch.backends.cudnn.is_available,
    "has_mkldnn": torch.backends.mkldnn.is_available,
}

if TYPE_CHECKING:
    # Import the following modules during type checking to enable code intelligence features,
    # such as auto-completion in tools like pylance, even when these modules are not explicitly
    # imported in user code.
    from torch import _dynamo as _dynamo, _inductor as _inductor, onnx as onnx

else:
    _lazy_modules = {
        "_dynamo",
        "_inductor",
        "_export",
        # ONNX must be imported after _dynamo, _ops, _subclasses, fx, func and jit
        "onnx",
    }

    def __getattr__(name):
        # Deprecated attrs
        replacement = _deprecated_attrs.get(name)
        if replacement is not None:
            import warnings
            warnings.warn(f"'{name}' is deprecated, please use '{replacement.__module__}.{replacement.__name__}()'", stacklevel=2)
            return replacement()

        # Lazy modules
        if name in _lazy_modules:
            import importlib
            return importlib.import_module(f".{name}", __name__)

        raise AttributeError(f"module '{__name__}' has no attribute '{name}'")

def get_device_module(device: Optional[Union[torch.device, str]] = None):
    """
    Returns the module associated with a given device(e.g., torch.device('cuda'), "mtia:0", "xpu", ...).
    If no device is given, return the module for the current accelerator or CPU if none is present.
    """
    if isinstance(device, torch.device):
        device_module_name = device.type
    elif isinstance(device, str):
        device_module_name = torch.device(device).type
    elif device is None:
        # Using default accelerator type. If no accelerator is available, it automatically returns CPU device.
        device_module_name = torch._C._get_accelerator().type
    else:
        raise RuntimeError(f"Invalid value of device '{device}', expect torch.device, str, or None")
    device_module = getattr(torch, device_module_name, None)
    if device_module is None:
        raise RuntimeError(
            f"Device '{device_module_name}' does not have a corresponding module registered as 'torch.{device_module_name}'."
        )
    return device_module


def _constrain_as_size(symbol, min: Optional[builtins.int] = None, max: Optional[builtins.int] = None):
    """
    This indicates that a given int is size-like, and can be used in any context where a size is expected.
    You will typically use this when reading out integers from Tensors, e.g., max.item() or lengths.tolist()
    which then need to be used as tensor constructors. Providing these assertions to PyTorch can help resolve
      GuardOnDataDependentSymNode errors upon export, since we cannot guard on unbacked SymInts.

    This function has unusual semantics in some circumstances in framework
    code, we will treat this int as >= 2 (when we do a size-oblivious guard).
    This makes it easier to use the unbacked int in size contexts,
    as we will often attempt to guard on a size being zero/one
    (e.g., when computing the contiguity of a tensor, or testing if
    broadcasting can occur), which will not work on unbacked SymInts.
    However, if we conservatively assume that the size is not zero/one, we will
    end up with a graph that will still work even if the size is zero/one.

    For more details, see https://docs.google.com/document/d/1HSuTTVvYH1pTew89Rtpeu84Ht3nQEFTYhAX3Ypa_xJs/edit
    ```
    """
    torch.sym_constrain_range_for_size(symbol, min=min, max=max)


from torch import _logging
_logging._init_logs()<|MERGE_RESOLUTION|>--- conflicted
+++ resolved
@@ -656,22 +656,14 @@
     return py_int(a)  # type: ignore[operator]
 
 def sym_max(a, b):
-<<<<<<< HEAD
-    """SymInt-aware utility for max()."""
-    if overrides.has_torch_function((a, b)):
-        return overrides.handle_torch_function(sym_max, (a, b), a, b)
-=======
     """
     SymInt-aware utility for max which avoids branching on a < b.
     Unlike builtins.max(), this only works for int/float, and it always
     promotes to float if any argument is float (unlike builtins.max, which
     will faithfully preserve the type of the input argument).
     """
-    from .overrides import has_torch_function, handle_torch_function
-
-    if has_torch_function((a, b)):
-        return handle_torch_function(sym_max, (a, b), a, b)
->>>>>>> c97e3ebb
+    if overrides.has_torch_function((a, b)):
+        return overrides.handle_torch_function(sym_max, (a, b), a, b)
     if isinstance(a, (SymInt, SymFloat)):
         return a.__sym_max__(b)
     elif isinstance(b, (SymInt, SymFloat)):
@@ -687,17 +679,8 @@
         return builtins.max(a, b)
 
 def sym_min(a, b):
-<<<<<<< HEAD
-    """SymInt-aware utility for min()."""
     if overrides.has_torch_function((a, b)):
         return overrides.handle_torch_function(sym_min, (a, b), a, b)
-=======
-    """ SymInt-aware utility for min()."""
-    from .overrides import has_torch_function, handle_torch_function
-
-    if has_torch_function((a, b)):
-        return handle_torch_function(sym_min, (a, b), a, b)
->>>>>>> c97e3ebb
     if isinstance(a, (SymInt, SymFloat)):
         return a.__sym_min__(b)
     elif isinstance(b, (SymInt, SymFloat)):
@@ -766,23 +749,20 @@
             ''').strip()) from None
     raise  # If __file__ is not None the cause is unknown, so just re-raise.
 
-<<<<<<< HEAD
 # The torch._C submodule is already loaded via `from torch._C import *` above
 # Make an explicit reference to the _C submodule to appease linters
 from torch import _C as _C
 
-=======
->>>>>>> c97e3ebb
 __name, __obj = '', None
 for __name in dir(_C):
     if __name[0] != '_' and not __name.endswith('Base'):
         __all__.append(__name)
         __obj = getattr(_C, __name)
         if callable(__obj) or inspect.isclass(__obj):
-            if __obj.__module__ != __name__:
+            if __obj.__module__ != __name__:  # "torch"
                 # TODO: fix their module from C++ side
                 if __name not in ['DisableTorchFunctionSubclass', 'DisableTorchFunction', 'Generator']:
-                    __obj.__module__ = __name__
+                    __obj.__module__ = __name__  # "torch"
     elif __name == 'TensorBase':
         # issue 109438 / pr 109940. Prevent TensorBase from being copied into torch.
         delattr(sys.modules[__name__], __name)
@@ -1703,10 +1683,7 @@
 # Initialize extension
 ################################################################################
 
-<<<<<<< HEAD
 # Shared memory manager needs to know the exact location of manager executable
-=======
->>>>>>> c97e3ebb
 def _manager_path():
     if _running_with_deploy() or platform.system() == 'Windows':
         return b""
@@ -1718,11 +1695,6 @@
 
 _C._initExtension(_manager_path())
 
-<<<<<<< HEAD
-=======
-# Shared memory manager needs to know the exact location of manager executable
-_C._initExtension(_manager_path())
->>>>>>> c97e3ebb
 del _manager_path
 
 # Appease the type checker: it can't deal with direct setting of globals().
@@ -1749,7 +1721,7 @@
     if __name.startswith('__') or __name in PRIVATE_OPS:
         continue
     __obj = getattr(_C._VariableFunctions, __name)
-    __obj.__module__ = __name__
+    __obj.__module__ = __name__  # "torch"
     # Hide some APIs that should not be public
     if __name == "segment_reduce":
         # TODO: Once the undocumented FC window is passed, remove the line bellow
@@ -1862,7 +1834,7 @@
 import torch.nn.quantizable
 import torch.nn.quantized
 
-_C._init_names(list(torch._storage_classes))
+_C._init_names(list(_storage_classes))
 
 # attach docstrings to torch and tensor functions
 from torch import _size_docs, _storage_docs, _tensor_docs, _torch_docs
@@ -1890,7 +1862,7 @@
 # If you are seeing this, it means that this call site was not checked if
 # the memory format could be preserved, and it was switched to old default
 # behaviour of contiguous
-legacy_contiguous_format = contiguous_format
+legacy_contiguous_format = _C.contiguous_format
 
 # Register fork handler to initialize OpenMP in child processes (see gh-28389)
 from torch.multiprocessing._atfork import register_after_fork
@@ -2245,7 +2217,6 @@
 
         # Lazy modules
         if name in _lazy_modules:
-            import importlib
             return importlib.import_module(f".{name}", __name__)
 
         raise AttributeError(f"module '{__name__}' has no attribute '{name}'")
