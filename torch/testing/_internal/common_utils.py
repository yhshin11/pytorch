--- conflicted
+++ resolved
@@ -2903,14 +2903,13 @@
         if self._default_dtype_check_enabled:
             assert torch.get_default_dtype() == torch.float
 
-<<<<<<< HEAD
-        self._prev_grad_state = torch.is_grad_enabled()
-=======
         # reset dynamo cache to avoid issues like
         # https://github.com/pytorch/pytorch/issues/125967#issuecomment-2118483919
         # which depends on test order.
         torch._dynamo.reset()
->>>>>>> d46f0067
+
+        # attempt to reset some global state at the end of the test
+        self._prev_grad_state = torch.is_grad_enabled()
 
     def tearDown(self):
         # There exists test cases that override TestCase.setUp
@@ -2926,6 +2925,7 @@
         if self._default_dtype_check_enabled:
             assert torch.get_default_dtype() == torch.float
 
+        # attribute may not be defined, per above
         if hasattr(self, '_prev_grad_state'):
             torch.set_grad_enabled(self._prev_grad_state)
 
